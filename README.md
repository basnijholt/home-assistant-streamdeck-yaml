--- conflicted
+++ resolved
@@ -193,13 +193,10 @@
 brightness: 100  # Default brightness of the Stream Deck (0-100)
 state_entity_id: binary_sensor.anyone_home  # Entity to sync display state with
 auto_reload: true  # Automatically reload the configuration file when it changes
-<<<<<<< HEAD
 return_to_home_after_no_presses: # Return to the home screen after 5s of no button events
   home_page: home
   duration: 5
-=======
 long_press_duration: 0.5 # After 0.5s of a key press, trigger the long press action if defined.
->>>>>>> e36dc845
 pages:
   - name: Home
     buttons:
