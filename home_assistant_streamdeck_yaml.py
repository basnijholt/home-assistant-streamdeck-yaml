#!/usr/bin/env python3
"""Home Assistant Stream Deck integration."""

from __future__ import annotations

import asyncio
import colorsys
import functools as ft
import hashlib
import io
import json
import locale
import math
import re
import ssl
import time
import warnings
from contextlib import asynccontextmanager
from importlib.metadata import PackageNotFoundError, version
from pathlib import Path
from typing import (
    TYPE_CHECKING,
    Any,
    Callable,
    Literal,
    TextIO,
    TypeAlias,
)

import jinja2
import requests
import websockets
import yaml
from lxml import etree
from PIL import Image, ImageColor, ImageDraw, ImageFont, ImageOps
from pydantic import BaseModel, Field, PrivateAttr, validator
from pydantic.fields import Undefined
from rich.console import Console
from rich.table import Table
from StreamDeck.DeviceManager import DeviceManager
from StreamDeck.Devices.StreamDeck import DialEventType, TouchscreenEventType
from StreamDeck.ImageHelpers import PILHelper
from yaml.nodes import Node as YamlNode

if TYPE_CHECKING:
    from collections.abc import Coroutine

    import pandas as pd
    from StreamDeck.Devices import StreamDeck
    from yaml.nodes import Node as YamlNode


try:
    __version__ = version("home_assistant_streamdeck_yaml")
except PackageNotFoundError:
    __version__ = "unknown"


SCRIPT_DIR = Path(__file__).parent
ASSETS_PATH = SCRIPT_DIR / "assets"
DEFAULT_CONFIG = SCRIPT_DIR / "configuration.yaml"
DEFAULT_FONT: str = "Roboto-Regular.ttf"
DEFAULT_MDI_ICONS = {
    "light": "lightbulb",
    "switch": "power-socket-eu",
    "script": "script",
}
ICON_PIXELS = 72
_ID_COUNTER = 0

# Resolution for Stream deck plus
LCD_PIXELS_X = 800
LCD_PIXELS_Y = 100

# Default resolution for each icon on Stream deck plus
LCD_ICON_SIZE_X = 200
LCD_ICON_SIZE_Y = 100

console = Console()
StateDict: TypeAlias = dict[str, dict[str, Any]]


class _ButtonDialBase(BaseModel, extra="forbid"):  # type: ignore[call-arg]
    """Parent of Button and Dial."""

    entity_id: str | None = Field(
        default=None,
        allow_template=True,
        description="The `entity_id` that this button controls."
        " This entity will be passed to the `service` when the button is pressed."
        " The button is re-rendered whenever the state of this entity changes.",
    )
    linked_entity: str | None = Field(
        default=None,
        allow_template=True,
        description="A secondary entity_id that is used for updating images and states",
    )
    service: str | None = Field(
        default=None,
        allow_template=True,
        description="The `service` that will be called when the button is pressed.",
    )
    service_data: dict[str, Any] | None = Field(
        default=None,
        allow_template=True,
        description="The `service_data` that will be passed to the `service` when the button is pressed."
        " If empty, the `entity_id` will be passed.",
    )
    target: dict[str, Any] | None = Field(
        default=None,
        allow_template=True,
        description="The `target` that will be passed to the `service` when the button is pressed.",
    )
    text: str = Field(
        default="",
        allow_template=True,
        description="The text to display on the button."
        " If empty, no text is displayed."
        r" You might want to add `\n` characters to spread the text over several"
        r" lines, or use the `\|` character in YAML to create a multi-line string.",
    )
    text_color: str | None = Field(
        default=None,
        allow_template=True,
        description="Color of the text."
        " If empty, the color is `white`, unless an `entity_id` is specified, in"
        " which case the color is `amber` when the state is `on`, and `white` when it is `off`.",
    )
    text_size: int = Field(
        default=12,
        allow_template=False,
        description="Integer size of the text.",
    )
    text_offset: int = Field(
        default=0,
        allow_template=False,
        description="The text's position can be moved up or down from the center of"
        " the button, and this movement is measured in pixels. The value can be"
        " positive (for upward movement) or negative (for downward movement).",
    )
    icon: str | None = Field(
        default=None,
        allow_template=True,
        description="The icon filename to display on the button."
        " Make the path absolute (e.g., `/config/streamdeck/my_icon.png`) or relative to the"
        " `assets` directory (e.g., `my_icon.png`)."
        " If empty, a icon with `icon_background_color` and `text` is displayed."
        " The icon can be a URL to an image,"
        " like `'url:https://www.nijho.lt/authors/admin/avatar.jpg'`, or a `spotify:`"
        " icon, like `'spotify:album/6gnYcXVaffdG0vwVM34cr8'`."
        " If the icon is a `spotify:` icon, the icon will be downloaded and cached."
        " The icon can also display a partially complete ring, like a progress bar,"
        " or sensor value, like `ring:25` for a 25% complete ring.",
    )
    icon_mdi: str | None = Field(
        default=None,
        allow_template=True,
        description="The Material Design Icon to display on the button."
        " If empty, no icon is displayed."
        " See https://mdi.bessarabov.com/ for a list of icons."
        " The SVG icon will be downloaded and cached.",
    )
    icon_background_color: str = Field(
        default="#000000",
        allow_template=True,
        description="A color (in hex format, e.g., '#FF0000') for the background of the icon (if no `icon` is specified).",
    )
    icon_mdi_color: str | None = Field(
        default=None,
        allow_template=True,
        description="The color of the Material Design Icon (in hex format, e.g., '#FF0000')."
        " If empty, the color is derived from `text_color` but is less saturated (gray is mixed in).",
    )
    icon_gray_when_off: bool = Field(
        default=False,
        allow_template=False,
        description="When specifying `icon` and `entity_id`, if the state is `off`, the icon will be converted to grayscale.",
    )
    delay: float | str = Field(
        default=0.0,
        allow_template=True,
        description="The delay (in seconds) before the `service` is called."
        " This is useful if you want to wait before calling the `service`."
        " Counts down from the time the button is pressed."
        " If while counting the button is pressed again, the timer is cancelled."
        " Should be a float or template string that evaluates to a float.",
    )

    _timer: AsyncDelayedCallback | None = PrivateAttr(None)

    @classmethod
    def templatable(cls: type[Button]) -> set[str]:
        """Return if an attribute is templatable, which is if the type-annotation is str."""
        schema = cls.schema()
        properties = schema["properties"]
        return {k for k, v in properties.items() if v["allow_template"]}

    @classmethod
    def to_pandas_table(cls: type[Button]) -> pd.DataFrame:
        """Return a pandas table with the schema."""
        import pandas as pd

        rows = []
        for k, field in cls.__fields__.items():
            info = field.field_info
            if info.description is None:
                continue

            def code(text: str) -> str:
                return f"`{text}`"

            row = {
                "Variable name": code(k),
                "Allow template": "✅" if info.extra["allow_template"] else "❌",
                "Description": info.description,
                "Default": code(info.default) if info.default else "",
                "Type": code(field._type_display()),
            }
            rows.append(row)
        return pd.DataFrame(rows)

    @classmethod
    def to_markdown_table(cls: type[Button]) -> str:
        """Return a markdown table with the schema."""
        return cls.to_pandas_table().to_markdown(index=False)


class Button(_ButtonDialBase, extra="forbid"):  # type: ignore[call-arg]
    """Button configuration."""

    special_type: (
        Literal[
            "next-page",
            "previous-page",
            "empty",
            "go-to-page",
            "close-page",
            "turn-off",
            "light-control",
            "reload",
        ]
        | None
    ) = Field(
        default=None,
        allow_template=False,
        description="Special type of button."
        " If no specified, the button is a normal button."
        " If `next-page`, the button will go to the next page."
        " If `previous-page`, the button will go to the previous page."
        " If `turn-off`, the button will turn off the SteamDeck until any button is pressed."
        " If `empty`, the button will be empty."
        " If `close-page`, the button will close the current page and return to the previous one."
        " If `go-to-page`, the button will go to the page specified by `special_type_data`"
        " (either an `int` or `str` (name of the page))."
        " If `light-control`, the button will control a light, and the `special_type_data`"
        " can be a dictionary, see its description."
        " If `reload`, the button will reload the configuration file when pressed.",
    )
    special_type_data: Any | None = Field(
        default=None,
        allow_template=True,
        description="Data for the special type of button."
        " If `go-to-page`, the data should be an `int` or `str` (name of the page)."
        " If `light-control`, the data should optionally be a dictionary."
        " The dictionary can contain the following keys:"
        " The `colors` key and a value a list of max (`n_keys_on_streamdeck - 5`) hex colors."
        " The `color_temp_kelvin` key and a value a list of max (`n_keys_on_streamdeck - 5`) color temperatures in Kelvin."
        " The `colormap` key and a value a colormap (https://matplotlib.org/stable/tutorials/colors/colormaps.html)"
        " can be used. This requires the `matplotlib` package to be installed. If no"
        " list of `colors` or `colormap` is specified, 10 equally spaced colors are used.",
    )

    @classmethod
    def from_yaml(
        cls: type[Button],
        yaml_str: str,
        encoding: str | None = None,
    ) -> Button:
        """Set the attributes from a YAML string."""
        data = safe_load_yaml(yaml_str, encoding=encoding)
        return cls(**data[0])

    @property
    def domain(self) -> str | None:
        """Return the domain of the entity."""
        if self.service is None:
            return None
        return self.service.split(".", 1)[0]

    def rendered_template_button(
        self,
        complete_state: StateDict,
    ) -> Button:
        """Return a button with the rendered text."""
        dct = self.dict(exclude_unset=True)
        for key in self.templatable():
            if key not in dct:
                continue
            val = dct[key]
            if isinstance(val, dict):  # e.g., service_data, target
                for k, v in val.items():
                    val[k] = _render_jinja(v, complete_state)
            else:
                dct[key] = _render_jinja(val, complete_state)  # type: ignore[assignment]
        return Button(**dct)

    def try_render_icon(
        self,
        complete_state: StateDict,
        *,
        key_pressed: bool = False,
        size: tuple[int, int] = (ICON_PIXELS, ICON_PIXELS),
        icon_mdi_margin: int = 0,
        font_filename: str = DEFAULT_FONT,
    ) -> Image.Image:
        """Try to render the icon."""
        try:
            return self.render_icon(
                complete_state,
                key_pressed=key_pressed,
                size=size,
                icon_mdi_margin=icon_mdi_margin,
                font_filename=font_filename,
            )
        except Exception as exc:  # noqa: BLE001
            console.print_exception()
            warnings.warn(
                f"Failed to render icon for {self}: {exc}",
                IconWarning,
                stacklevel=2,
            )
            return _generate_failed_icon(size)

    def render_icon(  # noqa: PLR0912 PLR0915 C901
        self,
        complete_state: StateDict,
        *,
        key_pressed: bool = False,
        size: tuple[int, int] = (ICON_PIXELS, ICON_PIXELS),
        icon_mdi_margin: int = 0,
        font_filename: str = DEFAULT_FONT,
    ) -> Image.Image:
        """Render the icon."""
        if self.is_sleeping():
            button, image = self.sleep_button_and_image(size)
        else:
            button = self.rendered_template_button(complete_state)
            image = None

        if isinstance(button.icon, str) and ":" in button.icon:
            which, id_ = button.icon.split(":", 1)
            if which == "spotify":
                filename = _to_filename(button.icon, ".jpeg")
                # copy to avoid modifying the cached image
                image = _download_spotify_image(id_, filename).copy()
            if which == "url":
                filename = _url_to_filename(id_)
                # copy to avoid modifying the cached image
                image = _download_image(id_, filename, size).copy()
            if which == "ring":
                pct = _maybe_number(id_)
                assert isinstance(pct, (int, float)), f"Invalid ring percentage: {id_}"
                image = _draw_percentage_ring(pct, size)

        icon_convert_to_grayscale = False
        text = button.text
        text_color = button.text_color or "white"
        icon_mdi = button.icon_mdi

        if button.special_type == "next-page":
            text = button.text or "Next\nPage"
            icon_mdi = button.icon_mdi or "chevron-right"
        elif button.special_type == "previous-page":
            text = button.text or "Previous\nPage"
            icon_mdi = button.icon_mdi or "chevron-left"
        elif button.special_type == "go-to-page":
            page = button.special_type_data
            text = button.text or f"Go to\nPage\n{page}"
            icon_mdi = button.icon_mdi or "book-open-page-variant"
        elif button.special_type == "close-page":
            text = button.text or "Close\nPage"
            icon_mdi = button.icon_mdi or "arrow-u-left-bottom-bold"
        elif button.special_type == "turn-off":
            text = button.text or "Turn off"
            icon_mdi = button.icon_mdi or "power"
        elif button.special_type == "reload":
            text = button.text or "Reload\nconfig"
            icon_mdi = button.icon_mdi or "reload"
        elif button.entity_id in complete_state:
            # Has entity_id
            state = complete_state[button.entity_id]

            if button.text_color is not None:
                text_color = button.text_color
            elif state["state"] == "on":
                text_color = "orangered"

            if (
                button.icon_mdi is None
                and button.icon is None
                and button.domain in DEFAULT_MDI_ICONS
            ):
                icon_mdi = DEFAULT_MDI_ICONS[button.domain]

            if state["state"] == "off":
                icon_convert_to_grayscale = button.icon_gray_when_off

        if image is None:
            image = _init_icon(
                icon_background_color=button.icon_background_color,
                icon_filename=button.icon,
                icon_mdi=icon_mdi,
                icon_mdi_margin=icon_mdi_margin,
                icon_mdi_color=_named_to_hex(button.icon_mdi_color or text_color),
                size=size,
            ).copy()  # copy to avoid modifying the cached image

        if icon_convert_to_grayscale:
            image = _convert_to_grayscale(image)

        return _add_text_to_image(
            image=image,
            font_filename=font_filename,
            text_size=self.text_size,
            text=text,
            text_color=text_color if not key_pressed else "green",
            text_offset=self.text_offset,
        )

    @staticmethod
    def _validate_special_type_data(special_type: str, v: Any) -> Any:  # noqa: PLR0912
        if special_type == "go-to-page" and not isinstance(v, (int, str)):
            msg = "If special_type is go-to-page, special_type_data must be an int or str"
            raise AssertionError(msg)
        if special_type in {"next-page", "previous-page", "empty", "turn-off"} and v is not None:
            msg = f"special_type_data needs to be empty with {special_type=}"
            raise AssertionError(msg)

        if special_type == "light-control":
            if v is None:
                v = {}
            if not isinstance(v, dict):
                msg = f"With 'light-control', 'special_type_data' must be a dict, not '{v}'"
                raise AssertionError(msg)

            allowed_keys = {"colors", "colormap", "color_temp_kelvin"}
            invalid_keys = v.keys() - allowed_keys
            if invalid_keys:
                msg = f"Invalid keys in 'special_type_data', only {allowed_keys} allowed"
                raise AssertionError(msg)

            # If colors is present, it must be a list of strings
            if "colors" in v:
                if not isinstance(v["colors"], (tuple, list)):
                    msg = "If 'colors' is present, it must be a list"
                    raise AssertionError(msg)
                for color in v["colors"]:
                    if not isinstance(color, str):
                        msg = "All colors must be strings"
                        raise AssertionError(msg)  # noqa: TRY004
                # Cast colors to tuple (to make it hashable)
                v["colors"] = tuple(v["colors"])

            if "color_temp_kelvin" in v:
                for kelvin in v["color_temp_kelvin"]:
                    if not isinstance(kelvin, int):
                        msg = "All color_temp_kelvin must be integers"
                        raise AssertionError(msg)  # noqa: TRY004
                # Cast color_temp_kelvin to tuple (to make it hashable)
                v["color_temp_kelvin"] = tuple(v["color_temp_kelvin"])

        return v

    @validator("special_type_data")
    def _validate_special_type(
        cls: type[Button],
        v: Any,
        values: dict[str, Any],
    ) -> Any:
        """Validate the special_type_data."""
        special_type = values["special_type"]
        return cls._validate_special_type_data(special_type, v)

    def maybe_start_or_cancel_timer(
        self,
        callback: Callable[[], None | Coroutine] | None = None,
    ) -> bool:
        """Start or cancel the timer."""
        if self.delay:
            if self._timer is None:
                assert isinstance(
                    self.delay,
                    (int, float),
                ), f"Invalid delay: {self.delay}"
                self._timer = AsyncDelayedCallback(delay=self.delay, callback=callback)
            if self._timer.is_running():
                self._timer.cancel()
            else:
                self._timer.start()
            return True
        return False

    def is_sleeping(self) -> bool:
        """Return True if the timer is sleeping."""
        return self._timer is not None and self._timer.is_sleeping

    def sleep_button_and_image(
        self,
        size: tuple[int, int],
    ) -> tuple[Button, Image.Image]:
        """Return the button and image for the sleep button."""
        assert self._timer is not None
        assert isinstance(self.delay, (int, float)), f"Invalid delay: {self.delay}"
        remaining = self._timer.remaining_time()
        pct = round(remaining / self.delay * 100)
        image = _draw_percentage_ring(pct, size)
        button = Button(
            text=f"{remaining:.0f}s\n{pct}%",
            text_color="white",
        )
        return button, image


class Dial(_ButtonDialBase, extra="forbid"):  # type: ignore[call-arg]
    """Dial configuration."""

    dial_event_type: str | None = Field(
        default=None,
        allow_template=True,
        description="The event type of the dial that will trigger the service."
        " Either `DialEventType.TURN` or `DialEventType.PUSH`.",
    )

    state_attribute: str | None = Field(
        default=None,
        allow_template=True,
        description="The attribute of the entity which gets used for the dial state.",
        # TODO: use this?
        # An attribute of an HA entity that the dial should control e.g., brightness for a light.
    )
    attributes: dict[str, float] | None = Field(
        default=None,
        allow_template=True,
        description="Sets the attributes of the dial."
        " `min`: The minimal value of the dial."
        " `max`: The maximal value of the dial."
        " `step`: the step size by which the value of the dial is increased by on an event.",
    )
    allow_touchscreen_events: bool = Field(
        default=False,
        allow_template=True,
        description="Whether events from the touchscreen are allowed, for example set the minimal value on `SHORT` and set maximal value on `LONG`.",
    )

    # vars for timer
    _timer: AsyncDelayedCallback | None = PrivateAttr(None)

    # Internal attributes for Dial
    _attributes: dict[str, float] = PrivateAttr(
        {"state": 0, "min": 0, "max": 100, "step": 1},
    )

    def update_attributes(self, data: dict[str, Any]) -> None:
        """Updates all home assistant entity attributes."""
        if self.attributes is None:
            self._attributes = data["attributes"]
        else:
            self._attributes = self.attributes

        if self.state_attribute is None:
            self._attributes.update({"state": float(data["state"])})
        else:
            try:
                if data["attributes"][self.state_attribute] is None:
                    self._attributes["state"] = 0
                else:
                    self._attributes["state"] = float(
                        data["attributes"][self.state_attribute],
                    )
            except KeyError:
                console.log(f"Could not find attribute {self.state_attribute}")
                self._attributes["state"] = 0

    def get_attributes(self) -> dict[str, float]:
        """Returns all home assistant entity attributes."""
        return self._attributes

    def increment_state(self, value: float) -> None:
        """Increments the value of the dial with checks for the minimal and maximal value."""
        num: float = self._attributes["state"] + value * self._attributes["step"]
        num = min(self._attributes["max"], num)
        num = max(self._attributes["min"], num)
        self._attributes["state"] = num

    def set_state(self, value: float) -> None:
        """Sets the value of the dial without checks for the minimal and maximal value."""
        self._attributes["state"] = value

    def rendered_template_dial(
        self,
        complete_state: StateDict,
    ) -> Dial:
        """Return a dial with the rendered text."""
        dct = self.dict(exclude_unset=True)
        for key in self.templatable():
            if key not in dct:
                continue
            val = dct[key]
            if isinstance(val, dict):
                for k, v in val.items():
                    val[k] = _render_jinja(v, complete_state, self)
            else:
                dct[key] = _render_jinja(val, complete_state, self)
        return Dial(**dct)

    # LCD/Touchscreen management
    def render_lcd_image(
        self,
        complete_state: StateDict,
        key: int,  # Key needs to be from sorted dials
        size: tuple[int, int],
        icon_mdi_margin: int = 0,
        font_filename: str = DEFAULT_FONT,
    ) -> Image.Image:
        """Render the image for the LCD."""
        try:
            image = None
            dial = self.rendered_template_dial(complete_state)

            if isinstance(dial.icon, str) and ":" in dial.icon:
                which, id_ = dial.icon.split(":", 1)
                if which == "spotify":
                    filename = _to_filename(dial.icon, ".jpeg")
                    image = _download_spotify_image(id_, filename).copy()
                elif which == "url":
                    filename = _url_to_filename(id_)
                    image = _download_image(id_, filename, size).copy()
                elif which == "ring":
                    pct = _maybe_number(id_)
                    assert isinstance(
                        pct,
                        (int, float),
                    ), f"Invalid ring percentage: {id_}"
                    image = _draw_percentage_ring(
                        percentage=pct,
                        size=size,
                        radius=40,
                    )

            icon_convert_to_grayscale = False
            text = dial.text
            text_color = dial.text_color or "white"

            assert dial.entity_id is not None
            if complete_state[dial.entity_id]["state"] == "off" and dial.icon_gray_when_off:
                icon_convert_to_grayscale = True

            if image is None:
                image = _init_icon(
                    icon_background_color=dial.icon_background_color,
                    icon_filename=dial.icon,
                    icon_mdi=dial.icon_mdi,
                    icon_mdi_margin=icon_mdi_margin,
                    icon_mdi_color=_named_to_hex(dial.icon_mdi_color or text_color),
                    size=size,
                ).copy()

            if icon_convert_to_grayscale:
                image = _convert_to_grayscale(image)

            return _add_text_to_image(
                image=image,
                font_filename=font_filename,
                text_size=self.text_size,
                text=text,
                text_color=text_color,
                text_offset=self.text_offset,
            )

        except ValueError as e:
            console.log(e)
            warnings.warn(
                f"Failed to render icon for dial {key}",
                IconWarning,
                stacklevel=2,
            )
            return _generate_failed_icon(size=size)

    def start_or_restart_timer(
        self,
        callback: Callable[[], None | Coroutine] | None = None,
    ) -> bool:
        """Starts or restarts AsyncDelayedCallback timer."""
        if not self.delay:
            return False
        if self._timer is None:
            assert isinstance(
                self.delay,
                (int, float),
            ), f"Invalid delay: {self.delay}"
            self._timer = AsyncDelayedCallback(delay=self.delay, callback=callback)
        self._timer.start()
        return True


def _update_dial_descriptions() -> None:
    for _k, _v in Dial.__fields__.items():
        _v.field_info.description = (
            _v.field_info.description.replace("on the button", "above the dial")
            .replace("button", "dial")
            .replace("pressed", "rotated")
        )
        if _k == "delay":
            _v.field_info.description = (
                "The delay (in seconds) before the `service` is called."
                " This counts down from the specified time and collects the called turn events and"
                " sends the bundled value to Home Assistant after the dial hasn't been turned for the specified time in delay."
            )


_update_dial_descriptions()


def _to_filename(id_: str, suffix: str = "") -> Path:
    """Converts an id with ":" and "_" to a filename with optional suffix."""
    filename = ASSETS_PATH / id_.replace("/", "_").replace(":", "_")
    return filename.with_suffix(suffix)


def to_pandas_table(cls: type[BaseModel]) -> pd.DataFrame:
    """Return a markdown table with the schema."""
    import pandas as pd

    rows = []
    for k, field in cls.__fields__.items():
        info = field.field_info
        if info.description is None:
            continue

        def code(text: str) -> str:
            return f"`{text}`"

        row = {
            "Variable name": code(k),
            "Description": info.description,
            "Default": code(info.default) if info.default is not Undefined else "",
            "Type": code(field._type_display()),
        }
        rows.append(row)
    return pd.DataFrame(rows)


def _pandas_to_rich_table(df: pd.DataFrame) -> Table:
    """Return a rich table from a pandas DataFrame."""
    table = Table()

    # Add the columns
    for column in df.columns:
        table.add_column(column)

    # Add the rows
    for _, row in df.iterrows():
        table.add_row(*row.astype(str).tolist())

    return table


class Page(BaseModel):
    """A page of buttons."""

    name: str = Field(description="The name of the page.")
    buttons: list[Button] = Field(
        default_factory=list,
        description="A list of buttons on the page.",
    )

    dials: list[Dial] = Field(
        default_factory=list,
        description="A list of dials on the page.",
    )

    _parent_page_index: int = PrivateAttr([])

    _dials_sorted: list[Dial] = PrivateAttr([])

    def sort_dials(self) -> list[tuple[Dial, Dial | None]]:
        """Sorts dials by dialEventType."""
        self._dials_sorted = []
        skip = False
        for index, dial in enumerate(self.dials):
            if index + 1 < len(self.dials):
                if skip:
                    skip = False
                    continue

                next_dial = self.dials[index + 1]
                if dial.dial_event_type != next_dial.dial_event_type:
                    self._dials_sorted.append((dial, next_dial))  # type: ignore[arg-type]
                    skip = True
                else:
                    self._dials_sorted.append((dial, None))  # type: ignore[arg-type]
            else:
                self._dials_sorted.append((dial, None))  # type: ignore[arg-type]
        return self._dials_sorted  # type: ignore[return-value]

    def get_sorted_key(self, dial: Dial) -> int | None:
        """Returns the integer key for a dial."""
        dial_list = self._dials_sorted
        for i in range(len(dial_list)):
            if dial in dial_list[i]:
                return i
        return None

    @classmethod
    def to_pandas_table(cls: type[Page]) -> pd.DataFrame:
        """Return a pandas DataFrame with the schema."""
        return to_pandas_table(cls)

    @classmethod
    def to_markdown_table(cls: type[Page]) -> str:
        """Return a markdown table with the schema."""
        return cls.to_pandas_table().to_markdown(index=False)


class Config(BaseModel):
    """Configuration file."""

    yaml_encoding: str | None = Field(
        default="utf-8",
        description="The encoding of the YAML file.",
    )
    pages: list[Page] = Field(
        default_factory=list,
        description="A list of `Page`s in the configuration.",
    )
    anonymous_pages: list[Page] = Field(
        default_factory=list,
        description="A list of anonymous Pages in the configuration."
        " These pages are hidden and not displayed when cycling through the pages."
        " They can only be reached using the `special_type: 'go-to-page'` button."
        " Designed for single use, these pages return to the previous page"
        " upon clicking a button.",
    )
    state_entity_id: str | None = Field(
        default=None,
        description="The entity ID to sync display state with. For"
        " example `input_boolean.streamdeck` or `binary_sensor.anyone_home`.",
    )
    brightness: int = Field(
        default=100,
        description="The default brightness of the Stream Deck (0-100).",
    )
    auto_reload: bool = Field(
        default=False,
        description="If True, the configuration YAML file will automatically"
        " be reloaded when it is modified.",
    )
    _current_page_index: int = PrivateAttr(default=0)
    _parent_page_index: int = PrivateAttr(default=0)
    _is_on: bool = PrivateAttr(default=True)
    _detached_page: Page | None = PrivateAttr(default=None)
    _configuration_file: Path | None = PrivateAttr(default=None)
    _include_files: list[Path] = PrivateAttr(default_factory=list)

    @classmethod
    def load(
        cls: type[Config],
        fname: Path,
        yaml_encoding: str | None = None,
    ) -> Config:
        """Read the configuration file."""
        with fname.open() as f:
            data, include_files = safe_load_yaml(
                f,
                return_included_paths=True,
                encoding=yaml_encoding,
            )
            config = cls(**data)  # type: ignore[arg-type]
            config._configuration_file = fname
            config._include_files = include_files
            if not config.pages:
                msg = (
                    f"No pages defined in configuration file '{fname}'. "
                    "Please add at least one page with buttons."
                )
                raise ValueError(msg)
            config.current_page().sort_dials()
            return config

    def reload(self) -> None:
        """Reload the configuration file."""
        assert self._configuration_file is not None
        # Updates all public attributes
        new_config = self.load(
            self._configuration_file,
            yaml_encoding=self.yaml_encoding,
        )
        self.__dict__.update(new_config.__dict__)
        self._include_files = new_config._include_files
        # Set the private attributes we want to preserve
        if self._detached_page is not None:
            self._detached_page = self.to_page(self._detached_page.name)
            self.current_page().sort_dials()
        if self._current_page_index >= len(self.pages):
            # In case pages were removed, reset to the first page
            self._current_page_index = 0

    @classmethod
    def to_pandas_table(cls: type[Config]) -> pd.DataFrame:
        """Return a pandas DataFrame with the schema."""
        return to_pandas_table(cls)

    @classmethod
    def to_markdown_table(cls: type[Config]) -> str:
        """Return a markdown table with the schema."""
        return cls.to_pandas_table().to_markdown(index=False)

    def update_timers(
        self,
        deck: StreamDeck,
        complete_state: dict[str, dict[str, Any]],
    ) -> None:
        """Update all timers."""
        for key in range(deck.key_count()):
            button = self.button(key)
            if button is not None and button.is_sleeping():
                console.log(f"Updating timer for key {key}")
                update_key_image(
                    deck,
                    key=key,
                    config=self,
                    complete_state=complete_state,
                    key_pressed=False,
                )

    def next_page(self) -> Page:
        """Go to the next page."""
        self._parent_page_index = self._current_page_index
        self._current_page_index = self.next_page_index
        return self.pages[self._current_page_index]

    @property
    def next_page_index(self) -> int:
        """Return the next page index."""
        return (self._current_page_index + 1) % len(self.pages)

    @property
    def previous_page_index(self) -> int:
        """Return the previous page index."""
        return (self._current_page_index - 1) % len(self.pages)

    def previous_page(self) -> Page:
        """Go to the previous page."""
        self._parent_page_index = self._current_page_index
        self._current_page_index = self.previous_page_index
        return self.pages[self._current_page_index]

    def current_page(self) -> Page:
        """Return the current page."""
        if self._detached_page is not None:
            return self._detached_page
        return self.pages[self._current_page_index]

    def dial(self, key: int) -> Dial | None:
        """Gets Dial from key."""
        dials = self.current_page().dials
        if key < len(dials):
            return dials[key]
        return None

    def dial_sorted(self, key: int) -> tuple[Dial, Dial | None] | None:
        """Gets sorted dials by key."""
        dials = self.current_page()._dials_sorted
        if key < len(dials):
            return dials[key]
        return None

    def button(self, key: int) -> Button | None:
        """Return the button for a key."""
        buttons = self.current_page().buttons
        if key < len(buttons):
            return buttons[key]
        return None

    def to_page(self, page: int | str) -> Page:
        """Go to a page based on the page name or index."""
        self.close_detached_page()
        if isinstance(page, int):
            self._parent_page_index = self._current_page_index
            self._current_page_index = page
            return self.current_page()
        for i, p in enumerate(self.pages):
            if p.name == page:
                self._current_page_index = i
                return self.current_page()

        for p in self.anonymous_pages:
            if p.name == page:
                self._detached_page = p
                return p
        console.log(f"Could find page {page}, staying on current page")
        return self.current_page()

    def load_page_as_detached(self, page: Page) -> None:
        """Load a page as detached."""
        self._detached_page = page

    def close_detached_page(self) -> None:
        """Close the detached page."""
        self._detached_page = None

    def close_page(self) -> Page:
        """Close the current page."""
        self._detached_page = None
        self._current_page_index = self._parent_page_index
        return self.current_page()


def _next_id() -> int:
    global _ID_COUNTER
    _ID_COUNTER += 1
    return _ID_COUNTER


class AsyncDelayedCallback:
    """A callback that is called after a delay.

    Parameters
    ----------
    delay
        The delay in seconds after which the callback will be called.
    callback
        The function or coroutine to be called after the delay.

    """

    def __init__(
        self,
        delay: float,
        callback: Callable[[], None | Coroutine] | None = None,
    ) -> None:
        """Initialize."""
        self.delay = delay
        self.callback = callback
        self.task: asyncio.Task | None = None
        self.start_time: float | None = None
        self.is_sleeping: bool = False

    async def _run(self) -> None:
        """Run the timer. Don't call this directly, use start() instead."""
        self.is_sleeping = True
        self.start_time = time.time()
        await asyncio.sleep(self.delay)
        self.is_sleeping = False
        if self.callback is not None:
            if asyncio.iscoroutinefunction(self.callback):
                await self.callback()
            else:
                self.callback()

    def is_running(self) -> bool:
        """Return whether the timer is running."""
        return self.task is not None and not self.task.done()

    def start(self) -> None:
        """Start the timer."""
        if self.task is not None and not self.task.done():
            self.cancel()
        self.task = asyncio.ensure_future(self._run())

    def cancel(self) -> None:
        """Cancel the timer."""
        console.log("Cancel timer")
        if self.task:
            self.task.cancel()
            self.is_sleeping = False
            self.task = None

    def remaining_time(self) -> float:
        """Return the remaining time before the timer expires."""
        if self.task is None:
            return 0
        if self.start_time is not None:
            elapsed_time = time.time() - self.start_time
            return max(0, self.delay - elapsed_time)
        return 0


def _draw_percentage_ring(
    percentage: float,
    size: tuple[int, int],
    *,
    radius: int | None = None,
    thickness: int = 4,
    ring_color: tuple[int, int, int] = (255, 0, 0),
    full_ring_backgroud_color: tuple[int, int, int] = (100, 100, 100),
) -> Image.Image:
    """Draw a ring with a percentage."""
    img = Image.new("RGB", size, (0, 0, 0))

    if radius is None:
        radius = size[0] // 2 - thickness // 2

    # Draw the full ring for the background
    draw = ImageDraw.Draw(img)
    draw.ellipse(
        [
            (size[0] // 2 - radius, size[1] // 2 - radius),
            (size[0] // 2 + radius, size[1] // 2 + radius),
        ],
        outline=full_ring_backgroud_color,
        width=thickness,
    )

    # Draw the percentage of the ring with a bright color
    start_angle = -90
    end_angle = start_angle + (360 * percentage / 100)
    draw.arc(
        [
            (size[0] // 2 - radius, size[1] // 2 - radius),
            (size[0] // 2 + radius, size[1] // 2 + radius),
        ],
        start_angle,
        end_angle,
        fill=ring_color,
        width=thickness,
    )
    return img


def _linspace(start: float, stop: float, num: int) -> list[float]:
    """Return evenly spaced numbers over a specified interval."""
    if num == 1:
        return [start]
    step = (stop - start) / (num - 1)
    return [start + i * step for i in range(num)]


def _generate_colors_from_colormap(num_colors: int, colormap: str) -> tuple[str, ...]:
    """Returns `num_colors` number of colors in hexadecimal format, sampled from colormaps."""
    try:
        import matplotlib.pyplot as plt
        import numpy as np
    except ModuleNotFoundError:
        msg = "You need to install matplotlib to use the colormap feature."
        raise ModuleNotFoundError(msg) from None

    cmap = plt.get_cmap(colormap)
    colors = cmap(np.linspace(0, 1, num_colors))
    return tuple(plt.matplotlib.colors.to_hex(color) for color in colors)


def _color_temp_kelvin_to_rgb(  # noqa: PLR0912
    colour_temperature: int,
) -> tuple[int, int, int]:
    """Converts from K to RGB.

    Algorithm courtesy of
    http://www.tannerhelland.com/4435/convert-temperature-rgb-algorithm-code/.
    """
    # range check
    if colour_temperature < 1000:  # noqa: PLR2004
        colour_temperature = 1000
    elif colour_temperature > 40000:  # noqa: PLR2004
        colour_temperature = 40000

    tmp_internal = colour_temperature / 100.0

    # red
    if tmp_internal <= 66:  # noqa: PLR2004
        red = 255
    else:
        tmp_red = 329.698727446 * math.pow(tmp_internal - 60, -0.1332047592)
        if tmp_red < 0:
            red = 0
        elif tmp_red > 255:  # noqa: PLR2004
            red = 255
        else:
            red = int(tmp_red)

    # green
    if tmp_internal <= 66:  # noqa: PLR2004
        tmp_green = 99.4708025861 * math.log(tmp_internal) - 161.1195681661
        if tmp_green < 0:
            green = 0
        elif tmp_green > 255:  # noqa: PLR2004
            green = 255
        else:
            green = int(tmp_green)
    else:
        tmp_green = 288.1221695283 * math.pow(tmp_internal - 60, -0.0755148492)
        if tmp_green < 0:
            green = 0
        elif tmp_green > 255:  # noqa: PLR2004
            green = 255
        else:
            green = int(tmp_green)

    # blue
    if tmp_internal >= 66:  # noqa: PLR2004
        blue = 255
    elif tmp_internal <= 19:  # noqa: PLR2004
        blue = 0
    else:
        tmp_blue = 138.5177312231 * math.log(tmp_internal - 10) - 305.0447927307
        if tmp_blue < 0:
            blue = 0
        elif tmp_blue > 255:  # noqa: PLR2004
            blue = 255
        else:
            blue = int(tmp_blue)

    return red, green, blue


def _generate_uniform_hex_colors(n_colors: int) -> tuple[str, ...]:
    """Generate a list of `n_colors` hex colors that are uniformly perceptually spaced.

    Parameters
    ----------
    n_colors
        The number of colors to generate.

    Returns
    -------
    list[str]
        A list of `n_colors` hex colors, represented as strings.

    Examples
    --------
    >>> _generate_uniform_hex_colors(3)
    ['#0000ff', '#00ff00', '#ff0000']

    """

    def generate_hues(n_hues: int) -> list[float]:
        """Generate `n_hues` hues that are uniformly spaced around the color wheel."""
        return _linspace(0, 1, n_hues)

    def generate_saturations(n_saturations: int) -> list[float]:
        """Generate `n_saturations` saturations that increase linearly from 0 to 1."""
        return _linspace(0, 1, n_saturations)

    def generate_values(n_values: int) -> list[float]:
        """Generate `n_values` values that increase linearly from 1 to 0.5 and then decrease to 0."""
        values = _linspace(1, 0.5, n_values // 2)
        if n_values % 2 == 1:
            values.append(0.0)
        values += _linspace(0.5, 0, n_values // 2)
        return values

    def hsv_to_hex(hsv: tuple[float, float, float]) -> str:
        """Convert an HSV color tuple to a hex color string."""
        rgb = tuple(round(x * 255) for x in colorsys.hsv_to_rgb(*hsv))
        return "#{:02x}{:02x}{:02x}".format(*rgb)

    hues = generate_hues(n_colors)
    saturations = generate_saturations(n_colors)
    values = generate_values(n_colors)
    hsv_colors = [(h, s, v) for h in hues for s in saturations for v in values]
    hex_colors = [hsv_to_hex(hsv) for hsv in hsv_colors]
    return tuple(hex_colors[:n_colors])


def _max_contrast_color(hex_color: str) -> str:
    """Given hex color return a color with maximal contrast."""
    # Convert hex color to RGB format
    r, g, b = _hex_to_rgb(hex_color)
    # Convert RGB color to grayscale
    gray = 0.2989 * r + 0.5870 * g + 0.1140 * b
    # Determine whether white or black will have higher contrast
    middle_range = 128
    return "#FFFFFF" if gray < middle_range else "#000000"


@ft.lru_cache(maxsize=16)
def _light_page(
    entity_id: str,
    n_colors: int,
    colors: tuple[str, ...] | None,
    color_temp_kelvin: tuple[int, ...] | None,
    colormap: str | None,
) -> Page:
    """Return a page of buttons for controlling lights."""
    if colormap is None and colors is None:
        colors = _generate_uniform_hex_colors(n_colors)
    elif colormap is not None:
        colors = _generate_colors_from_colormap(n_colors, colormap)
    assert colors is not None
    buttons_colors = [
        Button(
            icon_background_color=color,
            service="light.turn_on",
            service_data={
                "entity_id": entity_id,
                "rgb_color": _hex_to_rgb(color),
            },
        )
        for color in colors
    ]
    buttons_color_temp_kelvin = [
        Button(
            icon_background_color=_rgb_to_hex(_color_temp_kelvin_to_rgb(kelvin)),
            service="light.turn_on",
            service_data={
                "entity_id": entity_id,
                "color_temp_kelvin": kelvin,
            },
        )
        for kelvin in (color_temp_kelvin or ())
    ]
    buttons_brightness = []
    for brightness in [0, 10, 30, 60, 100]:
        background_color = _scale_hex_color("#FFFFFF", brightness / 100)
        button = Button(
            icon_background_color=background_color,
            service="light.turn_on",
            text_color=_max_contrast_color(background_color),
            text=f"{brightness}%",
            service_data={
                "entity_id": entity_id,
                "brightness_pct": brightness,
            },
        )
        buttons_brightness.append(button)
    buttons_back = [Button(special_type="close-page")]
    return Page(
        name="Lights",
        buttons=buttons_colors + buttons_color_temp_kelvin + buttons_brightness + buttons_back,
    )


@asynccontextmanager
async def setup_ws(
    host: str,
    token: str,
    protocol: Literal["wss", "ws"],
    *,
    allow_weaker_ssl: bool = False,
) -> websockets.ClientConnection:
    """Set up the connection to Home Assistant."""
    uri = f"{protocol}://{host}/api/websocket"
    connect_args: dict[str, Any] = {"max_size": 10485760}  # limit size to 10 MiB
    if protocol == "wss":
        ssl_context = ssl.create_default_context()
        connect_args["ssl"] = ssl_context

    while True:
        try:
            async with websockets.connect(uri, **connect_args) as websocket:
                # Send an authentication message to Home Assistant
                auth_payload = {"type": "auth", "access_token": token}
                await websocket.send(json.dumps(auth_payload))

                # Wait for the authentication response
                auth_response = await websocket.recv()
                console.log(auth_response)
                console.log("Connected to Home Assistant")
                yield websocket
        except ConnectionResetError:  # noqa: PERF203
            # Connection was reset, retrying in 3 seconds
            console.print_exception(show_locals=True)
            console.log("Connection was reset, retrying in 3 seconds")
            if allow_weaker_ssl:
                ssl_context.set_ciphers("DEFAULT@SECLEVEL=1")
                console.log("Using weaker SSL settings")
            await asyncio.sleep(5)


async def subscribe_state_changes(
    websocket: websockets.ClientConnection,
) -> None:
    """Subscribe to the state change events."""
    subscribe_payload = {
        "type": "subscribe_events",
        "event_type": "state_changed",
        "id": _next_id(),
    }
    await websocket.send(json.dumps(subscribe_payload))


async def handle_changes(
    websocket: websockets.ClientConnection,
    complete_state: StateDict,
    deck: StreamDeck,
    config: Config,
) -> None:
    """Handle state changes."""

    async def process_websocket_messages() -> None:
        """Process websocket messages."""
        while True:
            data = json.loads(await websocket.recv())
            _update_state(complete_state, data, config, deck)

    async def call_update_timers() -> None:
        """Call config.update_timers every second."""
        while True:
            await asyncio.sleep(1)
            config.update_timers(deck, complete_state)

    async def watch_configuration_file() -> None:
        """Watch for changes to the configuration file and reload config when it changes."""
        if config._configuration_file is None:
            console.log("[red bold] No configuration file to watch[/]")
            return

        def edit_time(fn: Path) -> float:
            return fn.stat().st_mtime if fn.exists() else 0

        last_modified_time = edit_time(config._configuration_file)
        while True:
            files = [config._configuration_file, *config._include_files]
            if config.auto_reload and any(edit_time(fn) > last_modified_time for fn in files):
                console.log("Configuration file has been modified, reloading")
                last_modified_time = max(edit_time(fn) for fn in files)
                try:
                    config.reload()
                    deck.reset()
                    update_all_key_images(deck, config, complete_state)
                    update_all_dials(deck, config, complete_state)
                except Exception as e:  # noqa: BLE001
                    console.log(f"Error reloading configuration: {e}")

            await asyncio.sleep(1)

    # Run the websocket message processing and timer update tasks concurrently
    await asyncio.gather(
        process_websocket_messages(),
        call_update_timers(),
        watch_configuration_file(),
    )


def _keys(entity_id: str, buttons: list[Button] | list[Dial]) -> list[int]:
    """Get the key indices for an entity_id."""
    return [
        i
        for i, button in enumerate(buttons)
        if button.entity_id == entity_id  # type: ignore[attr-defined] # noqa: PLR1714
        or button.linked_entity == entity_id  # type: ignore[attr-defined]
    ]


def _update_state(
    complete_state: StateDict,
    data: dict[str, Any],
    config: Config,
    deck: StreamDeck,
) -> None:
    """Update the state dictionary and update the keys."""
    buttons = config.current_page().buttons
    dials = config.current_page().dials
    if data["type"] == "event":
        event_data = data["event"]
        if event_data["event_type"] == "state_changed":
            event_data = event_data["data"]
            eid = event_data["entity_id"]
            complete_state[eid] = event_data["new_state"]

            # Handle the state entity (turning on/off display)
            if eid == config.state_entity_id:
                is_on = complete_state[config.state_entity_id]["state"] == "on"
                if is_on:
                    turn_on(config, deck, complete_state)
                else:
                    turn_off(config, deck)
                return

            keys_dials = _keys(eid, dials)
            for key in keys_dials:
                console.log(f"Updating dial {key} for {eid}")
                update_dial(
                    deck=deck,
                    key=key,
                    config=config,
                    complete_state=complete_state,
                    data=data,
                )

            keys = _keys(eid, buttons)
            for key in keys:
                console.log(f"Updating key {key} for {eid}")
                update_key_image(
                    deck,
                    key=key,
                    config=config,
                    complete_state=complete_state,
                    key_pressed=False,
                )


def _state_attr(
    entity_id: str,
    attr: str,
    complete_state: StateDict,
) -> Any:
    """Get the state attribute for an entity."""
    attrs = complete_state.get(entity_id, {}).get("attributes", {})
    state_attr = attrs.get(attr)
    return _maybe_number(state_attr)


def _is_state_attr(
    entity_id: str,
    attr: str,
    value: Any,
    complete_state: StateDict,
) -> bool:
    """Check if the state attribute for an entity is a value."""
    return _state_attr(entity_id, attr, complete_state) == _maybe_number(value)


def _is_float(s: str) -> bool:
    try:
        float(s)
    except ValueError:
        return False
    else:
        return True


def _maybe_number(s: str, *, rounded: bool = False) -> int | str | float:
    """Convert a string to a number if possible."""
    if not isinstance(s, str):  # already a number or other type
        return s

    if _is_integer(s):
        num = int(s)
    elif _is_float(s):
        num = float(s)  # type: ignore[assignment]
    else:
        return s

    if rounded:
        return round(num)

    return num


def _is_integer(s: str) -> bool:
    try:
        int(s)
    except ValueError:
        return False
    else:
        return True


def _states(
    entity_id: str,
    *,
    with_unit: bool = False,
    rounded: bool = False,
    complete_state: StateDict | None = None,
) -> Any:
    """Get the state for an entity."""
    assert complete_state is not None
    entity_state = complete_state.get(entity_id, {})
    if not entity_state:
        return None
    state = entity_state["state"]
    state = _maybe_number(state, rounded=rounded)
    if with_unit:
        unit = entity_state.get("attributes", {}).get("unit_of_measurement")
        if unit:
            state = f"{state} {unit}"
    return state


def _is_state(
    entity_id: str,
    state: str,
    complete_state: StateDict,
) -> bool:
    """Check if the state for an entity is a value."""
    return _states(entity_id, complete_state=complete_state) == _maybe_number(state)


def _min_filter(value: float, other_value: float) -> float:
    """Return the minimum of two values.

    Can be used in Jinja templates like
    >>> {{ 1 | min(2) }}
    1
    """
    return min(value, other_value)


def _max_filter(value: float, other_value: float) -> float:
    """Return the maximum of two values.

    Can be used in Jinja templates like
    >>> {{ 1 | max(2) }}
    2
    """
    return max(value, other_value)


def _is_number_filter(value: Any | None) -> bool:
    """Check if a value is a number (int, float, or string representation of a number)."""
    if value is None:
        return False
    if isinstance(value, (int, float)) and not isinstance(value, bool):
        return True
    if isinstance(value, str):
        try:
            float(value)
        except ValueError:
            return False
        else:
            return True
    return False


def _round(num: float, digits: int) -> int | float:
    """Returns rounded value with number of digits."""
    return round(num, digits)


def _dial_value(dial: Dial | None) -> float:
    if dial is None:
        return 0
    try:
        attributes = dial.get_attributes()
        return float(attributes["state"])
    except KeyError:
        return 0


def _dial_attr(
    attr: str,
    dial: Dial | None,
) -> float:
    if dial is None:
        return 0
    try:
        assert attr is not None
        dial_attributes = dial.get_attributes()
        return dial_attributes[attr]
    except ValueError as e:
        console.log(
            f"Error while trying to get attribute {attr} from dial with error code {e}",
        )
        return 0


def _render_jinja(
    text: str,
    complete_state: StateDict,
    dial: Dial | None = None,
) -> str:
    """Render a Jinja template."""
    if not isinstance(text, str):
        return text
    if "{" not in text:
        return text
    try:
        env = jinja2.Environment(
            loader=jinja2.BaseLoader(),
            autoescape=False,  # noqa: S701
        )
        env.filters["min"] = _min_filter
        env.filters["max"] = _max_filter
        env.filters["is_number"] = _is_number_filter
        template = env.from_string(text)
        return template.render(
            min=min,
            max=max,
            is_state_attr=ft.partial(_is_state_attr, complete_state=complete_state),
            state_attr=ft.partial(_state_attr, complete_state=complete_state),
            states=ft.partial(_states, complete_state=complete_state),
            is_state=ft.partial(_is_state, complete_state=complete_state),
            round=_round,
            dial_value=ft.partial(_dial_value, dial=dial),
            dial_attr=ft.partial(_dial_attr, dial=dial),
        ).strip()
    except jinja2.exceptions.TemplateError as err:
        console.print_exception(show_locals=True)
        console.log(f"Error rendering template: {err} with error type {type(err)}")
        return text


async def get_states(websocket: websockets.ClientConnection) -> dict[str, Any]:
    """Get the current state of all entities."""
    _id = _next_id()
    subscribe_payload = {"type": "get_states", "id": _id}
    await websocket.send(json.dumps(subscribe_payload))
    while True:
        data = json.loads(await websocket.recv())
        if data["type"] == "result":
            # Extract the state data from the response
            return {state["entity_id"]: state for state in data["result"]}


async def unsubscribe(websocket: websockets.ClientConnection, id_: int) -> None:
    """Unsubscribe from an event."""
    subscribe_payload = {
        "id": _next_id(),
        "type": "unsubscribe_events",
        "subscription": id_,
    }
    await websocket.send(json.dumps(subscribe_payload))


async def call_service(
    websocket: websockets.ClientConnection,
    service: str,
    data: dict[str, Any],
    target: dict[str, Any] | None = None,
) -> None:
    """Call a service."""
    domain, service = service.split(".")
    subscribe_payload = {
        "id": _next_id(),
        "type": "call_service",
        "domain": domain,
        "service": service,
        "service_data": data,
    }
    if target is not None:
        subscribe_payload["target"] = target
    await websocket.send(json.dumps(subscribe_payload))


def _rgb_to_hex(rgb: tuple[int, int, int]) -> str:
    """Convert an RGB color to a hex color."""
    return "#{:02x}{:02x}{:02x}".format(*rgb)


def _hex_to_rgb(hex_color: str) -> tuple[int, int, int]:
    # Remove '#' if present
    hex_color = hex_color.removeprefix("#")

    # Convert hexadecimal to RGB
    r, g, b = tuple(int(hex_color[i : i + 2], 16) for i in (0, 2, 4))

    # Return RGB tuple
    return (r, g, b)


def _named_to_hex(color: str) -> str:
    """Convert a named color to a hex color."""
    rgb: tuple[int, int, int] | str = ImageColor.getrgb(color)
    if isinstance(rgb, tuple):
        return _rgb_to_hex(rgb)
    if color.startswith("#"):
        return color
    msg = f"Invalid color: {color}"
    raise ValueError(msg)


def _convert_to_grayscale(image: Image.Image) -> Image.Image:
    """Convert an image to grayscale."""
    return image.convert("L").convert("RGB")


def _download_and_save_mdi(icon_mdi: str) -> Path:
    url = _mdi_url(icon_mdi)
    filename_svg = ASSETS_PATH / f"{icon_mdi}.svg"
    if filename_svg.exists():
        return filename_svg
    svg_content = _download(url)
    try:
        etree.fromstring(svg_content)
    except etree.XMLSyntaxError:
        msg = (f"Invalid SVG: {url}, `svg_content` starts with: {svg_content[:100]!r}",)
        console.log(f"[b red]{msg}[/]")
        raise ValueError(msg) from None

    with filename_svg.open("wb") as f:
        f.write(svg_content)
    return filename_svg


@ft.lru_cache(maxsize=128)  # storing 128 72x72 icons in memory takes ≈2MB
def _init_icon(
    *,
    icon_filename: str | None = None,
    icon_mdi: str | None = None,
    icon_mdi_margin: int | None = None,
    icon_mdi_color: str | None = None,  # hex color
    icon_background_color: str | None = None,  # hex color
    size: tuple[int, int] = (ICON_PIXELS, ICON_PIXELS),
) -> Image.Image:
    """Initialize the icon."""
    if icon_filename is not None:
        icon_path = Path(icon_filename)
        path = icon_path if icon_path.is_absolute() else ASSETS_PATH / icon_path
        icon = Image.open(path)
        # Convert to RGB if needed
        if icon.mode != "RGB":
            icon = icon.convert("RGB")
        if icon.size != size:
            console.log(f"Resizing icon {icon_filename} to from {icon.size} to {size}")
            icon = icon.resize(size)
        return icon
    if icon_mdi is not None:
        assert icon_mdi_margin is not None
        filename_svg = _download_and_save_mdi(icon_mdi)
        return _convert_svg_to_png(
            filename_svg=filename_svg,
            color=icon_mdi_color,
            background_color=icon_background_color,
            opacity=0.3,
            margin=icon_mdi_margin,
            size=size,
        ).copy()  # copy to avoid modifying the cached image
    if icon_background_color is None:
        icon_background_color = "white"
    color = _named_to_hex(icon_background_color)
    rgb_color = _hex_to_rgb(color)
    return Image.new("RGB", size, rgb_color)


@ft.lru_cache(maxsize=1000)
def _generate_text_image(
    *,
    font_filename: str,
    text_size: int,
    text: str,
    text_color: str,
    text_offset: int = 0,
    size: tuple[int, int] = (ICON_PIXELS, ICON_PIXELS),
) -> Image.Image:
    """Render text onto a transparent image and return it for compositing."""
    if text_size == 0:
        console.log(f"Text size is 0, not drawing text: {text!r}")
        return Image.new("RGBA", size, (0, 0, 0, 0))

    text_image = Image.new("RGBA", size, (0, 0, 0, 0))
    draw = ImageDraw.Draw(text_image)
    font = ImageFont.truetype(str(ASSETS_PATH / font_filename), text_size)
    draw.text(
        (size[0] / 2, size[1] / 2 + text_offset),
        text=text,
        font=font,
        anchor="ms",
        fill=text_color,
        align="center",
    )
    return text_image


def _add_text_to_image(
    image: Image.Image,
    *,
    font_filename: str,
    text_size: int,
    text: str,
    text_color: str,
    text_offset: int = 0,
) -> Image.Image:
    """Combine two images."""
    text_image = _generate_text_image(
        font_filename=font_filename,
        text_size=text_size,
        text=text,
        text_color=text_color,
        text_offset=text_offset,
        size=image.size,
    )
    return Image.alpha_composite(image.convert("RGBA"), text_image).convert("RGB")


@ft.lru_cache(maxsize=1)
def _generate_failed_icon(
    size: tuple[int, int] = (ICON_PIXELS, ICON_PIXELS),
) -> Image.Image:
    """Generate a red icon with 'rendering failed' text."""
    background_color = "red"
    text_color = "white"
    font_filename = DEFAULT_FONT
    text_size = int(min(size) * 0.15)  # Adjust font size based on the icon size
    icon = Image.new("RGB", size, background_color)
    return _add_text_to_image(
        image=icon,
        font_filename=font_filename,
        text_size=text_size,
        text="Rendering\nfailed",
        text_color=text_color,
    )


@ft.lru_cache(maxsize=1)
def _get_blank_image(size: tuple[int, int]) -> bytes:
    """Get or create a blank (black) JPEG image for the given size."""
    blank_image: Image.Image = Image.new("RGB", size, (0, 0, 0))
    img_bytes = io.BytesIO()
    blank_image.save(img_bytes, format="JPEG")
    return img_bytes.getvalue()


def _get_size_per_dial(deck: StreamDeck) -> tuple[int, int]:
    """Get the size of each dial's LCD region."""
    size_lcd: tuple[int, int] = deck.touchscreen_image_format()["size"]
    return (size_lcd[0] // deck.dial_count(), size_lcd[1])


def update_all_dials(
    deck: StreamDeck,
    config: Config,
    complete_state: StateDict,
) -> None:
    """Updates configured dials and clears unconfigured dial slots."""
    console.log("Called update_all_dials")

    # Track configured dial keys
    configured_keys: set[int] = set()

    # Update configured dials
    for key, current_dial in enumerate(config.current_page().dials):
        assert current_dial is not None
        if current_dial.entity_id is None:
            console.log(f"Dial {key} has no entity_id, skipping")
            continue
        dial_key: int | None = config.current_page().get_sorted_key(current_dial)
        if dial_key is None:
            console.log(f"Dial {key} has no valid dial_key, skipping")
            continue
        configured_keys.add(dial_key)
        update_dial(
            deck,
            key,
            config,
            complete_state,
            complete_state[current_dial.entity_id],
        )

    # Clear unconfigured dial slots
    num_physical: int = deck.dial_count()
    unconfigured_keys: set[int] = set(range(num_physical)) - configured_keys
    if unconfigured_keys:
        size_per_dial: tuple[int, int] = _get_size_per_dial(deck)
        lcd_image_bytes: bytes = _get_blank_image(size_per_dial)
        for dial_key in unconfigured_keys:
            dial_offset: int = dial_key * size_per_dial[0]
            deck.set_touchscreen_image(
                lcd_image_bytes,
                dial_offset,
                0,
                width=size_per_dial[0],
                height=size_per_dial[1],
            )
        console.log(f"Cleared unconfigured dial slots: {unconfigured_keys}")


def update_dial(
    deck: StreamDeck,
    key: int,
    config: Config,
    complete_state: StateDict,
    data: dict[str, Any] | None = None,
) -> None:
    """Update the dial."""
    dial = config.dial(key)
    assert dial is not None

    if dial.dial_event_type == "PUSH":
        return

    if data is not None:
        if "event" in data and "data" in data["event"]:
            event_data = data["event"]["data"]
            new_state = event_data["new_state"]
            dial.update_attributes(new_state)
        else:
            dial.update_attributes(data)

    size_per_dial = _get_size_per_dial(deck)
    dial_key = config.current_page().get_sorted_key(dial)
    assert dial_key is not None
    dial_offset = dial_key * size_per_dial[0]
    image = dial.render_lcd_image(
        complete_state=complete_state,
        size=size_per_dial,
        key=dial_key,
    )
    img_bytes = io.BytesIO()
    image.save(img_bytes, format="JPEG")
    lcd_image_bytes = img_bytes.getvalue()
    deck.set_touchscreen_image(
        lcd_image_bytes,
        dial_offset,
        0,
        width=size_per_dial[0],
        height=size_per_dial[1],
    )


def update_key_image(
    deck: StreamDeck,
    *,
    key: int,
    config: Config,
    complete_state: StateDict,
    key_pressed: bool = False,
) -> None:
    """Update the image for a key."""
    button = config.button(key)

    def clear_image() -> None:
        deck.set_key_image(key, None)

    if button is None:
        clear_image()
        return
    if button.special_type == "empty":
        clear_image()
        return
    size = deck.key_image_format()["size"]
    image = button.try_render_icon(
        complete_state=complete_state,
        key_pressed=key_pressed,
        size=size,
    )
    assert image is not None
    image = PILHelper.to_native_format(deck, image)
    with deck:
        deck.set_key_image(key, image)


def get_deck() -> StreamDeck:
    """Get the first Stream Deck device found on the system."""
    streamdecks = DeviceManager().enumerate()
    found = False
    for deck in streamdecks:
        if not deck.is_visual():
            continue
        deck.open()
        deck.reset()
        found = True
        break
    if not found:
        msg = "No Stream Deck found"
        raise RuntimeError(msg)
    console.log(f"Found {deck.key_count()} keys, {deck=}")
    return deck


def turn_on(config: Config, deck: StreamDeck, complete_state: StateDict) -> None:
    """Turn on the Stream Deck and update all key images."""
    console.log(f"Calling turn_on, with {config._is_on=}")
    if config._is_on:
        return
    config._is_on = True
    update_all_key_images(deck, config, complete_state)
    update_all_dials(deck, config, complete_state)
    deck.set_brightness(config.brightness)


def turn_off(config: Config, deck: StreamDeck) -> None:
    """Turn off the Stream Deck."""
    console.log(f"Calling turn_off, with {config._is_on=}")
    if not config._is_on:
        return
    config._is_on = False
    # This resets all buttons except the turn-off button that
    # was just pressed, however, this doesn't matter with the
    # 0 brightness. Unless no button was pressed.
    deck.reset()
    deck.set_brightness(0)


async def _sync_input_boolean(
    state_entity_id: str | None,
    websocket: websockets.ClientConnection,
    state: Literal["on", "off"],
) -> None:
    """Sync the input boolean state with the Stream Deck."""
    if (state_entity_id is not None) and (state_entity_id.split(".")[0] == "input_boolean"):
        await call_service(
            websocket,
            f"input_boolean.turn_{state}",
            {},
            {"entity_id": state_entity_id},
        )


def _on_touchscreen_event_callback(
    websocket: websockets.ClientConnection,
    complete_state: StateDict,
    config: Config,
) -> Callable[
    [StreamDeck, TouchscreenEventType, dict[str, int]],
    Coroutine[StreamDeck, TouchscreenEventType, None],
]:
    async def touchscreen_event_callback(
        deck: StreamDeck,
        event_type: TouchscreenEventType,
        value: dict[str, int],
    ) -> None:
        console.log(f"Touchscreen event {event_type} called at value {value}")
        if event_type == TouchscreenEventType.DRAG:
            # go to next or previous page
            if value["x"] > value["x_out"]:
                console.log(f"Going to page {config.next_page_index}")
                config.to_page(config.next_page_index)

            else:
                console.log(f"Going to page {config.next_page_index}")
                config.to_page(config.previous_page_index)
            config.current_page().sort_dials()
            update_all_key_images(deck, config, complete_state)
            update_all_dials(deck, config, complete_state)
        else:
            # Short touch: Sets dial value to minimal value
            # Long touch: Sets dial to maximal value
            lcd_icon_size = deck.touchscreen_image_format()["size"][0] / deck.dial_count()
            icon_pos = value["x"] // lcd_icon_size
            dials = config.dial_sorted(int(icon_pos))
            assert dials is not None

            selected_dial = (
                dials[0] if dials[0].dial_event_type == DialEventType.TURN.name else dials[1]
            )
            assert selected_dial is not None

            if selected_dial.allow_touchscreen_events:
                if event_type == TouchscreenEventType.SHORT:
                    set_type = "min"
                elif event_type == TouchscreenEventType.LONG:
                    set_type = "max"
                selected_dial.set_state(selected_dial.get_attributes()[set_type])
                await handle_dial_event(
                    websocket,
                    complete_state,
                    config,
                    dials,
                    deck,
                    DialEventType.TURN,
                    0,
                    False,  # noqa: FBT003
                )

    return touchscreen_event_callback


async def handle_dial_event(
    websocket: websockets.ClientConnection,
    complete_state: StateDict,
    config: Config,
    dial: tuple[Dial, Dial | None],
    deck: StreamDeck,
    event_type: DialEventType,
    value: int,
    local_update: bool = False,  # noqa: FBT001, FBT002
) -> None:
    """Handles dial_event."""
    if not config._is_on:
        turn_on(config, deck, complete_state)
        await _sync_input_boolean(config.state_entity_id, websocket, "on")
        return

    if dial[0].dial_event_type == event_type.name:
        selected_dial = dial[0]
    elif dial[1].dial_event_type == event_type.name:  # type: ignore[union-attr]
        assert isinstance(dial[1], Dial)
        selected_dial = dial[1]
    else:
        console.log("Could not resolve event type for dial")
        return
    dial_num_sorted = config.current_page().get_sorted_key(selected_dial)
    assert selected_dial is not None

    if event_type == DialEventType.TURN:
        selected_dial.increment_state(value)
    elif value:
        return

    if selected_dial.service is not None:
        selected_dial = selected_dial.rendered_template_dial(complete_state)
        service_data = (
            {"entity_id": selected_dial.entity_id}
            if selected_dial.service_data is None
            else selected_dial.service_data
        )

    # Ensures the entity id is given to the service even if service_data is set
    if "entity_id" not in service_data:
        service_data["entity_id"] = selected_dial.entity_id

    assert selected_dial.service is not None
    if local_update:
        assert isinstance(dial_num_sorted, int)
        update_dial(deck, dial_num_sorted, config, complete_state)
        return
    console.log(
        f"Calling service {selected_dial.service} with data {selected_dial.service_data}",
    )
    await call_service(
        websocket,
        selected_dial.service,
        service_data,
        selected_dial.target,
    )


def _on_dial_event_callback(
    websocket: websockets.ClientConnection,
    complete_state: StateDict,
    config: Config,
) -> Callable[
    [StreamDeck, int, DialEventType, int],
    Coroutine[StreamDeck, int, None],
]:
    async def dial_event_callback(
        deck: StreamDeck,
        dial_num: int,
        event_type: DialEventType,
        value: int,
    ) -> None:
        console.log(
            f"Dial {dial_num} event {event_type} at value {value} has been called",
        )
        dial = config.dial_sorted(dial_num)
        assert dial is not None

        async def callback() -> None:
            await handle_dial_event(
                websocket,
                complete_state,
                config,
                dial,
                deck,
                event_type,
                0,
            )

        current_dial = config.dial(dial_num)
        assert isinstance(current_dial, Dial)
        if event_type == DialEventType.TURN and current_dial.start_or_restart_timer(
            callback,
        ):
            await handle_dial_event(
                websocket,
                complete_state,
                config,
                dial,
                deck,
                event_type,
                value,
                True,  # noqa: FBT003
            )
            return

        await handle_dial_event(
            websocket,
            complete_state,
            config,
            dial,
            deck,
            event_type,
            value,
        )

    return dial_event_callback


async def _handle_key_press(  # noqa: PLR0912
    websocket: websockets.ClientConnection,
    complete_state: StateDict,
    config: Config,
    button: Button,
    deck: StreamDeck,
) -> None:
    if not config._is_on:
        turn_on(config, deck, complete_state)
        await _sync_input_boolean(config.state_entity_id, websocket, "on")
        return

    def update_all() -> None:
        config.current_page().sort_dials()
        update_all_key_images(deck, config, complete_state)
        update_all_dials(deck, config, complete_state)

    if button.special_type == "next-page":
        config.next_page()
        update_all()
    elif button.special_type == "previous-page":
        config.previous_page()
        update_all()
    elif button.special_type == "close-page":
        config.close_page()
        update_all()
    elif button.special_type == "go-to-page":
        assert isinstance(button.special_type_data, (str, int))
        config.to_page(button.special_type_data)  # type: ignore[arg-type]
        update_all()
        return  # to skip the _detached_page reset below
    elif button.special_type == "turn-off":
        turn_off(config, deck)
        await _sync_input_boolean(config.state_entity_id, websocket, "off")
    elif button.special_type == "light-control":
        assert isinstance(button.special_type_data, dict)
        page = _light_page(
            entity_id=button.entity_id,
            n_colors=9,
            colormap=button.special_type_data.get("colormap", None),
            colors=button.special_type_data.get("colors", None),
            color_temp_kelvin=button.special_type_data.get("color_temp_kelvin", None),
        )
        config.load_page_as_detached(page)
        update_all()
        return  # to skip the _detached_page reset below
    elif button.special_type == "reload":
        config.reload()
        update_all()
        return
    elif button.service is not None:
        button = button.rendered_template_button(complete_state)
        if button.service_data is None:
            service_data = {}
            if button.entity_id is not None:
                service_data["entity_id"] = button.entity_id
        else:
            service_data = button.service_data
        console.log(f"Calling service {button.service} with data {service_data}")
        assert button.service is not None  # for mypy
        await call_service(websocket, button.service, service_data, button.target)

    if config._detached_page:
        config.close_detached_page()
        update_all()


def _on_press_callback(
    websocket: websockets.ClientConnection,
    complete_state: StateDict,
    config: Config,
) -> Callable[[StreamDeck, int, bool], Coroutine[StreamDeck, int, None]]:
    async def key_change_callback(
        deck: StreamDeck,
        key: int,
        key_pressed: bool,  # noqa: FBT001
    ) -> None:
        console.log(f"Key {key} {'pressed' if key_pressed else 'released'}")

        button = config.button(key)
        assert button is not None
        if button is not None and key_pressed:

            async def cb() -> None:
                """Update the deck once more after the timer is over."""
                assert button is not None  # for mypy
                await _handle_key_press(websocket, complete_state, config, button, deck)

            if button.maybe_start_or_cancel_timer(cb):
                key_pressed = False  # do not click now

        try:
            update_key_image(
                deck,
                key=key,
                config=config,
                complete_state=complete_state,
                key_pressed=key_pressed,
            )
            if key_pressed:
                await _handle_key_press(websocket, complete_state, config, button, deck)
        except Exception as e:  # noqa: BLE001
            console.print_exception(show_locals=True)
            console.log(f"key_change_callback failed with a {type(e)}: {e}")

    return key_change_callback


@ft.lru_cache(maxsize=128)
def _download(url: str) -> bytes:
    """Download the content from the URL."""
    console.log(f"Downloading {url}")
    response = requests.get(url, timeout=5)
    console.log(f"Downloaded {len(response.content)} bytes")
    return response.content


def _url_to_filename(url: str, hash_len: int = 8) -> Path:
    """Converts a URL to a Path on disk with an optional hash.

    Parameters
    ----------
    url
        The URL to convert to a filename.
    hash_len
        The length of the hash to include in the filename, by default 8.

    Returns
    -------
    Path
        The filename with the hash included, if specified.

    """
    domain, path = re.findall(r"(?<=://)([a-zA-Z\.]+).*?(/.*)", url)[0]
    h = hashlib.sha256(f"{domain}{path}".encode()).hexdigest()[:hash_len]
    extension = Path(path).suffix
    filename = f"{domain.replace('.', '_')}-{h}{extension}"
    return ASSETS_PATH / Path(filename)


def _scale_hex_color(hex_color: str, scale: float) -> str:
    """Scales a HEX color by a given factor.

    0 is black, 1 is the original color.

    Parameters
    ----------
    hex_color
        A HEX color in the format "#RRGGBB".
    scale
        A scaling factor between 0 and 1.

    Returns
    -------
    A scaled HEX color in the format "#RRGGBB".

    """
    scale = max(0, min(1, scale))
    # Convert HEX color to RGB values
    r = int(hex_color[1:3], 16)
    g = int(hex_color[3:5], 16)
    b = int(hex_color[5:7], 16)

    # Scale RGB values
    r = int(r * scale)
    g = int(g * scale)
    b = int(b * scale)

    # Convert scaled RGB values back to HEX color
    return f"#{r:02x}{g:02x}{b:02x}"


class IconWarning(UserWarning):
    """Warning for when an icon is not found."""


@ft.lru_cache(maxsize=128)
def _convert_svg_to_png(
    *,
    filename_svg: Path,
    color: str,
    background_color: str,
    opacity: float,
    margin: int,
    filename_png: str | Path | None = None,
    size: tuple[int, int] = (ICON_PIXELS, ICON_PIXELS),
) -> Image.Image:
    """Load a SVG file and convert to PNG.

    Modify the fill and background colors based on the input color value,
    convert it to PNG format, and save the resulting PNG image to a file.

    Parameters
    ----------
    filename_svg
        The file name of the SVG file.
    color
        The HEX color to use for the icon.
    background_color
        The HEX color to use for the background.
    opacity
        The opacity of the icon. 0 is black, 1 is full color.
    margin
        The margin to add around the icon.
    filename_png
        The name of the file to save the PNG content to.
    size
        The size of the resulting PNG image.

    """
    import cairosvg  # importing here because it requires a non Python dep

    with filename_svg.open() as f:
        svg_content = f.read()

    fill_color = _scale_hex_color(color, opacity)

    try:
        svg_tree = etree.fromstring(svg_content)
        svg_tree.attrib["fill"] = fill_color
        svg_tree.attrib["style"] = f"background-color: {background_color}"
        modified_svg_content = etree.tostring(svg_tree)
    except etree.XMLSyntaxError:
        msg = (
            f"XML parsing failed for {filename_svg}. Creating an image with solid"
            f" fill color. Received `svg_content` starts with {svg_content[:100]}."
        )
        warnings.warn(msg, IconWarning, stacklevel=2)
        console.log(f"[b red]{msg}[/]")
        modified_svg_content = None

    png_content = (
        cairosvg.svg2png(
            bytestring=modified_svg_content,
            background_color=background_color,
            scale=4,
        )
        if modified_svg_content
        else None
    )

    image = (
        Image.open(io.BytesIO(png_content)) if png_content else Image.new("RGBA", size, fill_color)
    )

    im = ImageOps.expand(image, border=(margin, margin), fill="black")
    im = im.resize(size)

    if filename_png is not None:
        im.save(filename_png)

    return im


def _mdi_url(mdi: str) -> str:
    """Return the URL of the Materian. opacity=Design Ico,.

    Check https://mdi.bessarabov.com for the available icons.
    """
    return f"https://raw.githubusercontent.com/Templarian/MaterialDesign/master/svg/{mdi}.svg"


@ft.lru_cache(maxsize=128)
def _download_spotify_image(
    id_: str,
    filename: Path | None = None,
    size: tuple[int, int] = (ICON_PIXELS, ICON_PIXELS),
) -> Image.Image:
    """Download the Spotify image for the given ID.

    Examples of ids are:
    - "playlist/37i9dQZF1DXaRycgyh6kXP"
    - "episode/3RIaY4PM7h4mO2IaD0eSXo"
    - "track/4o0LyB69tylqDG6eTGhmig"
    """
    if filename is not None and filename.exists():
        return Image.open(filename)
    url = f"https://embed.spotify.com/oembed/?url=http://open.spotify.com/{id_}"
    content = _download(url)
    data = json.loads(content)
    image_url = data["thumbnail_url"]
    return _download_image(image_url, filename, size)


@ft.lru_cache(maxsize=32)  # Change only a few images, because they might be large
def _download_image(
    url: str,
    filename: Path | None = None,
    size: tuple[int, int] = (ICON_PIXELS, ICON_PIXELS),
) -> Image.Image:
    """Download an image for a given url."""
    if filename is not None and filename.exists():
        image = Image.open(filename)
        # To correctly size after getting from file
        return image.resize(size)
    image_content = _download(url)
    image = Image.open(io.BytesIO(image_content))
    if image.mode != "RGB":
        image = image.convert("RGB")
    if filename is not None:
        image.save(filename)
    return image.resize(size)


def update_all_key_images(
    deck: StreamDeck,
    config: Config,
    complete_state: StateDict,
) -> None:
    """Update all key images."""
    console.log("Called update_all_key_images")
    for key in range(deck.key_count()):
        update_key_image(
            deck,
            key=key,
            config=config,
            complete_state=complete_state,
            key_pressed=False,
        )


async def run(
    host: str,
    token: str,
    protocol: Literal["wss", "ws"],
    config: Config,
    *,
    allow_weaker_ssl: bool = False,
) -> None:
    """Main entry point for the Stream Deck integration."""
    deck = get_deck()
    async with setup_ws(host, token, protocol, allow_weaker_ssl=allow_weaker_ssl) as websocket:
        try:
            complete_state = await get_states(websocket)

            deck.set_brightness(config.brightness)
            # Turn on state entity boolean on home assistant
            await _sync_input_boolean(config.state_entity_id, websocket, "on")
            update_all_key_images(deck, config, complete_state)
            deck.set_key_callback_async(
                _on_press_callback(websocket, complete_state, config),
            )
            update_all_dials(deck, config, complete_state)
            if deck.dial_count() != 0:
                deck.set_dial_callback_async(
                    _on_dial_event_callback(websocket, complete_state, config),
                )
            if deck.is_visual():
                deck.set_touchscreen_callback_async(
                    _on_touchscreen_event_callback(websocket, complete_state, config),
                )
            deck.set_brightness(config.brightness)
            await subscribe_state_changes(websocket)
            await handle_changes(websocket, complete_state, deck, config)
        finally:
            await _sync_input_boolean(config.state_entity_id, websocket, "off")
            deck.reset()


def _rich_table_str(df: pd.DataFrame) -> str:
    table = _pandas_to_rich_table(df)
    console = Console(file=io.StringIO(), width=120)
    console.print(table)
    return console.file.getvalue()


# Define YAML node type
YamlNode = dict[str, Any] | list[Any] | str | int | float | bool | None


def safe_load_yaml(
    f: TextIO | str,
    *,
    return_included_paths: bool = False,
    encoding: str | None = None,
) -> Any | tuple[Any, list]:
    """Load a YAML file."""
    included_files = []

<<<<<<< HEAD
    def _traverse_yaml(node: YamlNode, variables: dict[str, str]) -> dict | list | str | YamlNode:
        if isinstance(node, dict):
            for key, value in node.items():
                if isinstance(value, str):
                    result = value
=======
    def _traverse_yaml(node: YamlNode, variables: dict[str, str]) -> YamlNode:
        if isinstance(node, dict):
            for key, value in node.items():
                if isinstance(value, str):
                    result = value  # Start with the original string
>>>>>>> 56e4fe55
                    for var, var_value in variables.items():
                        regex_format = rf"\$\{{{var}\}}"
                        result = re.sub(regex_format, str(var_value), result)
                    node[key] = result
                else:
                    node[key] = _traverse_yaml(value, variables)
            return node
        if isinstance(node, list):
            return [_traverse_yaml(item, variables) for item in node]
        if isinstance(node, str):
<<<<<<< HEAD
            result = node
=======
            result = node  # Start with the original string
>>>>>>> 56e4fe55
            for var, var_value in variables.items():
                regex_format = rf"\$\{{{var}\}}"
                result = re.sub(regex_format, str(var_value), result)
            return result
        return node

    class IncludeLoader(yaml.SafeLoader):
        """YAML Loader with `!include` constructor."""

        def __init__(self, stream: Any) -> None:
            """Initialize IncludeLoader."""
            self._root = Path(stream.name).parent if hasattr(stream, "name") else Path.cwd()
            super().__init__(stream)

<<<<<<< HEAD
        def _include(self, node: yaml.nodes.Node) -> Any:
            """Include file referenced at node."""
            if isinstance(node.value, str):
                filepath = self._root / str(self.construct_scalar(node))  # type: ignore[arg-type]
                included_files.append(filepath)
                with filepath.open(encoding=encoding) as included_file:
                    return yaml.load(
                        included_file,
                        lambda stream: IncludeLoader(stream),  # type: ignore[arg-type] # noqa: S506
                    )
            else:
                mapping = self.construct_mapping(node, deep=True)  # type: ignore[arg-type]
                assert mapping is not None
                filepath = self._root / str(mapping["file"])
                included_files.append(filepath)
                variables = mapping["vars"]

                with filepath.open(encoding=encoding) as included_file:
                    loaded_data = yaml.load(
                        included_file,
                        lambda stream: IncludeLoader(stream),  # type: ignore[arg-type] # noqa: S506
                    )
                    assert loaded_data is not None
                    assert variables is not None
                    _traverse_yaml(loaded_data, variables)
                    return loaded_data

        def construct_sequence(self, node: yaml.SequenceNode, deep: bool = False) -> Any:  # noqa: FBT001 FBT002
            """Override sequence construction to flatten !include lists."""
            result = []
            for subnode in node.value:
                if isinstance(subnode, yaml.ScalarNode) and subnode.tag == "!include":
                    # Process !include directive
                    loaded_data = self._include(subnode)
                    if isinstance(loaded_data, list):
                        result.extend(loaded_data)
                    else:
                        result.append(loaded_data)
                else:
                    # Handle non-include items
                    constructed = self.construct_object(subnode, deep=deep)
                    if isinstance(constructed, list):
                        result.extend(constructed)
                    else:
                        result.append(constructed)
            return result

    IncludeLoader.add_constructor("!include", IncludeLoader._include)
=======
    def _load_yaml_include(filepath: Path) -> Any:
        """Load a YAML file for an !include directive."""
        with filepath.open(encoding=encoding) as include_file:
            return yaml.load(include_file, IncludeLoader)  # noqa: S506

    def _include(loader: IncludeLoader, node: yaml.nodes.Node) -> Any:
        """Include file referenced at node."""
        if isinstance(node.value, str):
            filepath = loader._root / str(loader.construct_scalar(node))  # type: ignore[arg-type]
            included_files.append(filepath)
            return _load_yaml_include(filepath)
        mapping = loader.construct_mapping(node, deep=True)  # type: ignore[arg-type]
        assert mapping is not None
        filepath = loader._root / str(mapping["file"])
        included_files.append(filepath)
        variables = mapping.get("vars", {})

        loaded_data = _load_yaml_include(filepath)
        assert loaded_data is not None
        if variables:
            _traverse_yaml(loaded_data, variables)
        return loaded_data

    IncludeLoader.add_constructor("!include", _include)
>>>>>>> 56e4fe55
    loaded_data = yaml.load(f, IncludeLoader)  # noqa: S506
    if return_included_paths:
        return loaded_data, included_files
    return loaded_data


def _help() -> str:
    try:
        return (
            f"See the configuration options below:\n\n"
            f"Config YAML options:\n{_rich_table_str(Config.to_pandas_table())}\n\n"
            f"Page YAML options:\n{_rich_table_str(Page.to_pandas_table())}\n\n"
            f"Button YAML options:\n{_rich_table_str(Button.to_pandas_table())}\n\n"
        )
    except ModuleNotFoundError:
        return ""


def main() -> None:
    """Start the Stream Deck integration."""
    import argparse
    import os

    from dotenv import load_dotenv

    load_dotenv()

    # Get the system default encoding
    system_encoding = locale.getpreferredencoding()
    yaml_encoding = os.getenv("YAML_ENCODING", system_encoding)

    parser = argparse.ArgumentParser(
        epilog=_help(),
        formatter_class=argparse.RawDescriptionHelpFormatter,
    )
    parser.add_argument("--host", default=os.environ.get("HASS_HOST", "localhost"))
    parser.add_argument("--token", default=os.environ.get("HASS_TOKEN"))
    parser.add_argument(
        "--config",
        default=os.environ.get("STREAMDECK_CONFIG", DEFAULT_CONFIG),
        type=Path,
    )
    parser.add_argument(
        "--yaml-encoding",
        default=yaml_encoding,
        help=f"Specify encoding for YAML files (default is system encoding or from environment variable YAML_ENCODING (default: {yaml_encoding})",
    )
    parser.add_argument(
        "--protocol",
        default=os.environ.get("WEBSOCKET_PROTOCOL", "wss"),
        choices=["wss", "ws"],
    )
    parser.add_argument(
        "--allow-weaker-ssl",
        action="store_true",
        help="Allow less secure SSL (security level 1) for compatibility with slower hardware (e.g., RPi Zero).",
    )
    args = parser.parse_args()
    if os.getenv("ALLOW_WEAKER_SSL", "").lower().startswith(("y", "t", "1")):
        args.allow_weaker_ssl = True
    console.log(f"Using version {__version__} of the Home Assistant Stream Deck.")
    console.log(
        f"Starting Stream Deck integration with {args.host=}, {args.config=}, {args.protocol=}, {args.allow_weaker_ssl=}",
    )
    config = Config.load(args.config, yaml_encoding=args.yaml_encoding)
    asyncio.run(
        run(
            host=args.host,
            token=args.token,
            protocol=args.protocol,
            config=config,
            allow_weaker_ssl=args.allow_weaker_ssl,
        ),
    )


if __name__ == "__main__":
    main()<|MERGE_RESOLUTION|>--- conflicted
+++ resolved
@@ -2627,6 +2627,30 @@
 YamlNode = dict[str, Any] | list[Any] | str | int | float | bool | None
 
 
+def _traverse_yaml(node: YamlNode, variables: dict[str, str]) -> YamlNode:
+    """Substitute variables in YAML node."""
+    if isinstance(node, dict):
+        for key, value in node.items():
+            if isinstance(value, str):
+                result = value
+                for var, var_value in variables.items():
+                    regex_format = rf"\$\{{{var}\}}"
+                    result = re.sub(regex_format, str(var_value), result)
+                node[key] = result
+            else:
+                node[key] = _traverse_yaml(value, variables)
+        return node
+    if isinstance(node, list):
+        return [_traverse_yaml(item, variables) for item in node]
+    if isinstance(node, str):
+        result = node
+        for var, var_value in variables.items():
+            regex_format = rf"\$\{{{var}\}}"
+            result = re.sub(regex_format, str(var_value), result)
+        return result
+    return node
+
+
 def safe_load_yaml(
     f: TextIO | str,
     *,
@@ -2634,41 +2658,7 @@
     encoding: str | None = None,
 ) -> Any | tuple[Any, list]:
     """Load a YAML file."""
-    included_files = []
-
-<<<<<<< HEAD
-    def _traverse_yaml(node: YamlNode, variables: dict[str, str]) -> dict | list | str | YamlNode:
-        if isinstance(node, dict):
-            for key, value in node.items():
-                if isinstance(value, str):
-                    result = value
-=======
-    def _traverse_yaml(node: YamlNode, variables: dict[str, str]) -> YamlNode:
-        if isinstance(node, dict):
-            for key, value in node.items():
-                if isinstance(value, str):
-                    result = value  # Start with the original string
->>>>>>> 56e4fe55
-                    for var, var_value in variables.items():
-                        regex_format = rf"\$\{{{var}\}}"
-                        result = re.sub(regex_format, str(var_value), result)
-                    node[key] = result
-                else:
-                    node[key] = _traverse_yaml(value, variables)
-            return node
-        if isinstance(node, list):
-            return [_traverse_yaml(item, variables) for item in node]
-        if isinstance(node, str):
-<<<<<<< HEAD
-            result = node
-=======
-            result = node  # Start with the original string
->>>>>>> 56e4fe55
-            for var, var_value in variables.items():
-                regex_format = rf"\$\{{{var}\}}"
-                result = re.sub(regex_format, str(var_value), result)
-            return result
-        return node
+    included_files: list[Path] = []
 
     class IncludeLoader(yaml.SafeLoader):
         """YAML Loader with `!include` constructor."""
@@ -2678,56 +2668,6 @@
             self._root = Path(stream.name).parent if hasattr(stream, "name") else Path.cwd()
             super().__init__(stream)
 
-<<<<<<< HEAD
-        def _include(self, node: yaml.nodes.Node) -> Any:
-            """Include file referenced at node."""
-            if isinstance(node.value, str):
-                filepath = self._root / str(self.construct_scalar(node))  # type: ignore[arg-type]
-                included_files.append(filepath)
-                with filepath.open(encoding=encoding) as included_file:
-                    return yaml.load(
-                        included_file,
-                        lambda stream: IncludeLoader(stream),  # type: ignore[arg-type] # noqa: S506
-                    )
-            else:
-                mapping = self.construct_mapping(node, deep=True)  # type: ignore[arg-type]
-                assert mapping is not None
-                filepath = self._root / str(mapping["file"])
-                included_files.append(filepath)
-                variables = mapping["vars"]
-
-                with filepath.open(encoding=encoding) as included_file:
-                    loaded_data = yaml.load(
-                        included_file,
-                        lambda stream: IncludeLoader(stream),  # type: ignore[arg-type] # noqa: S506
-                    )
-                    assert loaded_data is not None
-                    assert variables is not None
-                    _traverse_yaml(loaded_data, variables)
-                    return loaded_data
-
-        def construct_sequence(self, node: yaml.SequenceNode, deep: bool = False) -> Any:  # noqa: FBT001 FBT002
-            """Override sequence construction to flatten !include lists."""
-            result = []
-            for subnode in node.value:
-                if isinstance(subnode, yaml.ScalarNode) and subnode.tag == "!include":
-                    # Process !include directive
-                    loaded_data = self._include(subnode)
-                    if isinstance(loaded_data, list):
-                        result.extend(loaded_data)
-                    else:
-                        result.append(loaded_data)
-                else:
-                    # Handle non-include items
-                    constructed = self.construct_object(subnode, deep=deep)
-                    if isinstance(constructed, list):
-                        result.extend(constructed)
-                    else:
-                        result.append(constructed)
-            return result
-
-    IncludeLoader.add_constructor("!include", IncludeLoader._include)
-=======
     def _load_yaml_include(filepath: Path) -> Any:
         """Load a YAML file for an !include directive."""
         with filepath.open(encoding=encoding) as include_file:
@@ -2751,8 +2691,31 @@
             _traverse_yaml(loaded_data, variables)
         return loaded_data
 
+    # Add _include as both a class method and constructor for construct_sequence compatibility
+    IncludeLoader._include = lambda self, node: _include(self, node)
+
+    def construct_sequence(self: IncludeLoader, node: yaml.SequenceNode, deep: bool = False) -> Any:  # noqa: FBT001 FBT002
+        """Override sequence construction to flatten !include lists."""
+        result = []
+        for subnode in node.value:
+            if isinstance(subnode, yaml.ScalarNode) and subnode.tag == "!include":
+                # Process !include directive
+                loaded_data = self._include(subnode)
+                if isinstance(loaded_data, list):
+                    result.extend(loaded_data)
+                else:
+                    result.append(loaded_data)
+            else:
+                # Handle non-include items
+                constructed = self.construct_object(subnode, deep=deep)
+                if isinstance(constructed, list):
+                    result.extend(constructed)
+                else:
+                    result.append(constructed)
+        return result
+
+    IncludeLoader.construct_sequence = construct_sequence  # type: ignore[method-assign]
     IncludeLoader.add_constructor("!include", _include)
->>>>>>> 56e4fe55
     loaded_data = yaml.load(f, IncludeLoader)  # noqa: S506
     if return_included_paths:
         return loaded_data, included_files
