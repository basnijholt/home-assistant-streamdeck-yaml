#!/usr/bin/env python3
"""Home Assistant Stream Deck integration."""

from __future__ import annotations

import asyncio
import colorsys
import functools as ft
import hashlib
import io
import json
import locale
import math
import re
import signal
import ssl
import sys
import time
import warnings
from contextlib import asynccontextmanager
from importlib.metadata import PackageNotFoundError, version
from pathlib import Path
from typing import (
    TYPE_CHECKING,
    Any,
    Callable,
    Literal,
    TextIO,
    TypeAlias,
    get_args,
)

import jinja2
import requests
import websockets
import yaml
from lxml import etree
from PIL import Image, ImageColor, ImageDraw, ImageFont, ImageOps
from pydantic import BaseModel, Field, PrivateAttr, validator
from pydantic.fields import Undefined
from rich.console import Console
from rich.table import Table
from StreamDeck.DeviceManager import DeviceManager
from StreamDeck.Devices.StreamDeck import DialEventType, TouchscreenEventType
from StreamDeck.ImageHelpers import PILHelper

if TYPE_CHECKING:
    from collections.abc import Coroutine
    from types import FrameType

    import pandas as pd
    from StreamDeck.Devices import StreamDeck


try:
    __version__ = version("home_assistant_streamdeck_yaml")
except PackageNotFoundError:
    __version__ = "unknown"


SCRIPT_DIR = Path(__file__).parent
ASSETS_PATH = SCRIPT_DIR / "assets"
DEFAULT_CONFIG = SCRIPT_DIR / "configuration.yaml"
DEFAULT_FONT: str = "Roboto-Regular.ttf"
DEFAULT_MDI_ICONS = {
    "light": "lightbulb",
    "switch": "power-socket-eu",
    "script": "script",
}
ICON_PIXELS = 72
_ID_COUNTER = 0

# Resolution for Stream deck plus
LCD_PIXELS_X = 800
LCD_PIXELS_Y = 100

# Default resolution for each icon on Stream deck plus
LCD_ICON_SIZE_X = 200
LCD_ICON_SIZE_Y = 100

press_start_times: dict[int, float] = {}  # Dictionary to store press start times per key.

console = Console()
StateDict: TypeAlias = dict[str, dict[str, Any]]


class _ButtonDialBase(BaseModel, extra="forbid"):  # type: ignore[call-arg]
    """Parent of Button and Dial."""

    entity_id: str | None = Field(
        default=None,
        allow_template=True,
        description="The `entity_id` that this button controls."
        " This entity will be passed to the `service` when the button is pressed."
        " The button is re-rendered whenever the state of this entity changes.",
    )
    linked_entity: str | None = Field(
        default=None,
        allow_template=True,
        description="A secondary entity_id that is used for updating images and states",
    )
    service: str | None = Field(
        default=None,
        allow_template=True,
        description="The `service` that will be called when the button is pressed.",
    )
    service_data: dict[str, Any] | None = Field(
        default=None,
        allow_template=True,
        description="The `service_data` that will be passed to the `service` when the button is pressed."
        " If empty, the `entity_id` will be passed.",
    )
    target: dict[str, Any] | None = Field(
        default=None,
        allow_template=True,
        description="The `target` that will be passed to the `service` when the button is pressed.",
    )
    text: str | None = Field(
        default=None,
        allow_template=True,
        description="The text to display on the button."
        " If empty, no text is displayed."
        r" You might want to add `\n` characters to spread the text over several"
        r" lines, or use the `\|` character in YAML to create a multi-line string.",
    )
    text_color: str | None = Field(
        default=None,
        allow_template=True,
        description="Color of the text."
        " If empty, the color is `white`, unless an `entity_id` is specified, in"
        " which case the color is `amber` when the state is `on`, and `white` when it is `off`.",
    )
    text_size: int = Field(
        default=12,
        allow_template=False,
        description="Integer size of the text.",
    )
    text_offset: int = Field(
        default=0,
        allow_template=False,
        description="The text's position can be moved up or down from the center of"
        " the button, and this movement is measured in pixels. The value can be"
        " positive (for upward movement) or negative (for downward movement).",
    )
    icon: str | None = Field(
        default=None,
        allow_template=True,
        description="The icon filename to display on the button."
        " Make the path absolute (e.g., `/config/streamdeck/my_icon.png`) or relative to the"
        " `assets` directory (e.g., `my_icon.png`)."
        " If empty, a icon with `icon_background_color` and `text` is displayed."
        " The icon can be a URL to an image,"
        " like `'url:https://www.nijho.lt/authors/admin/avatar.jpg'`, or a `spotify:`"
        " icon, like `'spotify:album/6gnYcXVaffdG0vwVM34cr8'`."
        " If the icon is a `spotify:` icon, the icon will be downloaded and cached."
        " The icon can also display a partially complete ring, like a progress bar,"
        " or sensor value, like `ring:25` for a 25% complete ring.",
    )
    icon_mdi: str | None = Field(
        default=None,
        allow_template=True,
        description="The Material Design Icon to display on the button."
        " If empty, no icon is displayed."
        " See https://mdi.bessarabov.com/ for a list of icons."
        " The SVG icon will be downloaded and cached.",
    )
    icon_background_color: str = Field(
        default="#000000",
        allow_template=True,
        description="A color (in hex format, e.g., '#FF0000') for the background of the icon (if no `icon` is specified).",
    )
    icon_mdi_color: str | None = Field(
        default=None,
        allow_template=True,
        description="The color of the Material Design Icon (in hex format, e.g., '#FF0000')."
        " If empty, the color is derived from `text_color` but is less saturated (gray is mixed in).",
    )
    icon_gray_when_off: bool = Field(
        default=False,
        allow_template=False,
        description="When specifying `icon` and `entity_id`, if the state is `off`, the icon will be converted to grayscale.",
    )
    delay: float | str = Field(
        default=0.0,
        allow_template=True,
        description="The delay (in seconds) before the `service` is called."
        " This is useful if you want to wait before calling the `service`."
        " Counts down from the time the button is pressed."
        " If while counting the button is pressed again, the timer is cancelled."
        " Should be a float or template string that evaluates to a float.",
    )

    _timer: AsyncDelayedCallback | None = PrivateAttr(None)

    @classmethod
    def templatable(cls: type[Button]) -> set[str]:
        """Return if an attribute is templatable, which is if the type-annotation is str."""
        schema = cls.schema()
        properties = schema["properties"]
        return {k for k, v in properties.items() if v["allow_template"]}

    @classmethod
    def to_pandas_table(cls: type[Button]) -> pd.DataFrame:
        """Return a pandas table with the schema."""
        import pandas as pd

        rows = []
        for k, field in cls.__fields__.items():
            info = field.field_info
            if info.description is None:
                continue

            def code(text: str) -> str:
                return f"`{text}`"

            row = {
                "Variable name": code(k),
                "Allow template": "✅" if info.extra["allow_template"] else "❌",
                "Description": info.description,
                "Default": code(info.default) if info.default else "",
                "Type": code(field._type_display()),
            }
            rows.append(row)
        return pd.DataFrame(rows)

    @classmethod
    def to_markdown_table(cls: type[Button]) -> str:
        """Return a markdown table with the schema."""
        return cls.to_pandas_table().to_markdown(index=False)


SpecialType: TypeAlias = Literal[
    "next-page",
    "previous-page",
    "empty",
    "go-to-page",
    "close-page",
    "turn-off",
    "light-control",
    "reload",
]


class Button(_ButtonDialBase, extra="forbid"):  # type: ignore[call-arg]
    """Button configuration."""

    special_type: SpecialType | None = Field(
        default=None,
        allow_template=False,
        description="Special type of button."
        " If no specified, the button is a normal button."
        " If `next-page`, the button will go to the next page."
        " If `previous-page`, the button will go to the previous page."
        " If `turn-off`, the button will turn off the SteamDeck until any button is pressed."
        " If `empty`, the button will be empty."
        " If `close-page`, the button will close the current page and return to the previous one."
        " If `go-to-page`, the button will go to the page specified by `special_type_data`"
        " (either an `int` or `str` (name of the page))."
        " If `light-control`, the button will control a light, and the `special_type_data`"
        " can be a dictionary, see its description."
        " If `reload`, the button will reload the configuration file when pressed.",
    )
    special_type_data: Any | None = Field(
        default=None,
        allow_template=True,
        description="Data for the special type of button."
        " If `go-to-page`, the data should be an `int` or `str` (name of the page)."
        " If `light-control`, the data should optionally be a dictionary."
        " The dictionary can contain the following keys:"
        " The `colors` key and a value a list of max (`n_keys_on_streamdeck - 6`) hex colors."
        " The `color_temp_kelvin` key and a value a list of max (`n_keys_on_streamdeck - 6`) color temperatures in Kelvin."
        " The `colormap` key and a value a colormap (https://matplotlib.org/stable/tutorials/colors/colormaps.html)"
        " can be used. This requires the `matplotlib` package to be installed. If no"
        " list of `colors` or `colormap` is specified, 10 equally spaced colors are used."
        " The `brightnesses` key and a value of brightness level (0-100).",
    )
    long_press: dict[str, Any] | None = Field(
        default=None,
        allow_template=True,
        description="Configuration for long press actions. Can include:"
        " `service`: The service to call on long press (e.g., 'light.turn_off')."
        " `service_data`: Data to pass to the service (e.g., {'brightness_pct': 10})."
        " `entity_id`: The entity ID to target (e.g., 'light.living_room'), overriding the button's entity_id if specified."
        " `target`: Target specification for the service call (e.g., {'entity_id': 'light.living_room'})."
        " `special_type`: Special action for long press (e.g., 'next-page', 'light-control')."
        " `special_type_data`: Data for the special type action (e.g., {'colors': ['#FF0000']})."
        " If not specified, the default service or special_type action is used for both short and long presses.",
    )

    @classmethod
    def from_yaml(
        cls: type[Button],
        yaml_str: str,
        encoding: str | None = None,
    ) -> Button:
        """Set the attributes from a YAML string."""
        data = safe_load_yaml(yaml_str, encoding=encoding)
        return cls(**data[0])

    @property
    def domain(self) -> str | None:
        """Return the domain of the entity."""
        if self.service is None:
            return None
        return self.service.split(".", 1)[0]

    def rendered_template_button(
        self,
        complete_state: StateDict,
    ) -> Button:
        """Return a button with the rendered text."""

        def render_value(val: Any) -> Any:
            """Recursively render templates in values."""
            if isinstance(val, dict):
                return {k: render_value(v) for k, v in val.items()}
            return _render_jinja(val, complete_state)

        dct = self.dict(exclude_unset=True)
        for key in self.templatable():
            if key not in dct:
                continue
            dct[key] = render_value(dct[key])
        return Button(**dct)

    def try_render_icon(
        self,
        complete_state: StateDict,
        *,
        key_pressed: bool = False,
        size: tuple[int, int] = (ICON_PIXELS, ICON_PIXELS),
        icon_mdi_margin: int = 0,
        font_filename: str = DEFAULT_FONT,
    ) -> Image.Image:
        """Try to render the icon."""
        try:
            return self.render_icon(
                complete_state,
                key_pressed=key_pressed,
                size=size,
                icon_mdi_margin=icon_mdi_margin,
                font_filename=font_filename,
            )
        except Exception as exc:  # noqa: BLE001
            console.print_exception()
            warnings.warn(
                f"Failed to render icon for {self}: {exc}",
                IconWarning,
                stacklevel=2,
            )
            return _generate_failed_icon(size)

    def render_icon(  # noqa: PLR0912 PLR0915 C901
        self,
        complete_state: StateDict,
        *,
        key_pressed: bool = False,
        size: tuple[int, int] = (ICON_PIXELS, ICON_PIXELS),
        icon_mdi_margin: int = 0,
        font_filename: str = DEFAULT_FONT,
    ) -> Image.Image:
        """Render the icon."""
        if self.is_sleeping():
            button, image = self.sleep_button_and_image(size)
        else:
            button = self.rendered_template_button(complete_state)
            image = None

        if isinstance(button.icon, str) and ":" in button.icon:
            which, id_ = button.icon.split(":", 1)
            if which == "spotify":
                filename = _to_filename(button.icon, ".jpeg")
                # copy to avoid modifying the cached image
                image = _download_spotify_image(id_, filename).copy()
            if which == "url":
                filename = _url_to_filename(id_)
                # copy to avoid modifying the cached image
                image = _download_image(id_, filename, size).copy()
            if which == "ring":
                pct = _maybe_number(id_)
                assert isinstance(pct, (int, float)), f"Invalid ring percentage: {id_}"
                image = _draw_percentage_ring(pct, size)

        icon_convert_to_grayscale = False
        text = button.text
        text_color = button.text_color or "white"
        icon_mdi = button.icon_mdi

        if button.special_type == "next-page":
            if text is None:
                text = "Next\nPage"
            icon_mdi = button.icon_mdi or "chevron-right"
        elif button.special_type == "previous-page":
            if text is None:
                text = "Previous\nPage"
            icon_mdi = button.icon_mdi or "chevron-left"
        elif button.special_type == "go-to-page":
            page = button.special_type_data
            if text is None:
                text = f"Go to\nPage\n{page}"
            icon_mdi = button.icon_mdi or "book-open-page-variant"
        elif button.special_type == "close-page":
            if text is None:
                text = "Close\nPage"
            icon_mdi = button.icon_mdi or "arrow-u-left-bottom-bold"
        elif button.special_type == "turn-off":
            if text is None:
                text = "Turn off"
            icon_mdi = button.icon_mdi or "power"
        elif button.special_type == "reload":
            if text is None:
                text = "Reload\nconfig"
            icon_mdi = button.icon_mdi or "reload"
        elif button.entity_id in complete_state:
            # Has entity_id
            state = complete_state[button.entity_id]

            if button.text_color is not None:
                text_color = button.text_color
            elif state["state"] == "on":
                text_color = "orangered"

            if (
                button.icon_mdi is None
                and button.icon is None
                and button.domain in DEFAULT_MDI_ICONS
            ):
                icon_mdi = DEFAULT_MDI_ICONS[button.domain]

            if state["state"] == "off":
                icon_convert_to_grayscale = button.icon_gray_when_off

        if image is None:
            image = _init_icon(
                icon_background_color=button.icon_background_color,
                icon_filename=button.icon,
                icon_mdi=icon_mdi,
                icon_mdi_margin=icon_mdi_margin,
                icon_mdi_color=_named_to_hex(button.icon_mdi_color or text_color),
                size=size,
            ).copy()  # copy to avoid modifying the cached image

        if icon_convert_to_grayscale:
            image = _convert_to_grayscale(image)

        if text is None:
            return image
        return _add_text_to_image(
            image=image,
            font_filename=font_filename,
            text_size=self.text_size,
            text=text,
            text_color=text_color if not key_pressed else "green",
            text_offset=self.text_offset,
        )

    @staticmethod
    def _validate_special_type_data(special_type: str, v: Any) -> Any:  # noqa: PLR0912
        if special_type == "go-to-page" and not isinstance(v, (int, str)):
            msg = "If special_type is go-to-page, special_type_data must be an int or str"
            raise AssertionError(msg)
        if special_type in {"next-page", "previous-page", "empty", "turn-off"} and v is not None:
            msg = f"special_type_data needs to be empty with {special_type=}"
            raise AssertionError(msg)

        if special_type == "light-control":
            if v is None:
                v = {}
            if not isinstance(v, dict):
                msg = f"With 'light-control', 'special_type_data' must be a dict, not '{v}'"
                raise AssertionError(msg)

            allowed_keys = {"colors", "colormap", "color_temp_kelvin", "brightnesses"}
            invalid_keys = v.keys() - allowed_keys
            if invalid_keys:
                msg = f"Invalid keys in 'special_type_data', only {allowed_keys} allowed"
                raise AssertionError(msg)

            # If colors is present, it must be a list of strings
            if "colors" in v:
                if not isinstance(v["colors"], (tuple, list)):
                    msg = "If 'colors' is present, it must be a list"
                    raise AssertionError(msg)
                for color in v["colors"]:
                    if not isinstance(color, str):
                        msg = "All colors must be strings"
                        raise AssertionError(msg)  # noqa: TRY004
                # Cast colors to tuple (to make it hashable)
                v["colors"] = tuple(v["colors"])

            if "color_temp_kelvin" in v:
                for kelvin in v["color_temp_kelvin"]:
                    if not isinstance(kelvin, int):
                        msg = "All color_temp_kelvin must be integers"
                        raise AssertionError(msg)  # noqa: TRY004
                # Cast color_temp_kelvin to tuple (to make it hashable)
                v["color_temp_kelvin"] = tuple(v["color_temp_kelvin"])
            if "brightnesses" in v:
                for brightness in v["brightnesses"]:
                    if not isinstance(brightness, int):
                        msg = "All brightnesses must be integers"
                        raise AssertionError(msg)  # noqa: TRY004
                # Cast brightnesses to tuple (to make it hashable)
                v["brightnesses"] = tuple(v["brightnesses"])

        return v

    @validator("special_type_data")
    def _validate_special_type(
        cls: type[Button],
        v: Any,
        values: dict[str, Any],
    ) -> Any:
        """Validate the special_type_data."""
        special_type = values["special_type"]
        return cls._validate_special_type_data(special_type, v)

    @validator("long_press", pre=True)
    def _validate_long_press(cls, v: Any) -> Any:
        if v is None:
            return None
        if not isinstance(v, dict):
            msg = "long_press must be a dictionary"
            raise TypeError(msg)
        allowed_keys = {
            "service",
            "service_data",
            "entity_id",
            "target",
            "special_type",
            "special_type_data",
        }
        invalid_keys = v.keys() - allowed_keys
        if invalid_keys:
            msg = f"Invalid keys in long_press: {invalid_keys}. Allowed: {allowed_keys}"
            raise AssertionError(msg)
        if "service" in v and not isinstance(v["service"], str):
            msg = "long_press.service must be a string"
            raise AssertionError(msg)
        if "service_data" in v and not isinstance(v["service_data"], dict):
            msg = "long_press.service_data must be a dictionary"
            raise AssertionError(msg)
        if "entity_id" in v and not isinstance(v["entity_id"], str):
            msg = "long_press.entity_id must be a string"
            raise AssertionError(msg)
        if "target" in v and not isinstance(v["target"], dict):
            msg = "long_press.target must be a dictionary"
            raise AssertionError(msg)
        if "special_type" in v:
            allowed_special_types = get_args(SpecialType)
            if v["special_type"] not in allowed_special_types:
                msg = f"long_press.special_type must be one of {allowed_special_types} (got {v['special_type']})"
                raise AssertionError(msg)
        if "special_type_data" in v and "special_type" not in v:
            msg = "long_press.special_type_data requires special_type to be set"
            raise AssertionError(msg)
        if "special_type" in v and "special_type_data" in v:
            cls._validate_special_type_data(v["special_type"], v["special_type_data"])

        return v

    @classmethod
    def templatable(cls: type[Button]) -> set[str]:
        """Return if an attribute is templatable, which is if the type-annotation is str."""
        schema = cls.schema()
        properties = schema["properties"]
        allowed_keys = {k for k, v in properties.items() if v["allow_template"]}
        return allowed_keys | {"long_press"}

    def maybe_start_or_cancel_timer(
        self,
        callback: Callable[[], None | Coroutine] | None = None,
    ) -> bool:
        """Start or cancel the timer."""
        if self.delay:
            if self._timer is None:
                assert isinstance(
                    self.delay,
                    (int, float),
                ), f"Invalid delay: {self.delay}"
                self._timer = AsyncDelayedCallback(delay=self.delay, callback=callback)
            if self._timer.is_running():
                self._timer.cancel()
            else:
                self._timer.start()
            return True
        return False

    def is_sleeping(self) -> bool:
        """Return True if the timer is sleeping."""
        return self._timer is not None and self._timer.is_sleeping

    def sleep_button_and_image(
        self,
        size: tuple[int, int],
    ) -> tuple[Button, Image.Image]:
        """Return the button and image for the sleep button."""
        assert self._timer is not None
        assert isinstance(self.delay, (int, float)), f"Invalid delay: {self.delay}"
        remaining = self._timer.remaining_time()
        pct = round(remaining / self.delay * 100)
        image = _draw_percentage_ring(pct, size)
        button = Button(
            text=f"{remaining:.0f}s\n{pct}%",
            text_color="white",
        )
        return button, image


class Dial(_ButtonDialBase, extra="forbid"):  # type: ignore[call-arg]
    """Dial configuration."""

    dial_event_type: str | None = Field(
        default=None,
        allow_template=True,
        description="The event type of the dial that will trigger the service."
        " Either `DialEventType.TURN` or `DialEventType.PUSH`.",
    )

    state_attribute: str | None = Field(
        default=None,
        allow_template=True,
        description="The attribute of the entity which gets used for the dial state.",
        # TODO: use this?
        # An attribute of an HA entity that the dial should control e.g., brightness for a light.
    )
    attributes: dict[str, float] | None = Field(
        default=None,
        allow_template=True,
        description="Sets the attributes of the dial."
        " `min`: The minimal value of the dial."
        " `max`: The maximal value of the dial."
        " `step`: the step size by which the value of the dial is increased by on an event.",
    )
    allow_touchscreen_events: bool = Field(
        default=False,
        allow_template=True,
        description="Whether events from the touchscreen are allowed, for example set the minimal value on `SHORT` and set maximal value on `LONG`.",
    )

    # vars for timer
    _timer: AsyncDelayedCallback | None = PrivateAttr(None)

    # Internal attributes for Dial
    _attributes: dict[str, float] = PrivateAttr(
        {"state": 0, "min": 0, "max": 100, "step": 1},
    )

    def update_attributes(self, data: dict[str, Any]) -> None:
        """Updates all home assistant entity attributes."""
        if self.attributes is None:
            self._attributes = data["attributes"]
        else:
            self._attributes = self.attributes

        if self.state_attribute is None:
            self._attributes.update({"state": float(data["state"])})
        else:
            try:
                if data["attributes"][self.state_attribute] is None:
                    self._attributes["state"] = 0
                else:
                    self._attributes["state"] = float(
                        data["attributes"][self.state_attribute],
                    )
            except KeyError:
                console.log(f"Could not find attribute {self.state_attribute}")
                self._attributes["state"] = 0

    def get_attributes(self) -> dict[str, float]:
        """Returns all home assistant entity attributes."""
        return self._attributes

    def increment_state(self, value: float) -> None:
        """Increments the value of the dial with checks for the minimal and maximal value."""
        num: float = self._attributes["state"] + value * self._attributes["step"]
        num = min(self._attributes["max"], num)
        num = max(self._attributes["min"], num)
        self._attributes["state"] = num

    def set_state(self, value: float) -> None:
        """Sets the value of the dial without checks for the minimal and maximal value."""
        self._attributes["state"] = value

    def rendered_template_dial(
        self,
        complete_state: StateDict,
    ) -> Dial:
        """Return a dial with the rendered text."""
        dct = self.dict(exclude_unset=True)
        for key in self.templatable():
            if key not in dct:
                continue
            val = dct[key]
            if isinstance(val, dict):
                for k, v in val.items():
                    val[k] = _render_jinja(v, complete_state, self)
            else:
                dct[key] = _render_jinja(val, complete_state, self)
        return Dial(**dct)

    # LCD/Touchscreen management
    def render_lcd_image(
        self,
        complete_state: StateDict,
        key: int,  # Key needs to be from sorted dials
        size: tuple[int, int],
        icon_mdi_margin: int = 0,
        font_filename: str = DEFAULT_FONT,
    ) -> Image.Image:
        """Render the image for the LCD."""
        try:
            image = None
            dial = self.rendered_template_dial(complete_state)

            if isinstance(dial.icon, str) and ":" in dial.icon:
                which, id_ = dial.icon.split(":", 1)
                if which == "spotify":
                    filename = _to_filename(dial.icon, ".jpeg")
                    image = _download_spotify_image(id_, filename).copy()
                elif which == "url":
                    filename = _url_to_filename(id_)
                    image = _download_image(id_, filename, size).copy()
                elif which == "ring":
                    pct = _maybe_number(id_)
                    assert isinstance(
                        pct,
                        (int, float),
                    ), f"Invalid ring percentage: {id_}"
                    image = _draw_percentage_ring(
                        percentage=pct,
                        size=size,
                        radius=40,
                    )

            icon_convert_to_grayscale = False
            text = dial.text
            text_color = dial.text_color or "white"

            assert dial.entity_id is not None
            if complete_state[dial.entity_id]["state"] == "off" and dial.icon_gray_when_off:
                icon_convert_to_grayscale = True

            if image is None:
                image = _init_icon(
                    icon_background_color=dial.icon_background_color,
                    icon_filename=dial.icon,
                    icon_mdi=dial.icon_mdi,
                    icon_mdi_margin=icon_mdi_margin,
                    icon_mdi_color=_named_to_hex(dial.icon_mdi_color or text_color),
                    size=size,
                ).copy()

            if icon_convert_to_grayscale:
                image = _convert_to_grayscale(image)

            if text is None:
                return image
            return _add_text_to_image(
                image=image,
                font_filename=font_filename,
                text_size=self.text_size,
                text=text,
                text_color=text_color,
                text_offset=self.text_offset,
            )

        except ValueError as e:
            console.log(e)
            warnings.warn(
                f"Failed to render icon for dial {key}",
                IconWarning,
                stacklevel=2,
            )
            return _generate_failed_icon(size=size)

    def start_or_restart_timer(
        self,
        callback: Callable[[], None | Coroutine] | None = None,
    ) -> bool:
        """Starts or restarts AsyncDelayedCallback timer."""
        if not self.delay:
            return False
        if self._timer is None:
            assert isinstance(
                self.delay,
                (int, float),
            ), f"Invalid delay: {self.delay}"
            self._timer = AsyncDelayedCallback(delay=self.delay, callback=callback)
        self._timer.start()
        return True


def _update_dial_descriptions() -> None:
    for _k, _v in Dial.__fields__.items():
        _v.field_info.description = (
            _v.field_info.description.replace("on the button", "above the dial")
            .replace("button", "dial")
            .replace("pressed", "rotated")
        )
        if _k == "delay":
            _v.field_info.description = (
                "The delay (in seconds) before the `service` is called."
                " This counts down from the specified time and collects the called turn events and"
                " sends the bundled value to Home Assistant after the dial hasn't been turned for the specified time in delay."
            )


_update_dial_descriptions()


def _to_filename(id_: str, suffix: str = "") -> Path:
    """Converts an id with ":" and "_" to a filename with optional suffix."""
    filename = ASSETS_PATH / id_.replace("/", "_").replace(":", "_")
    return filename.with_suffix(suffix)


def to_pandas_table(cls: type[BaseModel]) -> pd.DataFrame:
    """Return a markdown table with the schema."""
    import pandas as pd

    rows = []
    for k, field in cls.__fields__.items():
        info = field.field_info
        if info.description is None:
            continue

        def code(text: str) -> str:
            return f"`{text}`"

        row = {
            "Variable name": code(k),
            "Description": info.description,
            "Default": code(info.default) if info.default is not Undefined else "",
            "Type": code(field._type_display()),
        }
        rows.append(row)
    return pd.DataFrame(rows)


def _pandas_to_rich_table(df: pd.DataFrame) -> Table:
    """Return a rich table from a pandas DataFrame."""
    table = Table()

    # Add the columns
    for column in df.columns:
        table.add_column(column)

    # Add the rows
    for _, row in df.iterrows():
        table.add_row(*row.astype(str).tolist())

    return table


class Page(BaseModel):
    """A page of buttons."""

    name: str = Field(description="The name of the page.")
    buttons: list[Button] = Field(
        default_factory=list,
        description="A list of buttons on the page.",
    )

    dials: list[Dial] = Field(
        default_factory=list,
        description="A list of dials on the page.",
    )

    _parent_page_index: int = PrivateAttr([])

    _dials_sorted: list[Dial] = PrivateAttr([])

    def sort_dials(self) -> list[tuple[Dial, Dial | None]]:
        """Sorts dials by dialEventType."""
        self._dials_sorted = []
        skip = False
        for index, dial in enumerate(self.dials):
            if index + 1 < len(self.dials):
                if skip:
                    skip = False
                    continue

                next_dial = self.dials[index + 1]
                if dial.dial_event_type != next_dial.dial_event_type:
                    self._dials_sorted.append((dial, next_dial))  # type: ignore[arg-type]
                    skip = True
                else:
                    self._dials_sorted.append((dial, None))  # type: ignore[arg-type]
            else:
                self._dials_sorted.append((dial, None))  # type: ignore[arg-type]
        return self._dials_sorted  # type: ignore[return-value]

    def get_sorted_key(self, dial: Dial) -> int | None:
        """Returns the integer key for a dial."""
        dial_list = self._dials_sorted
        for i in range(len(dial_list)):
            if dial in dial_list[i]:
                return i
        return None

    @classmethod
    def to_pandas_table(cls: type[Page]) -> pd.DataFrame:
        """Return a pandas DataFrame with the schema."""
        return to_pandas_table(cls)

    @classmethod
    def to_markdown_table(cls: type[Page]) -> str:
        """Return a markdown table with the schema."""
        return cls.to_pandas_table().to_markdown(index=False)


class Config(BaseModel):
    """Configuration file."""

    yaml_encoding: str | None = Field(
        default="utf-8",
        description="The encoding of the YAML file.",
    )
    pages: list[Page] = Field(
        default_factory=list,
        description="A list of `Page`s in the configuration.",
    )
    anonymous_pages: list[Page] = Field(
        default_factory=list,
        description="A list of anonymous Pages in the configuration."
        " These pages are hidden and not displayed when cycling through the pages."
        " They can only be reached using the `special_type: 'go-to-page'` button."
        " Designed for single use, these pages return to the previous page"
        " upon clicking a button.",
    )
    state_entity_id: str | None = Field(
        default=None,
        description="The entity ID to sync display state with. For"
        " example `input_boolean.streamdeck` or `binary_sensor.anyone_home`.",
    )
    brightness: int = Field(
        default=100,
        description="The default brightness of the Stream Deck (0-100).",
    )
    brightness_entity_id: str | None = Field(
        default=None,
        description="The entity ID to sync display brightness with (0-100). For"
        " example `input_number.streamdeck_brightness`.",
    )
    auto_reload: bool = Field(
        default=False,
        description="If True, the configuration YAML file will automatically"
        " be reloaded when it is modified.",
    )
<<<<<<< HEAD
    inactivity_time: float = Field(
        default=-1,
        description="Time in seconds to turn off the Stream Deck after inactivity. -1 to disable.",
=======
    long_press_duration: float = Field(
        default=1.0,
        description="The duration (in seconds) for a long press.",
>>>>>>> 60f02cf7
    )
    _current_page_index: int = PrivateAttr(default=0)
    _parent_page_index: int = PrivateAttr(default=0)
    _is_on: bool = PrivateAttr(default=True)
    _detached_page: Page | None = PrivateAttr(default=None)
    _configuration_file: Path | None = PrivateAttr(default=None)
    _include_files: list[Path] = PrivateAttr(default_factory=list)

    @classmethod
    def load(
        cls: type[Config],
        fname: Path,
        yaml_encoding: str | None = None,
    ) -> Config:
        """Read the configuration file."""
        with fname.open() as f:
            data, include_files = safe_load_yaml(
                f,
                return_included_paths=True,
                encoding=yaml_encoding,
            )
            config = cls(**data)  # type: ignore[arg-type]
            config._configuration_file = fname
            config._include_files = include_files
            if not config.pages:
                msg = (
                    f"No pages defined in configuration file '{fname}'. "
                    "Please add at least one page with buttons."
                )
                raise ValueError(msg)
            config.current_page().sort_dials()
            return config

    def reload(self) -> None:
        """Reload the configuration file."""
        assert self._configuration_file is not None
        # Updates all public attributes
        new_config = self.load(
            self._configuration_file,
            yaml_encoding=self.yaml_encoding,
        )
        self.__dict__.update(new_config.__dict__)
        self._include_files = new_config._include_files
        # Set the private attributes we want to preserve
        if self._detached_page is not None:
            self._detached_page = self.to_page(self._detached_page.name)
            self.current_page().sort_dials()
        if self._current_page_index >= len(self.pages):
            # In case pages were removed, reset to the first page
            self._current_page_index = 0

    @classmethod
    def to_pandas_table(cls: type[Config]) -> pd.DataFrame:
        """Return a pandas DataFrame with the schema."""
        return to_pandas_table(cls)

    @classmethod
    def to_markdown_table(cls: type[Config]) -> str:
        """Return a markdown table with the schema."""
        return cls.to_pandas_table().to_markdown(index=False)

    def update_timers(
        self,
        deck: StreamDeck,
        complete_state: dict[str, dict[str, Any]],
    ) -> None:
        """Update all timers."""
        for key in range(deck.key_count()):
            button = self.button(key)
            if button is not None and button.is_sleeping():
                console.log(f"Updating timer for key {key}")
                update_key_image(
                    deck,
                    key=key,
                    config=self,
                    complete_state=complete_state,
                    key_pressed=False,
                )

    def next_page(self) -> Page:
        """Go to the next page."""
        self._parent_page_index = self._current_page_index
        self._current_page_index = self.next_page_index
        return self.pages[self._current_page_index]

    @property
    def next_page_index(self) -> int:
        """Return the next page index."""
        return (self._current_page_index + 1) % len(self.pages)

    @property
    def previous_page_index(self) -> int:
        """Return the previous page index."""
        return (self._current_page_index - 1) % len(self.pages)

    def previous_page(self) -> Page:
        """Go to the previous page."""
        self._parent_page_index = self._current_page_index
        self._current_page_index = self.previous_page_index
        return self.pages[self._current_page_index]

    def current_page(self) -> Page:
        """Return the current page."""
        if self._detached_page is not None:
            return self._detached_page
        return self.pages[self._current_page_index]

    def dial(self, key: int) -> Dial | None:
        """Gets Dial from key."""
        dials = self.current_page().dials
        if key < len(dials):
            return dials[key]
        return None

    def dial_sorted(self, key: int) -> tuple[Dial, Dial | None] | None:
        """Gets sorted dials by key."""
        dials = self.current_page()._dials_sorted
        if key < len(dials):
            return dials[key]
        return None

    def button(self, key: int) -> Button | None:
        """Return the button for a key."""
        buttons = self.current_page().buttons
        if key < len(buttons):
            return buttons[key]
        return None

    def to_page(self, page: int | str) -> Page:
        """Go to a page based on the page name or index."""
        self.close_detached_page()
        if isinstance(page, int):
            self._parent_page_index = self._current_page_index
            self._current_page_index = page
            return self.current_page()
        for i, p in enumerate(self.pages):
            if p.name == page:
                self._current_page_index = i
                return self.current_page()

        for p in self.anonymous_pages:
            if p.name == page:
                self._detached_page = p
                return p
        console.log(f"Could find page {page}, staying on current page")
        return self.current_page()

    def load_page_as_detached(self, page: Page) -> None:
        """Load a page as detached."""
        self._detached_page = page

    def close_detached_page(self) -> None:
        """Close the detached page."""
        self._detached_page = None

    def close_page(self) -> Page:
        """Close the current page."""
        self._detached_page = None
        self._current_page_index = self._parent_page_index
        return self.current_page()


def _next_id() -> int:
    global _ID_COUNTER
    _ID_COUNTER += 1
    return _ID_COUNTER


class AsyncDelayedCallback:
    """A callback that is called after a delay.

    Parameters
    ----------
    delay
        The delay in seconds after which the callback will be called.
    callback
        The function or coroutine to be called after the delay.

    """

    def __init__(
        self,
        delay: float,
        callback: Callable[[], None | Coroutine] | None = None,
    ) -> None:
        """Initialize."""
        self.delay = delay
        self.callback = callback
        self.task: asyncio.Task | None = None
        self.start_time: float | None = None
        self.is_sleeping: bool = False

    async def _run(self) -> None:
        """Run the timer. Don't call this directly, use start() instead."""
        self.is_sleeping = True
        self.start_time = time.time()
        await asyncio.sleep(self.delay)
        self.is_sleeping = False
        if self.callback is not None:
            if asyncio.iscoroutinefunction(self.callback):
                await self.callback()
            else:
                self.callback()

    def is_running(self) -> bool:
        """Return whether the timer is running."""
        return self.task is not None and not self.task.done()

    def start(self) -> None:
        """Start the timer."""
        if self.task is not None and not self.task.done():
            self.cancel()
        self.task = asyncio.ensure_future(self._run())

    def cancel(self) -> None:
        """Cancel the timer."""
        console.log("Cancel timer")
        if self.task:
            self.task.cancel()
            self.is_sleeping = False
            self.task = None

    def remaining_time(self) -> float:
        """Return the remaining time before the timer expires."""
        if self.task is None:
            return 0
        if self.start_time is not None:
            elapsed_time = time.time() - self.start_time
            return max(0, self.delay - elapsed_time)
        return 0


def _draw_percentage_ring(
    percentage: float,
    size: tuple[int, int],
    *,
    radius: int | None = None,
    thickness: int = 4,
    ring_color: tuple[int, int, int] = (255, 0, 0),
    full_ring_backgroud_color: tuple[int, int, int] = (100, 100, 100),
) -> Image.Image:
    """Draw a ring with a percentage."""
    img = Image.new("RGB", size, (0, 0, 0))

    if radius is None:
        radius = size[0] // 2 - thickness // 2

    # Draw the full ring for the background
    draw = ImageDraw.Draw(img)
    draw.ellipse(
        [
            (size[0] // 2 - radius, size[1] // 2 - radius),
            (size[0] // 2 + radius, size[1] // 2 + radius),
        ],
        outline=full_ring_backgroud_color,
        width=thickness,
    )

    # Draw the percentage of the ring with a bright color
    start_angle = -90
    end_angle = start_angle + (360 * percentage / 100)
    draw.arc(
        [
            (size[0] // 2 - radius, size[1] // 2 - radius),
            (size[0] // 2 + radius, size[1] // 2 + radius),
        ],
        start_angle,
        end_angle,
        fill=ring_color,
        width=thickness,
    )
    return img


def _linspace(start: float, stop: float, num: int) -> list[float]:
    """Return evenly spaced numbers over a specified interval."""
    if num == 1:
        return [start]
    step = (stop - start) / (num - 1)
    return [start + i * step for i in range(num)]


def _generate_colors_from_colormap(num_colors: int, colormap: str) -> tuple[str, ...]:
    """Returns `num_colors` number of colors in hexadecimal format, sampled from colormaps."""
    try:
        import matplotlib.pyplot as plt
        import numpy as np
    except ModuleNotFoundError:
        msg = "You need to install matplotlib to use the colormap feature."
        raise ModuleNotFoundError(msg) from None

    cmap = plt.get_cmap(colormap)
    colors = cmap(np.linspace(0, 1, num_colors))
    return tuple(plt.matplotlib.colors.to_hex(color) for color in colors)


def _color_temp_kelvin_to_rgb(  # noqa: PLR0912
    colour_temperature: int,
) -> tuple[int, int, int]:
    """Converts from K to RGB.

    Algorithm courtesy of
    http://www.tannerhelland.com/4435/convert-temperature-rgb-algorithm-code/.
    """
    # range check
    if colour_temperature < 1000:  # noqa: PLR2004
        colour_temperature = 1000
    elif colour_temperature > 40000:  # noqa: PLR2004
        colour_temperature = 40000

    tmp_internal = colour_temperature / 100.0

    # red
    if tmp_internal <= 66:  # noqa: PLR2004
        red = 255
    else:
        tmp_red = 329.698727446 * math.pow(tmp_internal - 60, -0.1332047592)
        if tmp_red < 0:
            red = 0
        elif tmp_red > 255:  # noqa: PLR2004
            red = 255
        else:
            red = int(tmp_red)

    # green
    if tmp_internal <= 66:  # noqa: PLR2004
        tmp_green = 99.4708025861 * math.log(tmp_internal) - 161.1195681661
        if tmp_green < 0:
            green = 0
        elif tmp_green > 255:  # noqa: PLR2004
            green = 255
        else:
            green = int(tmp_green)
    else:
        tmp_green = 288.1221695283 * math.pow(tmp_internal - 60, -0.0755148492)
        if tmp_green < 0:
            green = 0
        elif tmp_green > 255:  # noqa: PLR2004
            green = 255
        else:
            green = int(tmp_green)

    # blue
    if tmp_internal >= 66:  # noqa: PLR2004
        blue = 255
    elif tmp_internal <= 19:  # noqa: PLR2004
        blue = 0
    else:
        tmp_blue = 138.5177312231 * math.log(tmp_internal - 10) - 305.0447927307
        if tmp_blue < 0:
            blue = 0
        elif tmp_blue > 255:  # noqa: PLR2004
            blue = 255
        else:
            blue = int(tmp_blue)

    return red, green, blue


def _generate_uniform_hex_colors(n_colors: int) -> tuple[str, ...]:
    """Generate a list of `n_colors` hex colors that are uniformly perceptually spaced.

    Parameters
    ----------
    n_colors
        The number of colors to generate.

    Returns
    -------
    list[str]
        A list of `n_colors` hex colors, represented as strings.

    Examples
    --------
    >>> _generate_uniform_hex_colors(3)
    ['#0000ff', '#00ff00', '#ff0000']

    """

    def generate_hues(n_hues: int) -> list[float]:
        """Generate `n_hues` hues that are uniformly spaced around the color wheel."""
        return _linspace(0, 1, n_hues)

    def generate_saturations(n_saturations: int) -> list[float]:
        """Generate `n_saturations` saturations that increase linearly from 0 to 1."""
        return _linspace(0, 1, n_saturations)

    def generate_values(n_values: int) -> list[float]:
        """Generate `n_values` values that increase linearly from 1 to 0.5 and then decrease to 0."""
        values = _linspace(1, 0.5, n_values // 2)
        if n_values % 2 == 1:
            values.append(0.0)
        values += _linspace(0.5, 0, n_values // 2)
        return values

    def hsv_to_hex(hsv: tuple[float, float, float]) -> str:
        """Convert an HSV color tuple to a hex color string."""
        rgb = tuple(round(x * 255) for x in colorsys.hsv_to_rgb(*hsv))
        return "#{:02x}{:02x}{:02x}".format(*rgb)

    hues = generate_hues(n_colors)
    saturations = generate_saturations(n_colors)
    values = generate_values(n_colors)
    hsv_colors = [(h, s, v) for h in hues for s in saturations for v in values]
    hex_colors = [hsv_to_hex(hsv) for hsv in hsv_colors]
    return tuple(hex_colors[:n_colors])


def _max_contrast_color(hex_color: str) -> str:
    """Given hex color return a color with maximal contrast."""
    # Convert hex color to RGB format
    r, g, b = _hex_to_rgb(hex_color)
    # Convert RGB color to grayscale
    gray = 0.2989 * r + 0.5870 * g + 0.1140 * b
    # Determine whether white or black will have higher contrast
    middle_range = 128
    return "#FFFFFF" if gray < middle_range else "#000000"


@ft.lru_cache(maxsize=16)
def _light_page(
    entity_id: str,
    n_colors: int,
    deck_key_count: int,
    colors: tuple[str, ...] | None,
    color_temp_kelvin: tuple[int, ...] | None,
    colormap: str | None,
    brightnesses: tuple[int, ...] | None,
) -> Page:
    """Return a page of buttons for controlling lights."""
    if colormap is None and colors is None:
        colors = _generate_uniform_hex_colors(n_colors)
    elif colormap is not None:
        colors = _generate_colors_from_colormap(n_colors, colormap)
    assert colors is not None
    buttons_colors = [
        Button(
            icon_background_color=color,
            service="light.turn_on",
            service_data={
                "entity_id": entity_id,
                "rgb_color": _hex_to_rgb(color),
            },
        )
        for color in colors
    ]
    buttons_color_temp_kelvin = [
        Button(
            icon_background_color=_rgb_to_hex(_color_temp_kelvin_to_rgb(kelvin)),
            service="light.turn_on",
            service_data={
                "entity_id": entity_id,
                "color_temp_kelvin": kelvin,
            },
        )
        for kelvin in (color_temp_kelvin or ())
    ]
    buttons_brightness = []
    for brightness in brightnesses if brightnesses is not None else [0, 33, 66, 100]:
        background_color = _scale_hex_color("#FFFFFF", brightness / 100)
        button = Button(
            icon_background_color=background_color,
            service="light.turn_on",
            text_color=_max_contrast_color(background_color),
            text=f"{brightness}%" if brightness > 0 else "OFF",
            service_data={
                "entity_id": entity_id,
                "brightness_pct": brightness,
            },
        )
        buttons_brightness.append(button)
    buttons_back = [Button(special_type="close-page")]
    number_of_buttons_except_close_and_empty = (
        len(buttons_colors)
        + len(buttons_color_temp_kelvin)
        + len(buttons_brightness)
        + len(buttons_back)
    )
    number_of_empty_buttons = deck_key_count - number_of_buttons_except_close_and_empty
    if number_of_empty_buttons > 0:
        buttons_empty = [Button(special_type="empty")] * number_of_empty_buttons
    else:
        console.log(
            f"""
            Too many buttons on light page. Not showing everything"
            Deck key count: {deck_key_count}
            Number of defined buttons: {number_of_buttons_except_close_and_empty}
            colors: {colors}
            color_temp_kelvin: {color_temp_kelvin}
            colormap: {colormap}
            brightnesses: {brightnesses}
            """,
        )
        buttons_empty = []

    return Page(
        name="Lights",
        buttons=buttons_colors
        + buttons_color_temp_kelvin
        + buttons_empty
        + buttons_brightness
        + buttons_back,
        dials=[],
    )


@asynccontextmanager
async def setup_ws(
    host: str,
    token: str,
    protocol: Literal["wss", "ws"],
    *,
    allow_weaker_ssl: bool = False,
) -> websockets.ClientConnection:
    """Set up the connection to Home Assistant."""
    uri = f"{protocol}://{host}/api/websocket"
    connect_args: dict[str, Any] = {"max_size": 10485760}  # limit size to 10 MiB
    if protocol == "wss":
        ssl_context = ssl.create_default_context()
        connect_args["ssl"] = ssl_context

    while True:
        try:
            async with websockets.connect(uri, **connect_args) as websocket:
                # Send an authentication message to Home Assistant
                auth_payload = {"type": "auth", "access_token": token}
                await websocket.send(json.dumps(auth_payload))

                # Wait for the authentication response
                auth_response = await websocket.recv()
                console.log(auth_response)
                console.log("Connected to Home Assistant")
                yield websocket
        except ConnectionResetError:  # noqa: PERF203
            # Connection was reset, retrying in 3 seconds
            console.print_exception(show_locals=True)
            console.log("Connection was reset, retrying in 3 seconds")
            if allow_weaker_ssl:
                ssl_context.set_ciphers("DEFAULT@SECLEVEL=1")
                console.log("Using weaker SSL settings")
            await asyncio.sleep(5)


async def subscribe_state_changes(
    websocket: websockets.ClientConnection,
) -> None:
    """Subscribe to the state change events."""
    subscribe_payload = {
        "type": "subscribe_events",
        "event_type": "state_changed",
        "id": _next_id(),
    }
    await websocket.send(json.dumps(subscribe_payload))


def reset_inactivity_timer(
    config: Config,
    deck: StreamDeck,
) -> None:
    """Turn off the Stream Deck after inactivity."""

    async def turn_off_timer(config: Config, deck: StreamDeck) -> None:
        if config.inactivity_time > 0:
            await asyncio.sleep(config.inactivity_time)
            console.log(f"Turning off Stream Deck due to inactivity after {config.inactivity_time} seconds")
            turn_off(config, deck)
    try:
        task_handle = reset_inactivity_timer.task_handle
    except AttributeError:
        task_handle = None

    if task_handle is not None:
        task_handle.cancel()

    if config.inactivity_time > 0:
        reset_inactivity_timer.task_handle = asyncio.create_task(turn_off_timer(config, deck))

async def handle_changes(
    websocket: websockets.ClientConnection,
    complete_state: StateDict,
    deck: StreamDeck,
    config: Config,
) -> None:
    """Handle state changes."""

    async def process_websocket_messages() -> None:
        """Process websocket messages."""
        while True:
            data = json.loads(await websocket.recv())
            _update_state(complete_state, data, config, deck)

    async def call_update_timers() -> None:
        """Call config.update_timers every second."""
        while True:
            await asyncio.sleep(1)
            config.update_timers(deck, complete_state)

    async def watch_configuration_file() -> None:
        """Watch for changes to the configuration file and reload config when it changes."""
        if config._configuration_file is None:
            console.log("[red bold] No configuration file to watch[/]")
            return

        def edit_time(fn: Path) -> float:
            return fn.stat().st_mtime if fn.exists() else 0

        last_modified_time = edit_time(config._configuration_file)
        while True:
            files = [config._configuration_file, *config._include_files]
            if config.auto_reload and any(edit_time(fn) > last_modified_time for fn in files):
                console.log("Configuration file has been modified, reloading")
                last_modified_time = max(edit_time(fn) for fn in files)
                try:
                    config.reload()
                    reset_inactivity_timer(config, deck)
                    deck.reset()
                    update_all_key_images(deck, config, complete_state)
                    update_all_dials(deck, config, complete_state)
                except Exception as e:  # noqa: BLE001
                    console.log(f"Error reloading configuration: {e}")

            await asyncio.sleep(1)

    # Run the websocket message processing and timer update tasks concurrently
    await asyncio.gather(
        process_websocket_messages(),
        call_update_timers(),
        watch_configuration_file(),
    )


def _keys(entity_id: str, buttons: list[Button] | list[Dial]) -> list[int]:
    """Get the key indices for an entity_id."""
    return [
        i
        for i, button in enumerate(buttons)
        if button.entity_id == entity_id  # type: ignore[attr-defined] # noqa: PLR1714
        or button.linked_entity == entity_id  # type: ignore[attr-defined]
    ]


def _update_state(
    complete_state: StateDict,
    data: dict[str, Any],
    config: Config,
    deck: StreamDeck,
) -> None:
    """Update the state dictionary and update the keys."""
    buttons = config.current_page().buttons
    dials = config.current_page().dials
    if data["type"] == "event":
        event_data = data["event"]
        if event_data["event_type"] == "state_changed":
            event_data = event_data["data"]
            eid = event_data["entity_id"]
            complete_state[eid] = event_data["new_state"]

            # Handle the brightness entity
            if eid == config.brightness_entity_id:
                _sync_brightness_from_entity(
                    config.brightness_entity_id,
                    complete_state,
                    config,
                    deck,
                )
                return

            # Handle the state entity (turning on/off display)
            if eid == config.state_entity_id:
                is_on = complete_state[config.state_entity_id]["state"] == "on"
                if is_on:
                    turn_on(config, deck, complete_state)
                else:
                    turn_off(config, deck)
                return

            keys_dials = _keys(eid, dials)
            for key in keys_dials:
                console.log(f"Updating dial {key} for {eid}")
                update_dial(
                    deck=deck,
                    key=key,
                    config=config,
                    complete_state=complete_state,
                    data=data,
                )

            keys = _keys(eid, buttons)
            for key in keys:
                console.log(f"Updating key {key} for {eid}")
                update_key_image(
                    deck,
                    key=key,
                    config=config,
                    complete_state=complete_state,
                    key_pressed=False,
                )


def _state_attr(
    entity_id: str,
    attr: str,
    complete_state: StateDict,
) -> Any:
    """Get the state attribute for an entity."""
    attrs = complete_state.get(entity_id, {}).get("attributes", {})
    state_attr = attrs.get(attr)
    return _maybe_number(state_attr)


def _is_state_attr(
    entity_id: str,
    attr: str,
    value: Any,
    complete_state: StateDict,
) -> bool:
    """Check if the state attribute for an entity is a value."""
    return _state_attr(entity_id, attr, complete_state) == _maybe_number(value)


def _is_float(s: str) -> bool:
    try:
        float(s)
    except ValueError:
        return False
    else:
        return True


def _maybe_number(s: str, *, rounded: bool = False) -> int | str | float:
    """Convert a string to a number if possible."""
    if not isinstance(s, str):  # already a number or other type
        return s

    if _is_integer(s):
        num = int(s)
    elif _is_float(s):
        num = float(s)  # type: ignore[assignment]
    else:
        return s

    if rounded:
        return round(num)

    return num


def _is_integer(s: str) -> bool:
    try:
        int(s)
    except ValueError:
        return False
    else:
        return True


def _states(
    entity_id: str,
    *,
    with_unit: bool = False,
    rounded: bool = False,
    complete_state: StateDict | None = None,
) -> Any:
    """Get the state for an entity."""
    assert complete_state is not None
    entity_state = complete_state.get(entity_id, {})
    if not entity_state:
        return None
    state = entity_state["state"]
    state = _maybe_number(state, rounded=rounded)
    if with_unit:
        unit = entity_state.get("attributes", {}).get("unit_of_measurement")
        if unit:
            state = f"{state} {unit}"
    return state


def _is_state(
    entity_id: str,
    state: str,
    complete_state: StateDict,
) -> bool:
    """Check if the state for an entity is a value."""
    return _states(entity_id, complete_state=complete_state) == _maybe_number(state)


def _min_filter(value: float, other_value: float) -> float:
    """Return the minimum of two values.

    Can be used in Jinja templates like
    >>> {{ 1 | min(2) }}
    1
    """
    return min(value, other_value)


def _max_filter(value: float, other_value: float) -> float:
    """Return the maximum of two values.

    Can be used in Jinja templates like
    >>> {{ 1 | max(2) }}
    2
    """
    return max(value, other_value)


def _is_number_filter(value: Any | None) -> bool:
    """Check if a value is a number (int, float, or string representation of a number)."""
    if value is None:
        return False
    if isinstance(value, (int, float)) and not isinstance(value, bool):
        return True
    if isinstance(value, str):
        try:
            float(value)
        except ValueError:
            return False
        else:
            return True
    return False


def _round(num: float, digits: int) -> int | float:
    """Returns rounded value with number of digits."""
    return round(num, digits)


def _dial_value(dial: Dial | None) -> float:
    if dial is None:
        return 0
    try:
        attributes = dial.get_attributes()
        return float(attributes["state"])
    except KeyError:
        return 0


def _dial_attr(
    attr: str,
    dial: Dial | None,
) -> float:
    if dial is None:
        return 0
    try:
        assert attr is not None
        dial_attributes = dial.get_attributes()
        return dial_attributes[attr]
    except ValueError as e:
        console.log(
            f"Error while trying to get attribute {attr} from dial with error code {e}",
        )
        return 0


def _render_jinja(
    text: str,
    complete_state: StateDict,
    dial: Dial | None = None,
) -> str:
    """Render a Jinja template."""
    if not isinstance(text, str):
        return text
    if "{" not in text:
        return text
    try:
        env = jinja2.Environment(
            loader=jinja2.BaseLoader(),
            autoescape=False,  # noqa: S701
        )
        env.filters["min"] = _min_filter
        env.filters["max"] = _max_filter
        env.filters["is_number"] = _is_number_filter
        template = env.from_string(text)
        return template.render(
            min=min,
            max=max,
            is_state_attr=ft.partial(_is_state_attr, complete_state=complete_state),
            state_attr=ft.partial(_state_attr, complete_state=complete_state),
            states=ft.partial(_states, complete_state=complete_state),
            is_state=ft.partial(_is_state, complete_state=complete_state),
            round=_round,
            dial_value=ft.partial(_dial_value, dial=dial),
            dial_attr=ft.partial(_dial_attr, dial=dial),
        ).strip()
    except jinja2.exceptions.TemplateError as err:
        console.print_exception(show_locals=True)
        console.log(f"Error rendering template: {err} with error type {type(err)}")
        return text


async def get_states(websocket: websockets.ClientConnection) -> dict[str, Any]:
    """Get the current state of all entities."""
    _id = _next_id()
    subscribe_payload = {"type": "get_states", "id": _id}
    await websocket.send(json.dumps(subscribe_payload))
    while True:
        data = json.loads(await websocket.recv())
        if data["type"] == "result":
            # Extract the state data from the response
            return {state["entity_id"]: state for state in data["result"]}


async def unsubscribe(websocket: websockets.ClientConnection, id_: int) -> None:
    """Unsubscribe from an event."""
    subscribe_payload = {
        "id": _next_id(),
        "type": "unsubscribe_events",
        "subscription": id_,
    }
    await websocket.send(json.dumps(subscribe_payload))


async def call_service(
    websocket: websockets.ClientConnection,
    service: str,
    data: dict[str, Any],
    target: dict[str, Any] | None = None,
) -> None:
    """Call a service."""
    domain, service = service.split(".")
    subscribe_payload = {
        "id": _next_id(),
        "type": "call_service",
        "domain": domain,
        "service": service,
        "service_data": data,
    }
    if target is not None:
        subscribe_payload["target"] = target

    await websocket.send(json.dumps(subscribe_payload))


def _rgb_to_hex(rgb: tuple[int, int, int]) -> str:
    """Convert an RGB color to a hex color."""
    return "#{:02x}{:02x}{:02x}".format(*rgb)


def _hex_to_rgb(hex_color: str) -> tuple[int, int, int]:
    # Remove '#' if present
    hex_color = hex_color.removeprefix("#")

    # Convert hexadecimal to RGB
    r, g, b = tuple(int(hex_color[i : i + 2], 16) for i in (0, 2, 4))

    # Return RGB tuple
    return (r, g, b)


def _named_to_hex(color: str) -> str:
    """Convert a named color to a hex color."""
    rgb: tuple[int, int, int] | str = ImageColor.getrgb(color)
    if isinstance(rgb, tuple):
        return _rgb_to_hex(rgb)
    if color.startswith("#"):
        return color
    msg = f"Invalid color: {color}"
    raise ValueError(msg)


def _convert_to_grayscale(image: Image.Image) -> Image.Image:
    """Convert an image to grayscale."""
    return image.convert("L").convert("RGB")


def _download_and_save_mdi(icon_mdi: str) -> Path:
    url = _mdi_url(icon_mdi)
    filename_svg = ASSETS_PATH / f"{icon_mdi}.svg"
    if filename_svg.exists():
        return filename_svg
    svg_content = _download(url)
    try:
        etree.fromstring(svg_content)
    except etree.XMLSyntaxError:
        msg = (f"Invalid SVG: {url}, `svg_content` starts with: {svg_content[:100]!r}",)
        console.log(f"[b red]{msg}[/]")
        raise ValueError(msg) from None

    with filename_svg.open("wb") as f:
        f.write(svg_content)
    return filename_svg


@ft.lru_cache(maxsize=128)  # storing 128 72x72 icons in memory takes ≈2MB
def _init_icon(
    *,
    icon_filename: str | None = None,
    icon_mdi: str | None = None,
    icon_mdi_margin: int | None = None,
    icon_mdi_color: str | None = None,  # hex color
    icon_background_color: str | None = None,  # hex color
    size: tuple[int, int] = (ICON_PIXELS, ICON_PIXELS),
) -> Image.Image:
    """Initialize the icon."""
    if icon_filename is not None:
        icon_path = Path(icon_filename)
        path = icon_path if icon_path.is_absolute() else ASSETS_PATH / icon_path
        icon = Image.open(path)
        # Convert to RGB if needed
        if icon.mode != "RGB":
            icon = icon.convert("RGB")
        if icon.size != size:
            console.log(f"Resizing icon {icon_filename} to from {icon.size} to {size}")
            icon = icon.resize(size)
        return icon
    if icon_mdi is not None:
        assert icon_mdi_margin is not None
        filename_svg = _download_and_save_mdi(icon_mdi)
        return _convert_svg_to_png(
            filename_svg=filename_svg,
            color=icon_mdi_color,
            background_color=icon_background_color,
            opacity=0.3,
            margin=icon_mdi_margin,
            size=size,
        ).copy()  # copy to avoid modifying the cached image
    if icon_background_color is None:
        icon_background_color = "white"
    color = _named_to_hex(icon_background_color)
    rgb_color = _hex_to_rgb(color)
    return Image.new("RGB", size, rgb_color)


@ft.lru_cache(maxsize=1000)
def _generate_text_image(
    *,
    font_filename: str,
    text_size: int,
    text: str,
    text_color: str,
    text_offset: int = 0,
    size: tuple[int, int] = (ICON_PIXELS, ICON_PIXELS),
) -> Image.Image:
    """Render text onto a transparent image and return it for compositing."""
    if text_size == 0:
        console.log(f"Text size is 0, not drawing text: {text!r}")
        return Image.new("RGBA", size, (0, 0, 0, 0))

    text_image = Image.new("RGBA", size, (0, 0, 0, 0))
    draw = ImageDraw.Draw(text_image)
    font = ImageFont.truetype(str(ASSETS_PATH / font_filename), text_size)
    draw.text(
        (size[0] / 2, size[1] / 2 + text_offset),
        text=text,
        font=font,
        anchor="ms",
        fill=text_color,
        align="center",
    )
    return text_image


def _add_text_to_image(
    image: Image.Image,
    *,
    font_filename: str,
    text_size: int,
    text: str,
    text_color: str,
    text_offset: int = 0,
) -> Image.Image:
    """Combine two images."""
    text_image = _generate_text_image(
        font_filename=font_filename,
        text_size=text_size,
        text=text,
        text_color=text_color,
        text_offset=text_offset,
        size=image.size,
    )
    return Image.alpha_composite(image.convert("RGBA"), text_image).convert("RGB")


@ft.lru_cache(maxsize=1)
def _generate_failed_icon(
    size: tuple[int, int] = (ICON_PIXELS, ICON_PIXELS),
) -> Image.Image:
    """Generate a red icon with 'rendering failed' text."""
    background_color = "red"
    text_color = "white"
    font_filename = DEFAULT_FONT
    text_size = int(min(size) * 0.15)  # Adjust font size based on the icon size
    icon = Image.new("RGB", size, background_color)
    return _add_text_to_image(
        image=icon,
        font_filename=font_filename,
        text_size=text_size,
        text="Rendering\nfailed",
        text_color=text_color,
    )


@ft.lru_cache(maxsize=1)
def _get_blank_image(size: tuple[int, int]) -> bytes:
    """Get or create a blank (black) JPEG image for the given size."""
    blank_image: Image.Image = Image.new("RGB", size, (0, 0, 0))
    img_bytes = io.BytesIO()
    blank_image.save(img_bytes, format="JPEG")
    return img_bytes.getvalue()


def _get_size_per_dial(deck: StreamDeck) -> tuple[int, int]:
    """Get the size of each dial's LCD region."""
    size_lcd: tuple[int, int] = deck.touchscreen_image_format()["size"]
    return (size_lcd[0] // deck.dial_count(), size_lcd[1])


def update_all_dials(
    deck: StreamDeck,
    config: Config,
    complete_state: StateDict,
) -> None:
    """Updates configured dials and clears unconfigured dial slots."""
    console.log("Called update_all_dials")

    # Track configured dial keys
    configured_keys: set[int] = set()

    # Update configured dials
    for key, current_dial in enumerate(config.current_page().dials):
        assert current_dial is not None
        if current_dial.entity_id is None:
            console.log(f"Dial {key} has no entity_id, skipping")
            continue
        dial_key: int | None = config.current_page().get_sorted_key(current_dial)
        if dial_key is None:
            console.log(f"Dial {key} has no valid dial_key, skipping")
            continue
        configured_keys.add(dial_key)
        update_dial(
            deck,
            key,
            config,
            complete_state,
            complete_state[current_dial.entity_id],
        )

    # Clear unconfigured dial slots
    num_physical: int = deck.dial_count()
    unconfigured_keys: set[int] = set(range(num_physical)) - configured_keys
    if unconfigured_keys:
        size_per_dial: tuple[int, int] = _get_size_per_dial(deck)
        lcd_image_bytes: bytes = _get_blank_image(size_per_dial)
        for dial_key in unconfigured_keys:
            dial_offset: int = dial_key * size_per_dial[0]
            deck.set_touchscreen_image(
                lcd_image_bytes,
                dial_offset,
                0,
                width=size_per_dial[0],
                height=size_per_dial[1],
            )
        console.log(f"Cleared unconfigured dial slots: {unconfigured_keys}")


def update_dial(
    deck: StreamDeck,
    key: int,
    config: Config,
    complete_state: StateDict,
    data: dict[str, Any] | None = None,
) -> None:
    """Update the dial."""
    dial = config.dial(key)
    assert dial is not None

    if dial.dial_event_type == "PUSH":
        return

    if data is not None:
        if "event" in data and "data" in data["event"]:
            event_data = data["event"]["data"]
            new_state = event_data["new_state"]
            dial.update_attributes(new_state)
        else:
            dial.update_attributes(data)

    size_per_dial = _get_size_per_dial(deck)
    dial_key = config.current_page().get_sorted_key(dial)
    assert dial_key is not None
    dial_offset = dial_key * size_per_dial[0]
    image = dial.render_lcd_image(
        complete_state=complete_state,
        size=size_per_dial,
        key=dial_key,
    )
    img_bytes = io.BytesIO()
    image.save(img_bytes, format="JPEG")
    lcd_image_bytes = img_bytes.getvalue()
    deck.set_touchscreen_image(
        lcd_image_bytes,
        dial_offset,
        0,
        width=size_per_dial[0],
        height=size_per_dial[1],
    )


def update_key_image(
    deck: StreamDeck,
    *,
    key: int,
    config: Config,
    complete_state: StateDict,
    key_pressed: bool = False,
) -> None:
    """Update the image for a key."""
    button = config.button(key)

    def clear_image() -> None:
        deck.set_key_image(key, None)

    if button is None:
        clear_image()
        return
    if button.special_type == "empty":
        clear_image()
        return
    size = deck.key_image_format()["size"]
    image = button.try_render_icon(
        complete_state=complete_state,
        key_pressed=key_pressed,
        size=size,
    )
    assert image is not None
    image = PILHelper.to_native_format(deck, image)
    with deck:
        deck.set_key_image(key, image)


def get_deck() -> StreamDeck:
    """Get the first Stream Deck device found on the system."""
    streamdecks = DeviceManager().enumerate()
    found = False
    for deck in streamdecks:
        if not deck.is_visual():
            continue
        deck.open()
        deck.reset()
        found = True
        break
    if not found:
        msg = "No Stream Deck found"
        raise RuntimeError(msg)
    console.log(f"Found {deck.key_count()} keys, {deck=}")
    return deck


def turn_on(config: Config, deck: StreamDeck, complete_state: StateDict) -> None:
    """Turn on the Stream Deck and update all key images."""
    console.log(f"Calling turn_on, with {config._is_on=}")
    if config._is_on:
        return
    config._is_on = True
    update_all_key_images(deck, config, complete_state)
    update_all_dials(deck, config, complete_state)
    deck.set_brightness(config.brightness)


def turn_off(config: Config, deck: StreamDeck) -> None:
    """Turn off the Stream Deck."""
    console.log(f"Calling turn_off, with {config._is_on=}")
    if not config._is_on:
        return
    config._is_on = False
    # This resets all buttons except the turn-off button that
    # was just pressed, however, this doesn't matter with the
    # 0 brightness. Unless no button was pressed.
    deck.reset()
    deck.set_brightness(0)


async def _sync_input_boolean(
    state_entity_id: str | None,
    websocket: websockets.ClientConnection,
    state: Literal["on", "off"],
) -> None:
    """Sync the input boolean state with the Stream Deck."""
    if (state_entity_id is not None) and (state_entity_id.split(".")[0] == "input_boolean"):
        await call_service(
            websocket,
            f"input_boolean.turn_{state}",
            {},
            {"entity_id": state_entity_id},
        )


def _sync_brightness_from_entity(
    brightness_entity_id: str | None,
    complete_state: StateDict,
    config: Config,
    deck: StreamDeck,
) -> None:
    """Sync the brightness from a Home Assistant entity to the Stream Deck."""
    if brightness_entity_id is None:
        return
    if brightness_entity_id not in complete_state:
        console.log(f"Brightness entity {brightness_entity_id} not found in state")
        return
    try:
        brightness = int(float(complete_state[brightness_entity_id]["state"]))
    except (ValueError, TypeError):
        console.log(f"Invalid brightness state for {brightness_entity_id}")
        return
    if 0 <= brightness <= 100:  # noqa: PLR2004
        console.log(f"Setting brightness from {brightness_entity_id}: {brightness}%")
        config.brightness = brightness
        if config._is_on:
            deck.set_brightness(brightness)
    else:
        console.log(f"Invalid brightness value {brightness}, must be 0-100")


def _on_touchscreen_event_callback(
    websocket: websockets.ClientConnection,
    complete_state: StateDict,
    config: Config,
) -> Callable[
    [StreamDeck, TouchscreenEventType, dict[str, int]],
    Coroutine[StreamDeck, TouchscreenEventType, None],
]:
    async def touchscreen_event_callback(
        deck: StreamDeck,
        event_type: TouchscreenEventType,
        value: dict[str, int],
    ) -> None:
        console.log(f"Touchscreen event {event_type} called at value {value}")
        reset_inactivity_timer(config, deck)
        if event_type == TouchscreenEventType.DRAG:
            # go to next or previous page
            if value["x"] > value["x_out"]:
                console.log(f"Going to page {config.next_page_index}")
                config.to_page(config.next_page_index)

            else:
                console.log(f"Going to page {config.next_page_index}")
                config.to_page(config.previous_page_index)
            config.current_page().sort_dials()
            update_all_key_images(deck, config, complete_state)
            update_all_dials(deck, config, complete_state)
        else:
            # Short touch: Sets dial value to minimal value
            # Long touch: Sets dial to maximal value
            lcd_icon_size = deck.touchscreen_image_format()["size"][0] / deck.dial_count()
            icon_pos = value["x"] // lcd_icon_size
            dials = config.dial_sorted(int(icon_pos))
            assert dials is not None

            selected_dial = (
                dials[0] if dials[0].dial_event_type == DialEventType.TURN.name else dials[1]
            )
            assert selected_dial is not None

            if selected_dial.allow_touchscreen_events:
                if event_type == TouchscreenEventType.SHORT:
                    set_type = "min"
                elif event_type == TouchscreenEventType.LONG:
                    set_type = "max"
                selected_dial.set_state(selected_dial.get_attributes()[set_type])
                await handle_dial_event(
                    websocket,
                    complete_state,
                    config,
                    dials,
                    deck,
                    DialEventType.TURN,
                    0,
                    False,  # noqa: FBT003
                )

    return touchscreen_event_callback


async def handle_dial_event(
    websocket: websockets.ClientConnection,
    complete_state: StateDict,
    config: Config,
    dial: tuple[Dial, Dial | None],
    deck: StreamDeck,
    event_type: DialEventType,
    value: int,
    local_update: bool = False,  # noqa: FBT001, FBT002
) -> None:
    """Handles dial_event."""
    if not config._is_on:
        turn_on(config, deck, complete_state)
        await _sync_input_boolean(config.state_entity_id, websocket, "on")
        return

    if dial[0].dial_event_type == event_type.name:
        selected_dial = dial[0]
    elif dial[1].dial_event_type == event_type.name:  # type: ignore[union-attr]
        assert isinstance(dial[1], Dial)
        selected_dial = dial[1]
    else:
        console.log("Could not resolve event type for dial")
        return
    dial_num_sorted = config.current_page().get_sorted_key(selected_dial)
    assert selected_dial is not None

    if event_type == DialEventType.TURN:
        selected_dial.increment_state(value)
    elif value:
        return

    if selected_dial.service is not None:
        selected_dial = selected_dial.rendered_template_dial(complete_state)
        service_data = (
            {"entity_id": selected_dial.entity_id}
            if selected_dial.service_data is None
            else selected_dial.service_data
        )

    # Ensures the entity id is given to the service even if service_data is set
    if "entity_id" not in service_data:
        service_data["entity_id"] = selected_dial.entity_id

    assert selected_dial.service is not None
    if local_update:
        assert isinstance(dial_num_sorted, int)
        update_dial(deck, dial_num_sorted, config, complete_state)
        return
    console.log(
        f"Calling service {selected_dial.service} with data {selected_dial.service_data}",
    )
    await call_service(
        websocket,
        selected_dial.service,
        service_data,
        selected_dial.target,
    )


def _on_dial_event_callback(
    websocket: websockets.ClientConnection,
    complete_state: StateDict,
    config: Config,
) -> Callable[
    [StreamDeck, int, DialEventType, int],
    Coroutine[StreamDeck, int, None],
]:
    async def dial_event_callback(
        deck: StreamDeck,
        dial_num: int,
        event_type: DialEventType,
        value: int,
    ) -> None:
        console.log(
            f"Dial {dial_num} event {event_type} at value {value} has been called",
        )
        reset_inactivity_timer(config, deck)
        dial = config.dial_sorted(dial_num)
        assert dial is not None

        async def callback() -> None:
            await handle_dial_event(
                websocket,
                complete_state,
                config,
                dial,
                deck,
                event_type,
                0,
            )

        current_dial = config.dial(dial_num)
        assert isinstance(current_dial, Dial)
        if event_type == DialEventType.TURN and current_dial.start_or_restart_timer(
            callback,
        ):
            await handle_dial_event(
                websocket,
                complete_state,
                config,
                dial,
                deck,
                event_type,
                value,
                True,  # noqa: FBT003
            )
            return

        await handle_dial_event(
            websocket,
            complete_state,
            config,
            dial,
            deck,
            event_type,
            value,
        )

    return dial_event_callback


async def _handle_key_press(  # noqa: PLR0912, PLR0915
    websocket: websockets.ClientConnection,
    complete_state: StateDict,
    config: Config,
    button: Button,
    deck: StreamDeck,
    *,
    is_long_press: bool,
) -> None:
    if not config._is_on:
        turn_on(config, deck, complete_state)
        await _sync_input_boolean(config.state_entity_id, websocket, "on")
        return

    def update_all() -> None:
        config.current_page().sort_dials()
        update_all_key_images(deck, config, complete_state)
        update_all_dials(deck, config, complete_state)

    if is_long_press and button.long_press:
        entity_id = button.long_press.get("entity_id", button.entity_id)
        service = button.long_press.get("service")
        service_data = button.long_press.get("service_data")
        target = button.long_press.get("target", button.target)
        special_type = button.long_press.get("special_type")
        special_type_data = button.long_press.get("special_type_data")
    else:
        entity_id = button.entity_id
        service = button.service
        service_data = button.service_data
        target = button.target
        special_type = button.special_type
        special_type_data = button.special_type_data

    if special_type == "next-page":
        config.next_page()
        update_all()
    elif special_type == "previous-page":
        config.previous_page()
        update_all()
    elif special_type == "close-page":
        config.close_page()
        update_all()
    elif special_type == "go-to-page":
        assert isinstance(special_type_data, (str, int))
        config.to_page(special_type_data)  # type: ignore[arg-type]
        update_all()
        return  # to skip the _detached_page reset below
    elif special_type == "turn-off":
        turn_off(config, deck)
        await _sync_input_boolean(config.state_entity_id, websocket, "off")
    elif special_type == "light-control":
        assert isinstance(special_type_data, dict)
        page = _light_page(
            entity_id=entity_id,
            n_colors=9,
            colormap=special_type_data.get("colormap", None),
            colors=special_type_data.get("colors", None),
            color_temp_kelvin=special_type_data.get("color_temp_kelvin", None),
            brightnesses=special_type_data.get("brightnesses", None),
            deck_key_count=deck.key_count(),
        )
        config.load_page_as_detached(page)
        update_all()
        return  # to skip the _detached_page reset below
    elif special_type == "reload":
        config.reload()
        reset_inactivity_timer(config, deck)
        update_all()
        return
    elif service is not None:
        button = button.rendered_template_button(complete_state)
        # Re-extract values from rendered button to get template-rendered values
        if is_long_press and button.long_press:
            service = button.long_press.get("service") or button.service
            service_data = button.long_press.get("service_data")
            entity_id = button.long_press.get("entity_id", button.entity_id)
            target = button.long_press.get("target", button.target)
        else:
            service = button.service
            service_data = button.service_data
            entity_id = button.entity_id
            target = button.target
        if service_data is None:
            service_data = {}
            if entity_id is not None:
                service_data["entity_id"] = entity_id
        console.log(f"Calling service {service} with data {service_data}")
        assert service is not None  # for mypy
        await call_service(websocket, service, service_data, target)

    if config._detached_page:
        config.close_detached_page()
        update_all()


def _on_press_callback(
    websocket: websockets.ClientConnection,
    complete_state: StateDict,
    config: Config,
) -> Callable[[StreamDeck, int, bool], Coroutine[StreamDeck, int, None]]:
    press_start_times: dict[int, float] = {}

    async def key_change_callback(
        deck: StreamDeck,
        key: int,
        key_pressed: bool,  # noqa: FBT001
    ) -> None:
        console.log(f"Key {key} {'pressed' if key_pressed else 'released'}")
        reset_inactivity_timer(config, deck)

        button = config.button(key)
        assert button is not None
        if key_pressed:
            press_start_times[key] = time.time()
            console.log(
                f"Key {key} pressed, starting long press monitor with threshold {config.long_press_duration}s",
            )
            update_key_image(
                deck,
                key=key,
                config=config,
                complete_state=complete_state,
                key_pressed=True,
            )
            return

        # Key released
        press_duration = time.time() - press_start_times.pop(key)
        console.log(f"Key {key} released after {press_duration:.2f}s")
        update_key_image(
            deck,
            key=key,
            config=config,
            complete_state=complete_state,
            key_pressed=False,
        )
        cb = ft.partial(
            _try_handle_key_press,
            websocket=websocket,
            complete_state=complete_state,
            config=config,
            button=button,
            deck=deck,
            is_long_press=False,
        )
        if press_duration < config.long_press_duration:
            console.log(f"Handling short press for key {key}")
            if button.maybe_start_or_cancel_timer(cb):
                console.log(f"Timer started for key {key}, delaying short press")
            else:
                await cb(is_long_press=False)
        else:
            console.log(f"Handling long press for key {key}")
            await cb(is_long_press=True)

    return key_change_callback


async def _try_handle_key_press(
    websocket: websockets.ClientConnection,
    complete_state: StateDict,
    config: Config,
    button: Button,
    deck: StreamDeck,
    *,
    is_long_press: bool,
) -> None:
    try:
        await _handle_key_press(
            websocket,
            complete_state,
            config,
            button,
            deck,
            is_long_press=is_long_press,
        )
    except Exception as e:
        console.print_exception(show_locals=True)
        which = "long" if is_long_press else "short"
        console.log(f"Error in {which} press handling: {e}")
        raise


@ft.lru_cache(maxsize=128)
def _download(url: str) -> bytes:
    """Download the content from the URL."""
    console.log(f"Downloading {url}")
    response = requests.get(url, timeout=5)
    console.log(f"Downloaded {len(response.content)} bytes")
    return response.content


def _url_to_filename(url: str, hash_len: int = 8) -> Path:
    """Converts a URL to a Path on disk with an optional hash.

    Parameters
    ----------
    url
        The URL to convert to a filename.
    hash_len
        The length of the hash to include in the filename, by default 8.

    Returns
    -------
    Path
        The filename with the hash included, if specified.

    """
    domain, path = re.findall(r"(?<=://)([a-zA-Z\.]+).*?(/.*)", url)[0]
    h = hashlib.sha256(f"{domain}{path}".encode()).hexdigest()[:hash_len]
    extension = Path(path).suffix
    filename = f"{domain.replace('.', '_')}-{h}{extension}"
    return ASSETS_PATH / Path(filename)


def _scale_hex_color(hex_color: str, scale: float) -> str:
    """Scales a HEX color by a given factor.

    0 is black, 1 is the original color.

    Parameters
    ----------
    hex_color
        A HEX color in the format "#RRGGBB".
    scale
        A scaling factor between 0 and 1.

    Returns
    -------
    A scaled HEX color in the format "#RRGGBB".

    """
    scale = max(0, min(1, scale))
    # Convert HEX color to RGB values
    r = int(hex_color[1:3], 16)
    g = int(hex_color[3:5], 16)
    b = int(hex_color[5:7], 16)

    # Scale RGB values
    r = int(r * scale)
    g = int(g * scale)
    b = int(b * scale)

    # Convert scaled RGB values back to HEX color
    return f"#{r:02x}{g:02x}{b:02x}"


class IconWarning(UserWarning):
    """Warning for when an icon is not found."""


@ft.lru_cache(maxsize=128)
def _convert_svg_to_png(
    *,
    filename_svg: Path,
    color: str,
    background_color: str,
    opacity: float,
    margin: int,
    filename_png: str | Path | None = None,
    size: tuple[int, int] = (ICON_PIXELS, ICON_PIXELS),
) -> Image.Image:
    """Load a SVG file and convert to PNG.

    Modify the fill and background colors based on the input color value,
    convert it to PNG format, and save the resulting PNG image to a file.

    Parameters
    ----------
    filename_svg
        The file name of the SVG file.
    color
        The HEX color to use for the icon.
    background_color
        The HEX color to use for the background.
    opacity
        The opacity of the icon. 0 is black, 1 is full color.
    margin
        The margin to add around the icon.
    filename_png
        The name of the file to save the PNG content to.
    size
        The size of the resulting PNG image.

    """
    import cairosvg  # importing here because it requires a non Python dep

    with filename_svg.open() as f:
        svg_content = f.read()

    fill_color = _scale_hex_color(color, opacity)

    try:
        svg_tree = etree.fromstring(svg_content)
        svg_tree.attrib["fill"] = fill_color
        svg_tree.attrib["style"] = f"background-color: {background_color}"
        modified_svg_content = etree.tostring(svg_tree)
    except etree.XMLSyntaxError:
        msg = (
            f"XML parsing failed for {filename_svg}. Creating an image with solid"
            f" fill color. Received `svg_content` starts with {svg_content[:100]}."
        )
        warnings.warn(msg, IconWarning, stacklevel=2)
        console.log(f"[b red]{msg}[/]")
        modified_svg_content = None

    png_content = (
        cairosvg.svg2png(
            bytestring=modified_svg_content,
            background_color=background_color,
            scale=4,
        )
        if modified_svg_content
        else None
    )

    image = (
        Image.open(io.BytesIO(png_content)) if png_content else Image.new("RGBA", size, fill_color)
    )

    im = ImageOps.expand(image, border=(margin, margin), fill="black")
    im = im.resize(size)

    if filename_png is not None:
        im.save(filename_png)

    return im


def _mdi_url(mdi: str) -> str:
    """Return the URL of the Materian. opacity=Design Ico,.

    Check https://mdi.bessarabov.com for the available icons.
    """
    return f"https://raw.githubusercontent.com/Templarian/MaterialDesign/master/svg/{mdi}.svg"


@ft.lru_cache(maxsize=128)
def _download_spotify_image(
    id_: str,
    filename: Path | None = None,
    size: tuple[int, int] = (ICON_PIXELS, ICON_PIXELS),
) -> Image.Image:
    """Download the Spotify image for the given ID.

    Examples of ids are:
    - "playlist/37i9dQZF1DXaRycgyh6kXP"
    - "episode/3RIaY4PM7h4mO2IaD0eSXo"
    - "track/4o0LyB69tylqDG6eTGhmig"
    """
    if filename is not None and filename.exists():
        return Image.open(filename)
    url = f"https://embed.spotify.com/oembed/?url=http://open.spotify.com/{id_}"
    content = _download(url)
    data = json.loads(content)
    image_url = data["thumbnail_url"]
    return _download_image(image_url, filename, size)


@ft.lru_cache(maxsize=32)  # Change only a few images, because they might be large
def _download_image(
    url: str,
    filename: Path | None = None,
    size: tuple[int, int] = (ICON_PIXELS, ICON_PIXELS),
) -> Image.Image:
    """Download an image for a given url."""
    if filename is not None and filename.exists():
        image = Image.open(filename)
        # To correctly size after getting from file
        return image.resize(size)
    image_content = _download(url)
    image = Image.open(io.BytesIO(image_content))
    if image.mode != "RGB":
        image = image.convert("RGB")
    if filename is not None:
        image.save(filename)
    return image.resize(size)


def update_all_key_images(
    deck: StreamDeck,
    config: Config,
    complete_state: StateDict,
) -> None:
    """Update all key images."""
    console.log("Called update_all_key_images")
    for key in range(deck.key_count()):
        update_key_image(
            deck,
            key=key,
            config=config,
            complete_state=complete_state,
            key_pressed=False,
        )


async def _run_connection_session(
    host: str,
    token: str,
    protocol: Literal["wss", "ws"],
    config: Config,
    deck: StreamDeck,
    *,
    allow_weaker_ssl: bool = False,
) -> None:
    """Handles a single connection session with Home Assistant."""
    async with setup_ws(host, token, protocol, allow_weaker_ssl=allow_weaker_ssl) as websocket:
        try:
            complete_state = await get_states(websocket)

            # Sync brightness from HA entity if configured
            _sync_brightness_from_entity(
                config.brightness_entity_id,
                complete_state,
                config,
                deck,
            )

            # Turn on state entity boolean on home assistant
            await _sync_input_boolean(config.state_entity_id, websocket, "on")
            update_all_key_images(deck, config, complete_state)
            deck.set_key_callback_async(
                _on_press_callback(websocket, complete_state, config),
            )
            update_all_dials(deck, config, complete_state)
            if deck.dial_count() != 0:
                deck.set_dial_callback_async(
                    _on_dial_event_callback(websocket, complete_state, config),
                )
            if deck.is_visual():
                deck.set_touchscreen_callback_async(
                    _on_touchscreen_event_callback(websocket, complete_state, config),
                )

            await subscribe_state_changes(websocket)
            await handle_changes(websocket, complete_state, deck, config)
        finally:
            console.log("Cleaning up connection session...")
            await _sync_input_boolean(config.state_entity_id, websocket, "off")


async def run(
    deck: StreamDeck,
    host: str,
    token: str,
    protocol: Literal["wss", "ws"],
    config: Config,
    retry_attempts: int = 0,
    retry_delay: float = 0.0,
    *,
    allow_weaker_ssl: bool = False,
) -> None:
    """Main entry point for the Stream Deck integration, with retry logic."""
    deck.set_brightness(config.brightness)
    attempt = 0

    while retry_attempts < 0 or attempt <= retry_attempts:
        try:
            console.log(f"Attempting connection (attempt {attempt + 1})...")
            await _run_connection_session(
                host,
                token,
                protocol,
                config,
                deck,
                allow_weaker_ssl=allow_weaker_ssl,
            )
            console.log("Connection session ended cleanly.")
            break

        except (
            websockets.exceptions.ConnectionClosed,
            websockets.exceptions.InvalidURI,
            websockets.exceptions.InvalidHandshake,
            OSError,  # Catches socket errors, ConnectionRefusedError, etc.
            asyncio.TimeoutError,
        ) as e:
            attempt += 1
            console.log(
                f"[WARNING] WebSocket connection failed: {type(e).__name__}: {e}",
            )
            if retry_attempts >= 0 and attempt > retry_attempts:
                console.log("[ERROR] Max retry attempts reached, giving up.")
                break
            console.log(
                f"[INFO] Retrying in {retry_delay} seconds... (attempt {attempt + 1})",
            )
            await asyncio.sleep(retry_delay)
        except Exception as e:  # noqa: BLE001
            console.log(
                f"[ERROR] An unexpected error occurred during connection/session: {type(e).__name__}: {e}",
            )
            console.print_exception(show_locals=True)
            break  # Exit loop on unexpected errors

    console.log("Exiting application. Resetting deck.")
    deck.reset()


def _rich_table_str(df: pd.DataFrame) -> str:
    table = _pandas_to_rich_table(df)
    console = Console(file=io.StringIO(), width=120)
    console.print(table)
    return console.file.getvalue()


# Define YAML node type
YamlNode = dict[str, Any] | list[Any] | str | int | float | bool | None


def _traverse_yaml(node: YamlNode, variables: dict[str, str]) -> YamlNode:
    """Substitute variables in YAML node."""
    if isinstance(node, dict):
        for key, value in node.items():
            if isinstance(value, str):
                result = value
                for var, var_value in variables.items():
                    regex_format = rf"\$\{{{var}\}}"
                    result = re.sub(regex_format, str(var_value), result)
                node[key] = result
            else:
                node[key] = _traverse_yaml(value, variables)
        return node
    if isinstance(node, list):
        return [_traverse_yaml(item, variables) for item in node]
    if isinstance(node, str):
        result = node
        for var, var_value in variables.items():
            regex_format = rf"\$\{{{var}\}}"
            result = re.sub(regex_format, str(var_value), result)
        return result
    return node


def safe_load_yaml(
    f: TextIO | str,
    *,
    return_included_paths: bool = False,
    encoding: str | None = None,
) -> Any | tuple[Any, list]:
    """Load a YAML file."""
    included_files: list[Path] = []

    class IncludeLoader(yaml.SafeLoader):
        """YAML Loader with `!include` constructor."""

        def __init__(self, stream: Any) -> None:
            """Initialize IncludeLoader."""
            self._root = Path(stream.name).parent if hasattr(stream, "name") else Path.cwd()
            super().__init__(stream)

        def _load_include_file(self, filepath: Path) -> Any:
            """Load a YAML file for an !include directive."""
            with filepath.open(encoding=encoding) as include_file:
                return yaml.load(include_file, IncludeLoader)  # noqa: S506

        def include(self, node: yaml.nodes.Node) -> Any:
            """Include file referenced at node."""
            if isinstance(node.value, str):
                filepath = self._root / str(self.construct_scalar(node))  # type: ignore[arg-type]
                included_files.append(filepath)
                return self._load_include_file(filepath)
            mapping = self.construct_mapping(node, deep=True)  # type: ignore[arg-type]
            assert mapping is not None
            filepath = self._root / str(mapping["file"])
            included_files.append(filepath)
            variables = mapping.get("vars", {})

            loaded_data = self._load_include_file(filepath)
            assert loaded_data is not None
            if variables:
                _traverse_yaml(loaded_data, variables)
            return loaded_data

        def construct_sequence(  # type: ignore[override]
            self,
            node: yaml.SequenceNode,
            deep: bool = False,  # noqa: FBT001, FBT002
        ) -> Any:
            """Override sequence construction to flatten !include lists."""
            result = []
            for subnode in node.value:
                if isinstance(subnode, yaml.ScalarNode) and subnode.tag == "!include":
                    # Process !include directive
                    loaded_data = self.include(subnode)
                    if isinstance(loaded_data, list):
                        result.extend(loaded_data)
                    else:
                        result.append(loaded_data)
                else:
                    # Handle non-include items
                    constructed = self.construct_object(subnode, deep=deep)
                    if isinstance(constructed, list):
                        result.extend(constructed)
                    else:
                        result.append(constructed)
            return result

    IncludeLoader.add_constructor("!include", IncludeLoader.include)
    loaded_data = yaml.load(f, IncludeLoader)  # noqa: S506
    if return_included_paths:
        return loaded_data, included_files
    return loaded_data


def _help() -> str:
    try:
        return (
            f"See the configuration options below:\n\n"
            f"Config YAML options:\n{_rich_table_str(Config.to_pandas_table())}\n\n"
            f"Page YAML options:\n{_rich_table_str(Page.to_pandas_table())}\n\n"
            f"Button YAML options:\n{_rich_table_str(Button.to_pandas_table())}\n\n"
        )
    except ModuleNotFoundError:
        return ""


def _get_signal_handler(deck: StreamDeck) -> Callable[[int, FrameType | None], None]:
    def handler(signum: int, frame: FrameType | None) -> None:  # noqa: ARG001
        console.log(f"Signal caught: {signum=}")
        deck.reset()
        deck.close()
        console.log(f"Closed deck connection {deck=}")
        sys.exit(0)

    return handler


def main() -> None:
    """Start the Stream Deck integration."""
    import argparse
    import os

    from dotenv import load_dotenv

    load_dotenv()

    # Get the system default encoding
    system_encoding = locale.getpreferredencoding()
    yaml_encoding = os.getenv("YAML_ENCODING", system_encoding)

    parser = argparse.ArgumentParser(
        epilog=_help(),
        formatter_class=argparse.RawDescriptionHelpFormatter,
    )
    parser.add_argument("--host", default=os.environ.get("HASS_HOST", "localhost"))
    parser.add_argument("--token", default=os.environ.get("HASS_TOKEN"))
    parser.add_argument(
        "--config",
        default=os.environ.get("STREAMDECK_CONFIG", DEFAULT_CONFIG),
        type=Path,
    )
    parser.add_argument(
        "--yaml-encoding",
        default=yaml_encoding,
        help=f"Specify encoding for YAML files (default is system encoding or from environment variable YAML_ENCODING (default: {yaml_encoding})",
    )
    parser.add_argument(
        "--protocol",
        default=os.environ.get("WEBSOCKET_PROTOCOL", "wss"),
        choices=["wss", "ws"],
    )
    parser.add_argument(
        "--connection-retry-attempts",
        type=int,
        default=int(os.getenv("CONNECTION_RETRY_ATTEMPTS", "0")),
        help="Maximum number of connection retry attempts (-1 for infinite)",
    )
    parser.add_argument(
        "--connection-retry-delay",
        type=float,
        default=float(os.getenv("CONNECTION_RETRY_DELAY", "0")),
        help="Delay between connection retry attempts in seconds",
    )
    parser.add_argument(
        "--allow-weaker-ssl",
        action="store_true",
        help="Allow less secure SSL (security level 1) for compatibility with slower hardware (e.g., RPi Zero).",
    )
    args = parser.parse_args()
    if os.getenv("ALLOW_WEAKER_SSL", "").lower().startswith(("y", "t", "1")):
        args.allow_weaker_ssl = True
    console.log(f"Using version {__version__} of the Home Assistant Stream Deck.")
    console.log(
        f"Starting Stream Deck integration with {args.host=}, {args.config=}, {args.protocol=}, {args.allow_weaker_ssl=}",
    )
    config = Config.load(args.config, yaml_encoding=args.yaml_encoding)

    deck = get_deck()
    handler = _get_signal_handler(deck)
    signal.signal(signal.SIGINT, handler)
    signal.signal(signal.SIGTERM, handler)

    asyncio.run(
        run(
            deck=deck,
            host=args.host,
            token=args.token,
            protocol=args.protocol,
            config=config,
            retry_attempts=args.connection_retry_attempts,
            retry_delay=args.connection_retry_delay,
            allow_weaker_ssl=args.allow_weaker_ssl,
        ),
    )


if __name__ == "__main__":
    main()<|MERGE_RESOLUTION|>--- conflicted
+++ resolved
@@ -948,15 +948,13 @@
         description="If True, the configuration YAML file will automatically"
         " be reloaded when it is modified.",
     )
-<<<<<<< HEAD
+    long_press_duration: float = Field(
+        default=1.0,
+        description="The duration (in seconds) for a long press.",
+    )
     inactivity_time: float = Field(
         default=-1,
         description="Time in seconds to turn off the Stream Deck after inactivity. -1 to disable.",
-=======
-    long_press_duration: float = Field(
-        default=1.0,
-        description="The duration (in seconds) for a long press.",
->>>>>>> 60f02cf7
     )
     _current_page_index: int = PrivateAttr(default=0)
     _parent_page_index: int = PrivateAttr(default=0)
@@ -1521,10 +1519,13 @@
     async def turn_off_timer(config: Config, deck: StreamDeck) -> None:
         if config.inactivity_time > 0:
             await asyncio.sleep(config.inactivity_time)
-            console.log(f"Turning off Stream Deck due to inactivity after {config.inactivity_time} seconds")
+            console.log(
+                f"Turning off Stream Deck due to inactivity after {config.inactivity_time} seconds",
+            )
             turn_off(config, deck)
+
     try:
-        task_handle = reset_inactivity_timer.task_handle
+        task_handle = reset_inactivity_timer.task_handle  # type: ignore[attr-defined]
     except AttributeError:
         task_handle = None
 
@@ -1532,7 +1533,8 @@
         task_handle.cancel()
 
     if config.inactivity_time > 0:
-        reset_inactivity_timer.task_handle = asyncio.create_task(turn_off_timer(config, deck))
+        reset_inactivity_timer.task_handle = asyncio.create_task(turn_off_timer(config, deck))  # type: ignore[attr-defined]
+
 
 async def handle_changes(
     websocket: websockets.ClientConnection,
