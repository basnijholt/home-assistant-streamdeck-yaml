--- conflicted
+++ resolved
@@ -350,11 +350,7 @@
             )
             return _generate_failed_icon(size)
 
-<<<<<<< HEAD
-    def render_icon(  # noqa: PLR0912 PLR0915, C901
-=======
     def render_icon(  # noqa: PLR0912 PLR0915 C901
->>>>>>> 382ccfba
         self,
         complete_state: StateDict,
         *,
@@ -446,18 +442,8 @@
         if icon_convert_to_grayscale:
             image = _convert_to_grayscale(image)
 
-<<<<<<< HEAD
-        if text is not None:
-            _add_text(
-                image=image,
-                font_filename=font_filename,
-                text_size=self.text_size,
-                text=text,
-                text_color=text_color if not key_pressed else "green",
-                text_offset=self.text_offset,
-            )
-        return image
-=======
+        if text is None:
+            return image
         return _add_text_to_image(
             image=image,
             font_filename=font_filename,
@@ -466,7 +452,6 @@
             text_color=text_color if not key_pressed else "green",
             text_offset=self.text_offset,
         )
->>>>>>> 382ccfba
 
     @staticmethod
     def _validate_special_type_data(special_type: str, v: Any) -> Any:  # noqa: PLR0912
@@ -768,6 +753,8 @@
             if icon_convert_to_grayscale:
                 image = _convert_to_grayscale(image)
 
+            if text is None:
+                return image
             return _add_text_to_image(
                 image=image,
                 font_filename=font_filename,
