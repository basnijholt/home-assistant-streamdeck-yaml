#!/usr/bin/env python3
"""Home Assistant Stream Deck integration."""

from __future__ import annotations

import asyncio
import colorsys
import functools as ft
import hashlib
import io
import json
import locale
import math
import re
import time
import warnings
from contextlib import asynccontextmanager
from importlib.metadata import PackageNotFoundError, version
from pathlib import Path
from typing import (
    TYPE_CHECKING,
    Any,
    Callable,
    Literal,
    NamedTuple,
    TextIO,
    TypeAlias,
    get_args,
)

import jinja2
import requests
import websockets
import yaml
from lxml import etree
from PIL import Image, ImageColor, ImageDraw, ImageFont, ImageOps
from pydantic import BaseModel, Field, PrivateAttr, validator
from pydantic.fields import Undefined
from rich.console import Console
from rich.table import Table
from StreamDeck.DeviceManager import DeviceManager
from StreamDeck.Devices.StreamDeck import DialEventType, TouchscreenEventType
from StreamDeck.ImageHelpers import PILHelper

if TYPE_CHECKING:
    from collections.abc import Coroutine

    import pandas as pd
    from StreamDeck.Devices import StreamDeck


try:
    __version__ = version("home_assistant_streamdeck_yaml")
except PackageNotFoundError:
    __version__ = "unknown"


SCRIPT_DIR = Path(__file__).parent
ASSETS_PATH = SCRIPT_DIR / "assets"
DEFAULT_CONFIG = SCRIPT_DIR / "configuration.yaml"
DEFAULT_FONT: str = "Roboto-Regular.ttf"
DEFAULT_TEXT_SIZE: int = 12
DEFAULT_MDI_ICONS = {
    "light": "lightbulb",
    "switch": "power-socket-eu",
    "script": "script",
}
ICON_PIXELS = 72
_ID_COUNTER = 0

# Resolution for Stream deck plus
LCD_PIXELS_X = 800
LCD_PIXELS_Y = 100

# Default resolution for each icon on Stream deck plus
LCD_ICON_SIZE_X = 200
LCD_ICON_SIZE_Y = 100

press_start_times: dict[int, float] = (
    {}
)  # Dictionary to store press start times per key.

console = Console()
StateDict: TypeAlias = dict[str, dict[str, Any]]


class HvacModeInfo(NamedTuple):
    """Aggregates some data to draw buttons representing a hvac mode."""

    icon_mdi: str | None
    text: str
    color: str | None


def get_hvac_mode_info(mode: str) -> HvacModeInfo:
    """Gets the HvacModeInfo for a given hvac mode."""
    match mode.lower():
        case "cool":
            return HvacModeInfo(icon_mdi="snowflake", text="cool", color="cyan")
        case "heat":
            return HvacModeInfo(icon_mdi="fire", text="heat", color="#FFA500")
        case "auto" | "heat_cool":
            return HvacModeInfo(
                icon_mdi="sun-snowflake",
                text="auto",
                color="#00FF00",
            )
        case "off":
            return HvacModeInfo(icon_mdi=None, text="OFF", color=None)
        case _:
            return HvacModeInfo(icon_mdi="help", text="MODE UNK", color=None)


class _ButtonDialBase(BaseModel, extra="forbid"):  # type: ignore[call-arg]
    """Parent of Button and Dial."""

    entity_id: str | None = Field(
        default=None,
        allow_template=True,
        description="The `entity_id` that this button controls."
        " This entity will be passed to the `service` when the button is pressed."
        " The button is re-rendered whenever the state of this entity changes.",
    )
    linked_entity: str | None = Field(
        default=None,
        allow_template=True,
        description="A secondary entity_id that is used for updating images and states",
    )
    service: str | None = Field(
        default=None,
        allow_template=True,
        description="The `service` that will be called when the button is pressed.",
    )
    service_data: dict[str, Any] | None = Field(
        default=None,
        allow_template=True,
        description="The `service_data` that will be passed to the `service` when the button is pressed."
        " If empty, the `entity_id` will be passed.",
    )
    target: dict[str, Any] | None = Field(
        default=None,
        allow_template=True,
        description="The `target` that will be passed to the `service` when the button is pressed.",
    )
    text: str = Field(
        default="",
        allow_template=True,
        description="The text to display on the button."
        " If empty, no text is displayed."
        r" You might want to add `\n` characters to spread the text over several"
        r" lines, or use the `\|` character in YAML to create a multi-line string.",
    )
    text_color: str | None = Field(
        default=None,
        allow_template=True,
        description="Color of the text."
        " If empty, the color is `white`, unless an `entity_id` is specified, in"
        " which case the color is `amber` when the state is `on`, and `white` when it is `off`.",
    )
    text_size: int = Field(
        default=DEFAULT_TEXT_SIZE,
        allow_template=False,
        description="Integer size of the text.",
    )
    text_offset: int = Field(
        default=0,
        allow_template=False,
        description="The text's position can be moved up or down from the center of"
        " the button, and this movement is measured in pixels. The value can be"
        " positive (for upward movement) or negative (for downward movement).",
    )
    icon: str | None = Field(
        default=None,
        allow_template=True,
        description="The icon filename to display on the button."
        " Make the path absolute (e.g., `/config/streamdeck/my_icon.png`) or relative to the"
        " `assets` directory (e.g., `my_icon.png`)."
        " If empty, a icon with `icon_background_color` and `text` is displayed."
        " The icon can be a URL to an image,"
        " like `'url:https://www.nijho.lt/authors/admin/avatar.jpg'`, or a `spotify:`"
        " icon, like `'spotify:album/6gnYcXVaffdG0vwVM34cr8'`."
        " If the icon is a `spotify:` icon, the icon will be downloaded and cached."
        " The icon can also display a partially complete ring, like a progress bar,"
        " or sensor value, like `ring:25` for a 25% complete ring.",
    )
    icon_mdi: str | None = Field(
        default=None,
        allow_template=True,
        description="The Material Design Icon to display on the button."
        " If empty, no icon is displayed."
        " See https://mdi.bessarabov.com/ for a list of icons."
        " The SVG icon will be downloaded and cached.",
    )
    icon_background_color: str = Field(
        default="#000000",
        allow_template=True,
        description="A color (in hex format, e.g., '#FF0000') for the background of the icon (if no `icon` is specified).",
    )
    icon_mdi_color: str | None = Field(
        default=None,
        allow_template=True,
        description="The color of the Material Design Icon (in hex format, e.g., '#FF0000')."
        " If empty, the color is derived from `text_color` but is less saturated (gray is mixed in).",
    )
    icon_gray_when_off: bool = Field(
        default=False,
        allow_template=False,
        description="When specifying `icon` and `entity_id`, if the state is `off`, the icon will be converted to grayscale.",
    )
    delay: float | str = Field(
        default=0.0,
        allow_template=True,
        description="The delay (in seconds) before the `service` is called."
        " This is useful if you want to wait before calling the `service`."
        " Counts down from the time the button is pressed."
        " If while counting the button is pressed again, the timer is cancelled."
        " Should be a float or template string that evaluates to a float.",
    )

    _timer: AsyncDelayedCallback | None = PrivateAttr(None)

    @classmethod
    def templatable(cls: type[Button]) -> set[str]:
        """Return if an attribute is templatable, which is if the type-annotation is str."""
        schema = cls.schema()
        properties = schema["properties"]
        return {k for k, v in properties.items() if v["allow_template"]}

    @classmethod
    def to_pandas_table(cls: type[Button]) -> pd.DataFrame:
        """Return a pandas table with the schema."""
        import pandas as pd

        rows = []
        for k, field in cls.__fields__.items():
            info = field.field_info
            if info.description is None:
                continue

            def code(text: str) -> str:
                return f"`{text}`"

            row = {
                "Variable name": code(k),
                "Allow template": "✅" if info.extra["allow_template"] else "❌",
                "Description": info.description,
                "Default": code(info.default) if info.default else "",
                "Type": code(field._type_display()),
            }
            rows.append(row)
        return pd.DataFrame(rows)

    @classmethod
    def to_markdown_table(cls: type[Button]) -> str:
        """Return a markdown table with the schema."""
        return cls.to_pandas_table().to_markdown(index=False)


SpecialType: TypeAlias = Literal[
    "next-page",
    "previous-page",
    "empty",
    "go-to-page",
    "close-page",
    "turn-off",
    "light-control",
    "reload",
]


class Button(_ButtonDialBase, extra="forbid"):  # type: ignore[call-arg]
    """Button configuration."""

<<<<<<< HEAD
    special_type: (
        Literal[
            "next-page",
            "previous-page",
            "empty",
            "go-to-page",
            "close-page",
            "turn-off",
            "light-control",
            "climate-control",
            "reload",
        ]
        | None
    ) = Field(
=======
    special_type: SpecialType | None = Field(
>>>>>>> 626751c7
        default=None,
        allow_template=False,
        description="Special type of button."
        " If no specified, the button is a normal button."
        " If `next-page`, the button will go to the next page."
        " If `previous-page`, the button will go to the previous page."
        " If `turn-off`, the button will turn off the SteamDeck until any button is pressed."
        " If `empty`, the button will be empty."
        " If `close-page`, the button will close the current page and return to the previous one."
        " If `go-to-page`, the button will go to the page specified by `special_type_data`"
        " (either an `int` or `str` (name of the page))."
        " If `light-control`, the button will control a light, and the `special_type_data`"
        " can be a dictionary, see its description."
        " If `climate-control`, the button will control climate, and the `special_type_data`"
        " can be a dictionary, see its description. The climage control page shown is meant to "
        " be temporary, and will not update values dynamically."
        " If `reload`, the button will reload the configuration file when pressed.",
    )
    special_type_data: Any | None = Field(
        default=None,
        allow_template=True,
        description="Data for the special type of button."
        " If `go-to-page`, the data should be an `int` or `str` (name of the page)."
        " If `light-control`, the data should optionally be a dictionary."
        " The dictionary can contain the following keys:"
        " The `colors` key and a value a list of max (`n_keys_on_streamdeck - 5`) hex colors."
        " The `color_temp_kelvin` key and a value a list of max (`n_keys_on_streamdeck - 5`) color temperatures in Kelvin."
        " The `colormap` key and a value a colormap (https://matplotlib.org/stable/tutorials/colors/colormaps.html)"
        " can be used. This requires the `matplotlib` package to be installed. If no"
        " list of `colors` or `colormap` is specified, 10 equally spaced colors are used."
        " If `climate-control`, the data should optionally be a dictionary."
        " The dictionary can contain the following keys:"
        " The `temperatures` key and a value a list of max (`n_keys_on_streamdeck - 5`) temperatures in Celsius."
        " The `name` key and a value a name for the climate control page."
        " The `hvac_modes` key and a value a list of HVAC modes to display on the dial."
        " The maximum number of temperatures + hvac_modes should be less than the number of keys on the Streamdeck minus 3."
        " If no list of `temperatures` is specified, 10 equally spaced temperatures are used.",
    )
    long_press: dict[str, Any] | None = Field(
        default=None,
        allow_template=True,
        description="Configuration for long press actions. Can include:"
        " `service`: The service to call on long press (e.g., 'light.turn_off')."
        " `service_data`: Data to pass to the service (e.g., {'brightness_pct': 10})."
        " `entity_id`: The entity ID to target (e.g., 'light.living_room'), overriding the button's entity_id if specified."
        " `special_type`: Special action for long press (e.g., 'next-page', 'light-control')."
        " `special_type_data`: Data for the special type action (e.g., {'colors': ['#FF0000']})."
        " If not specified, the default service or special_type action is used for both short and long presses.",
    )
    long_press: dict[str, Any] | None = Field(
        default=None,
        allow_template=True,
        description="Configuration for long press actions. Can include:"
        " `service`: The service to call on long press (e.g., 'light.turn_off')."
        " `service_data`: Data to pass to the service (e.g., {'brightness_pct': 10})."
        " `entity_id`: The entity ID to target (e.g., 'light.living_room'), overriding the button's entity_id if specified."
        " `special_type`: Special action for long press (e.g., 'next-page', 'light-control')."
        " `special_type_data`: Data for the special type action (e.g., {'colors': ['#FF0000']})."
        " If not specified, the default service or special_type action is used for both short and long presses.",
    )

    @classmethod
    def from_yaml(
        cls: type[Button],
        yaml_str: str,
        encoding: str | None = None,
    ) -> Button:
        """Set the attributes from a YAML string."""
        data = safe_load_yaml(yaml_str, encoding=encoding)
        return cls(**data[0])

    @property
    def domain(self) -> str | None:
        """Return the domain of the entity."""
        if self.service is None:
            return None
        return self.service.split(".", 1)[0]

    def rendered_template_button(
        self,
        complete_state: StateDict,
    ) -> Button:
        """Return a button with the rendered text."""
        dct = self.dict(exclude_unset=True)
        for key in self.templatable():
            if key not in dct:
                continue
            val = dct[key]
            if isinstance(val, dict):  # e.g., service_data, target
                for k, v in val.items():
                    val[k] = _render_jinja(v, complete_state)
            else:
                dct[key] = _render_jinja(val, complete_state)  # type: ignore[assignment]
        return Button(**dct)

    def try_render_icon(
        self,
        complete_state: StateDict,
        *,
        key_pressed: bool = False,
        size: tuple[int, int] = (ICON_PIXELS, ICON_PIXELS),
        icon_mdi_margin: int = 0,
        font_filename: str = DEFAULT_FONT,
    ) -> Image.Image:
        """Try to render the icon."""
        try:
            return self.render_icon(
                complete_state,
                key_pressed=key_pressed,
                size=size,
                icon_mdi_margin=icon_mdi_margin,
                font_filename=font_filename,
            )
        except Exception as exc:  # noqa: BLE001
            console.print_exception()
            warnings.warn(
                f"Failed to render icon for {self}: {exc}",
                IconWarning,
                stacklevel=2,
            )
            return _generate_failed_icon(size)

    @classmethod
    def climate_control_with_status(
        cls: type[Button],
        entity_id: str,
        complete_state: StateDict,
        name: str | None = None,
        special_type_data: Any | None = None,
        base_button: Button | None = None,
        *,
        display_climate_string: bool,
        display_mode: bool,
        open_climate_page_on_press: bool,
    ) -> Button:
        """Return a climate control button, preserving base_button attributes.

        Note:
        Text_offset is not preserved, it is calculated based on the text size and number of lines.

        """
        state = complete_state.get(entity_id, {})

        def format_temp(temp: float | None) -> str:
            if temp is None:
                return "?"
            return f"{temp:.2f}".rstrip("0").rstrip(".")

        # Compute climate-specific values for text, icon_mdi, and text_color
        current_temperature = state.get("attributes", {}).get("temperature")
        current_mode: str | None = state.get("state", None)
        computed_text = (
            ("Climate\n" if display_climate_string else "")
            + (name + "\n" if name else "")
            + format_temp(current_temperature)
            + (
                f" -> {format_temp(current_temperature)}"
                if current_mode
                and current_mode.lower() != "off"
                and current_temperature
                else ""
            )
            + "°C\n"
            + (current_mode.capitalize() if display_mode and current_mode else "")
        )
        mode_info = get_hvac_mode_info(current_mode or "unknown")
        computed_icon_mdi = mode_info.icon_mdi
        computed_text_color = mode_info.color

        # Initialize attributes
        button_kwargs = {}

        # If base_button is provided, copy its attributes
        if base_button:
            button_kwargs = base_button.dict(exclude_unset=True)

        # Determine the text to use and count its lines
        text = (
            computed_text
            if ("text" not in button_kwargs or button_kwargs["text"] is None)
            else button_kwargs["text"]
        )
        lines = (
            text.rstrip("\n").count("\n") + 1
        )  # Add 1 for the last line (no trailing \n)

        # Compute text_offset based on text_size (handle None explicitly)
        text_size = button_kwargs.get("text_size", 12)
        if text_size is None:
            text_size = DEFAULT_TEXT_SIZE  # Fallback to default if explicitly None
        computed_text_offset = -int(
            max(0, lines - 2) * text_size,
        )  # Adjusted multiplier for better spacing

        # Set text, icon_mdi, and text_color only if not defined in base_button
        # If text is not defined in base button, use the computed offset to center the
        # generated text. This overrides the base button's text_offset.
        if "text" not in button_kwargs or button_kwargs["text"] is None:
            button_kwargs["text"] = computed_text
            button_kwargs["text_offset"] = computed_text_offset
        if "icon_mdi" not in button_kwargs or button_kwargs["icon_mdi"] is None:
            button_kwargs["icon_mdi"] = computed_icon_mdi
        if "text_color" not in button_kwargs or button_kwargs["text_color"] is None:
            button_kwargs["text_color"] = computed_text_color

        # Always set text_offset and override entity_id, special_type, special_type_data
        button_kwargs.update(
            {
                "entity_id": entity_id,
                "text_offset": computed_text_offset,
                "special_type": (
                    "climate-control" if open_climate_page_on_press else None
                ),
                "special_type_data": (
                    special_type_data
                    if special_type_data is not None
                    else (
                        base_button.special_type_data
                        if base_button and base_button.special_type_data
                        else None
                    )
                ),
            },
        )

        return cls(**button_kwargs)

    def render_icon(  # noqa: PLR0912, PLR0915, C901
        self,
        complete_state: StateDict,
        *,
        key_pressed: bool = False,
        size: tuple[int, int] = (ICON_PIXELS, ICON_PIXELS),
        icon_mdi_margin: int = 0,
        font_filename: str = DEFAULT_FONT,
    ) -> Image.Image:
        """Render the icon."""
        if self.is_sleeping():
            button, image = self.sleep_button_and_image(size)
        else:
            rendered_button = self.rendered_template_button(complete_state)
            if self.special_type == "climate-control" and self.entity_id:
                # Create a climate control button using climate_control_with_status
                button = Button.climate_control_with_status(
                    entity_id=self.entity_id,
                    complete_state=complete_state,
                    display_climate_string=True,
                    display_mode=False,
                    open_climate_page_on_press=True,
                    name=(
                        self.special_type_data.get("name")
                        if self.special_type_data
                        else None
                    ),
                    special_type_data=self.special_type_data,
                    base_button=rendered_button,  # Pass self to preserve attributes
                )
            else:
                button = rendered_button
            image = None

        if isinstance(button.icon, str) and ":" in button.icon:
            which, id_ = button.icon.split(":", 1)
            if which == "spotify":
                filename = _to_filename(button.icon, ".jpeg")
                # copy to avoid modifying the cached image
                image = _download_spotify_image(id_, filename).copy()
            if which == "url":
                filename = _url_to_filename(id_)
                # copy to avoid modifying the cached image
                image = _download_image(id_, filename, size).copy()
            if which == "ring":
                pct = _maybe_number(id_)
                assert isinstance(pct, (int, float)), f"Invalid ring percentage: {id_}"
                image = _draw_percentage_ring(pct, size)

        icon_convert_to_grayscale = False
        text = button.text
        text_color = button.text_color or "white"
        icon_mdi = button.icon_mdi

        if button.special_type == "next-page":
            text = button.text or "Next\nPage"
            icon_mdi = button.icon_mdi or "chevron-right"
        elif button.special_type == "previous-page":
            text = button.text or "Previous\nPage"
            icon_mdi = button.icon_mdi or "chevron-left"
        elif button.special_type == "go-to-page":
            page = button.special_type_data
            text = button.text or f"Go to\nPage\n{page}"
            icon_mdi = button.icon_mdi or "book-open-page-variant"
        elif button.special_type == "close-page":
            text = button.text or "Close\nPage"
            icon_mdi = button.icon_mdi or "arrow-u-left-bottom-bold"
        elif button.special_type == "turn-off":
            text = button.text or "Turn off"
            icon_mdi = button.icon_mdi or "power"
        elif button.special_type == "reload":
            text = button.text or "Reload\nconfig"
            icon_mdi = button.icon_mdi or "reload"
        elif button.entity_id in complete_state:
            # Has entity_id
            state = complete_state[button.entity_id]

            if button.text_color is not None:
                text_color = button.text_color
            elif state["state"] == "on":
                text_color = "orangered"

            if (
                button.icon_mdi is None
                and button.icon is None
                and button.domain in DEFAULT_MDI_ICONS
            ):
                icon_mdi = DEFAULT_MDI_ICONS[button.domain]

            if state["state"] == "off":
                icon_convert_to_grayscale = button.icon_gray_when_off

        if image is None:
            image = _init_icon(
                icon_background_color=button.icon_background_color,
                icon_filename=button.icon,
                icon_mdi=icon_mdi,
                icon_mdi_margin=icon_mdi_margin,
                icon_mdi_color=_named_to_hex(button.icon_mdi_color or text_color),
                size=size,
            ).copy()  # copy to avoid modifying the cached image

        if icon_convert_to_grayscale:
            image = _convert_to_grayscale(image)

        _add_text(
            image=image,
            font_filename=font_filename,
            text_size=button.text_size,
            text=text,
            text_color=text_color if not key_pressed else "green",
            text_offset=button.text_offset,
        )
        return image

    @staticmethod
<<<<<<< HEAD
    def _validate_special_type_data(  # noqa: C901 PLR0912
        special_type: str,
        v: Any,
    ) -> Any:
=======
    def _validate_special_type_data(special_type: str, v: Any) -> Any:  # noqa: PLR0912
>>>>>>> 626751c7
        if special_type == "go-to-page" and not isinstance(v, (int, str)):
            msg = "If special_type is go-to-page, special_type_data must be an int or str"
            raise AssertionError(msg)
<<<<<<< HEAD

        if (
            special_type in {"next-page", "previous-page", "empty", "turn-off"}
            and v is not None
        ):
=======
        if special_type in {"next-page", "previous-page", "empty", "turn-off"} and v is not None:
>>>>>>> 626751c7
            msg = f"special_type_data needs to be empty with {special_type=}"
            raise AssertionError(msg)

        if special_type == "light-control":
            if v is None:
                v = {}
            if not isinstance(v, dict):
                msg = f"With 'light-control', 'special_type_data' must be a dict, not '{v}'"
                raise AssertionError(msg)
<<<<<<< HEAD

=======
>>>>>>> 626751c7
            allowed_keys = {"colors", "colormap", "color_temp_kelvin"}
            invalid_keys = v.keys() - allowed_keys
            if invalid_keys:
                msg = f"Invalid keys in 'special_type_data', only {allowed_keys} allowed"
                raise AssertionError(msg)

            # If colors is present, it must be a list of strings
            if "colors" in v:
                if not isinstance(v["colors"], (tuple, list)):
                    msg = "If 'colors' is present, it must be a list"
                    raise AssertionError(msg)
                for color in v["colors"]:
                    if not isinstance(color, str):
                        msg = "All colors must be strings"
                        raise AssertionError(msg)  # noqa: TRY004
                # Cast colors to tuple (to make it hashable)
                v["colors"] = tuple(v["colors"])

            if "color_temp_kelvin" in v:
                for kelvin in v["color_temp_kelvin"]:
                    if not isinstance(kelvin, int):
                        msg = "All color_temp_kelvin must be integers"
                        raise AssertionError(msg)  # noqa: TRY004
                # Cast color_temp_kelvin to tuple (to make it hashable)
                v["color_temp_kelvin"] = tuple(v["color_temp_kelvin"])
        if special_type == "climate-control":
            if v is None:
                v = {}
            if not isinstance(v, dict):
                msg = (
                    "With 'climate-control', 'special_type_data' must"
                    f" be a dict, not '{v}'"
                )
                raise AssertionError(msg)
            # Can only have the following keys: temperatures and name
            allowed_keys = {"temperatures", "name", "hvac_modes"}
            invalid_keys = v.keys() - allowed_keys
            if invalid_keys:
                msg = (
                    f"Invalid keys in 'special_type_data', only {allowed_keys} allowed"
                )
                raise AssertionError(msg)
            # If temperatures is present, it must be a list of integers
            if "temperatures" in v:
                for temp in v["temperatures"]:
                    if not isinstance(temp, int):
                        msg = "All temperatures must be integers"
                        raise AssertionError(msg)  # noqa: TRY004
                # Cast temperatures to tuple (to make it hashable)
                v["temperatures"] = tuple(v["temperatures"])

        return v

    @validator("special_type_data")
    def _validate_special_type(
        cls: type[Button],
        v: Any,
        values: dict[str, Any],
    ) -> Any:
        """Validate the special_type_data."""
        special_type = values["special_type"]
        return cls._validate_special_type_data(special_type, v)

    @validator("long_press", pre=True)
    def _validate_long_press(cls, v: Any) -> Any:
        if v is None:
            return None
        if not isinstance(v, dict):
            msg = "long_press must be a dictionary"
            raise TypeError(msg)
        allowed_keys = {
            "service",
            "service_data",
            "entity_id",
            "special_type",
            "special_type_data",
        }
<<<<<<< HEAD
        invalid_keys = set(v.keys()) - allowed_keys
=======
        invalid_keys = v.keys() - allowed_keys
>>>>>>> 626751c7
        if invalid_keys:
            msg = f"Invalid keys in long_press: {invalid_keys}. Allowed: {allowed_keys}"
            raise AssertionError(msg)
        if "service" in v and not isinstance(v["service"], str):
            msg = "long_press.service must be a string"
            raise AssertionError(msg)
        if "service_data" in v and not isinstance(v["service_data"], dict):
            msg = "long_press.service_data must be a dictionary"
            raise AssertionError(msg)
        if "entity_id" in v and not isinstance(v["entity_id"], str):
            msg = "long_press.entity_id must be a string"
            raise AssertionError(msg)
        if "special_type" in v:
<<<<<<< HEAD
            allowed_special_types = {
                "next-page",
                "previous-page",
                "empty",
                "go-to-page",
                "close-page",
                "turn-off",
                "light-control",
                "climate-control",
                "reload",
            }
=======
            allowed_special_types = get_args(SpecialType)
>>>>>>> 626751c7
            if v["special_type"] not in allowed_special_types:
                msg = f"long_press.special_type must be one of {allowed_special_types} (got {v['special_type']})"
                raise AssertionError(msg)
        if "special_type_data" in v and "special_type" not in v:
            msg = "long_press.special_type_data requires special_type to be set"
            raise AssertionError(msg)
        if "special_type" in v and "special_type_data" in v:
            cls._validate_special_type_data(v["special_type"], v["special_type_data"])

        return v

    @classmethod
    def templatable(cls: type[Button]) -> set[str]:
        """Return if an attribute is templatable, which is if the type-annotation is str."""
        schema = cls.schema()
        properties = schema["properties"]
<<<<<<< HEAD
        return {k for k, v in properties.items() if v["allow_template"]} | {
            "long_press",
        }
=======
        allowed_keys = {k for k, v in properties.items() if v["allow_template"]}
        return allowed_keys | {"long_press"}
>>>>>>> 626751c7

    def maybe_start_or_cancel_timer(
        self,
        callback: Callable[[], None | Coroutine] | None = None,
    ) -> bool:
        """Start or cancel the timer."""
        if self.delay:
            if self._timer is None:
                assert isinstance(
                    self.delay,
                    (int, float),
                ), f"Invalid delay: {self.delay}"
                self._timer = AsyncDelayedCallback(delay=self.delay, callback=callback)
            if self._timer.is_running():
                self._timer.cancel()
            else:
                self._timer.start()
            return True
        return False

    def is_sleeping(self) -> bool:
        """Return True if the timer is sleeping."""
        return self._timer is not None and self._timer.is_sleeping

    def sleep_button_and_image(
        self,
        size: tuple[int, int],
    ) -> tuple[Button, Image.Image]:
        """Return the button and image for the sleep button."""
        assert self._timer is not None
        assert isinstance(self.delay, (int, float)), f"Invalid delay: {self.delay}"
        remaining = self._timer.remaining_time()
        pct = round(remaining / self.delay * 100)
        image = _draw_percentage_ring(pct, size)
        button = Button(
            text=f"{remaining:.0f}s\n{pct}%",
            text_color="white",
        )
        return button, image


class Dial(_ButtonDialBase, extra="forbid"):  # type: ignore[call-arg]
    """Dial configuration."""

    dial_event_type: str | None = Field(
        default=None,
        allow_template=True,
        description="The event type of the dial that will trigger the service."
        " Either `DialEventType.TURN` or `DialEventType.PUSH`.",
    )

    state_attribute: str | None = Field(
        default=None,
        allow_template=True,
        description="The attribute of the entity which gets used for the dial state.",
        # TODO: use this?
        # An attribute of an HA entity that the dial should control e.g., brightness for a light.
    )
    attributes: dict[str, float] | None = Field(
        default=None,
        allow_template=True,
        description="Sets the attributes of the dial."
        " `min`: The minimal value of the dial."
        " `max`: The maximal value of the dial."
        " `step`: the step size by which the value of the dial is increased by on an event.",
    )
    allow_touchscreen_events: bool = Field(
        default=False,
        allow_template=True,
        description="Whether events from the touchscreen are allowed, for example set the minimal value on `SHORT` and set maximal value on `LONG`.",
    )

    # vars for timer
    _timer: AsyncDelayedCallback | None = PrivateAttr(None)

    # Internal attributes for Dial
    _attributes: dict[str, float] = PrivateAttr(
        {"state": 0, "min": 0, "max": 100, "step": 1},
    )

    def update_attributes(self, data: dict[str, Any]) -> None:
        """Updates all home assistant entity attributes."""
        if self.attributes is None:
            self._attributes = data["attributes"]
        else:
            self._attributes = self.attributes

        if self.state_attribute is None:
            self._attributes.update({"state": float(data["state"])})
        else:
            try:
                if data["attributes"][self.state_attribute] is None:
                    self._attributes["state"] = 0
                else:
                    self._attributes["state"] = float(
                        data["attributes"][self.state_attribute],
                    )
            except KeyError:
                console.log(f"Could not find attribute {self.state_attribute}")
                self._attributes["state"] = 0

    def get_attributes(self) -> dict[str, float]:
        """Returns all home assistant entity attributes."""
        return self._attributes

    def increment_state(self, value: float) -> None:
        """Increments the value of the dial with checks for the minimal and maximal value."""
        num: float = self._attributes["state"] + value * self._attributes["step"]
        num = min(self._attributes["max"], num)
        num = max(self._attributes["min"], num)
        self._attributes["state"] = num

    def set_state(self, value: float) -> None:
        """Sets the value of the dial without checks for the minimal and maximal value."""
        self._attributes["state"] = value

    def rendered_template_dial(
        self,
        complete_state: StateDict,
    ) -> Dial:
        """Return a dial with the rendered text."""
        dct = self.dict(exclude_unset=True)
        for key in self.templatable():
            if key not in dct:
                continue
            val = dct[key]
            if isinstance(val, dict):
                for k, v in val.items():
                    val[k] = _render_jinja(v, complete_state, self)
            else:
                dct[key] = _render_jinja(val, complete_state, self)
        return Dial(**dct)

    # LCD/Touchscreen management
    def render_lcd_image(
        self,
        complete_state: StateDict,
        key: int,  # Key needs to be from sorted dials
        size: tuple[int, int],
        icon_mdi_margin: int = 0,
        font_filename: str = DEFAULT_FONT,
    ) -> Image.Image:
        """Render the image for the LCD."""
        try:
            image = None
            dial = self.rendered_template_dial(complete_state)

            if isinstance(dial.icon, str) and ":" in dial.icon:
                which, id_ = dial.icon.split(":", 1)
                if which == "spotify":
                    filename = _to_filename(dial.icon, ".jpeg")
                    image = _download_spotify_image(id_, filename).copy()
                elif which == "url":
                    filename = _url_to_filename(id_)
                    image = _download_image(id_, filename, size).copy()
                elif which == "ring":
                    pct = _maybe_number(id_)
                    assert isinstance(
                        pct,
                        (int, float),
                    ), f"Invalid ring percentage: {id_}"
                    image = _draw_percentage_ring(
                        percentage=pct,
                        size=size,
                        radius=40,
                    )

            icon_convert_to_grayscale = False
            text = dial.text
            text_color = dial.text_color or "white"

            assert dial.entity_id is not None
            if complete_state[dial.entity_id]["state"] == "off" and dial.icon_gray_when_off:
                icon_convert_to_grayscale = True

            if image is None:
                image = _init_icon(
                    icon_background_color=dial.icon_background_color,
                    icon_filename=dial.icon,
                    icon_mdi=dial.icon_mdi,
                    icon_mdi_margin=icon_mdi_margin,
                    icon_mdi_color=_named_to_hex(dial.icon_mdi_color or text_color),
                    size=size,
                ).copy()

            if icon_convert_to_grayscale:
                image = _convert_to_grayscale(image)

            _add_text(
                image=image,
                font_filename=font_filename,
                text_size=self.text_size,
                text=text,
                text_color=text_color,
                text_offset=self.text_offset,
            )
            return image  # noqa: TRY300

        except ValueError as e:
            console.log(e)
            warnings.warn(
                f"Failed to render icon for dial {key}",
                IconWarning,
                stacklevel=2,
            )
            return _generate_failed_icon(size=size)

    def start_or_restart_timer(
        self,
        callback: Callable[[], None | Coroutine] | None = None,
    ) -> bool:
        """Starts or restarts AsyncDelayedCallback timer."""
        if not self.delay:
            return False
        if self._timer is None:
            assert isinstance(
                self.delay,
                (int, float),
            ), f"Invalid delay: {self.delay}"
            self._timer = AsyncDelayedCallback(delay=self.delay, callback=callback)
        self._timer.start()
        return True


def _update_dial_descriptions() -> None:
    for _k, _v in Dial.__fields__.items():
        _v.field_info.description = (
            _v.field_info.description.replace("on the button", "above the dial")
            .replace("button", "dial")
            .replace("pressed", "rotated")
        )
        if _k == "delay":
            _v.field_info.description = (
                "The delay (in seconds) before the `service` is called."
                " This counts down from the specified time and collects the called turn events and"
                " sends the bundled value to Home Assistant after the dial hasn't been turned for the specified time in delay."
            )


_update_dial_descriptions()


def _to_filename(id_: str, suffix: str = "") -> Path:
    """Converts an id with ":" and "_" to a filename with optional suffix."""
    filename = ASSETS_PATH / id_.replace("/", "_").replace(":", "_")
    return filename.with_suffix(suffix)


def to_pandas_table(cls: type[BaseModel]) -> pd.DataFrame:
    """Return a markdown table with the schema."""
    import pandas as pd

    rows = []
    for k, field in cls.__fields__.items():
        info = field.field_info
        if info.description is None:
            continue

        def code(text: str) -> str:
            return f"`{text}`"

        row = {
            "Variable name": code(k),
            "Description": info.description,
            "Default": code(info.default) if info.default is not Undefined else "",
            "Type": code(field._type_display()),
        }
        rows.append(row)
    return pd.DataFrame(rows)


def _pandas_to_rich_table(df: pd.DataFrame) -> Table:
    """Return a rich table from a pandas DataFrame."""
    table = Table()

    # Add the columns
    for column in df.columns:
        table.add_column(column)

    # Add the rows
    for _, row in df.iterrows():
        table.add_row(*row.astype(str).tolist())

    return table


class Page(BaseModel):
    """A page of buttons."""

    name: str = Field(description="The name of the page.")
    buttons: list[Button] = Field(
        default_factory=list,
        description="A list of buttons on the page.",
    )

    dials: list[Dial] = Field(
        default_factory=list,
        description="A list of dials on the page.",
    )

    _parent_page_index: int = PrivateAttr([])

    _dials_sorted: list[Dial] = PrivateAttr([])

    def sort_dials(self) -> list[tuple[Dial, Dial | None]]:
        """Sorts dials by dialEventType."""
        self._dials_sorted = []
        skip = False
        for index, dial in enumerate(self.dials):
            if index + 1 < len(self.dials):
                if skip:
                    skip = False
                    continue

                next_dial = self.dials[index + 1]
                if dial.dial_event_type != next_dial.dial_event_type:
                    self._dials_sorted.append((dial, next_dial))  # type: ignore[arg-type]
                    skip = True
                else:
                    self._dials_sorted.append((dial, None))  # type: ignore[arg-type]
            else:
                self._dials_sorted.append((dial, None))  # type: ignore[arg-type]
        return self._dials_sorted  # type: ignore[return-value]

    def get_sorted_key(self, dial: Dial) -> int | None:
        """Returns the integer key for a dial."""
        dial_list = self._dials_sorted
        for i in range(len(dial_list)):
            if dial in dial_list[i]:
                return i
        return None

    @classmethod
    def to_pandas_table(cls: type[Page]) -> pd.DataFrame:
        """Return a pandas DataFrame with the schema."""
        return to_pandas_table(cls)

    @classmethod
    def to_markdown_table(cls: type[Page]) -> str:
        """Return a markdown table with the schema."""
        return cls.to_pandas_table().to_markdown(index=False)


class Config(BaseModel):
    """Configuration file."""

    yaml_encoding: str | None = Field(
        default="utf-8",
        description="The encoding of the YAML file.",
    )
    pages: list[Page] = Field(
        default_factory=list,
        description="A list of `Page`s in the configuration.",
    )
    anonymous_pages: list[Page] = Field(
        default_factory=list,
        description="A list of anonymous Pages in the configuration."
        " These pages are hidden and not displayed when cycling through the pages."
        " They can only be reached using the `special_type: 'go-to-page'` button."
        " Designed for single use, these pages return to the previous page"
        " upon clicking a button.",
    )
    state_entity_id: str | None = Field(
        default=None,
        description="The entity ID to sync display state with. For"
        " example `input_boolean.streamdeck` or `binary_sensor.anyone_home`.",
    )
    brightness: int = Field(
        default=100,
        description="The default brightness of the Stream Deck (0-100).",
    )
    auto_reload: bool = Field(
        default=False,
        description="If True, the configuration YAML file will automatically"
        " be reloaded when it is modified.",
    )
    long_press_duration: float = Field(
        default=0.5,
        description="The duration (in seconds) for a long press.",
    )
    _current_page_index: int = PrivateAttr(default=0)
    _parent_page_index: int = PrivateAttr(default=0)
    _is_on: bool = PrivateAttr(default=True)
    _detached_page: Page | None = PrivateAttr(default=None)
    _configuration_file: Path | None = PrivateAttr(default=None)
    _include_files: list[Path] = PrivateAttr(default_factory=list)

    @classmethod
    def load(
        cls: type[Config],
        fname: Path,
        yaml_encoding: str | None = None,
    ) -> Config:
        """Read the configuration file."""
        with fname.open() as f:
            data, include_files = safe_load_yaml(
                f,
                return_included_paths=True,
                encoding=yaml_encoding,
            )
            config = cls(**data)  # type: ignore[arg-type]
            config._configuration_file = fname
            config._include_files = include_files
            config.current_page().sort_dials()
            return config

    def reload(self) -> None:
        """Reload the configuration file."""
        assert self._configuration_file is not None
        # Updates all public attributes
        new_config = self.load(
            self._configuration_file,
            yaml_encoding=self.yaml_encoding,
        )
        self.__dict__.update(new_config.__dict__)
        self._include_files = new_config._include_files
        # Set the private attributes we want to preserve
        if self._detached_page is not None:
            self._detached_page = self.to_page(self._detached_page.name)
            self.current_page().sort_dials()
        if self._current_page_index >= len(self.pages):
            # In case pages were removed, reset to the first page
            self._current_page_index = 0

    @classmethod
    def to_pandas_table(cls: type[Config]) -> pd.DataFrame:
        """Return a pandas DataFrame with the schema."""
        return to_pandas_table(cls)

    @classmethod
    def to_markdown_table(cls: type[Config]) -> str:
        """Return a markdown table with the schema."""
        return cls.to_pandas_table().to_markdown(index=False)

    def update_timers(
        self,
        deck: StreamDeck,
        complete_state: dict[str, dict[str, Any]],
    ) -> None:
        """Update all timers."""
        for key in range(deck.key_count()):
            button = self.button(key)
            if button is not None and button.is_sleeping():
                console.log(f"Updating timer for key {key}")
                update_key_image(
                    deck,
                    key=key,
                    config=self,
                    complete_state=complete_state,
                    key_pressed=False,
                )

    def next_page(self) -> Page:
        """Go to the next page."""
        self._parent_page_index = self._current_page_index
        self._current_page_index = self.next_page_index
        return self.pages[self._current_page_index]

    @property
    def next_page_index(self) -> int:
        """Return the next page index."""
        return (self._current_page_index + 1) % len(self.pages)

    @property
    def previous_page_index(self) -> int:
        """Return the previous page index."""
        return (self._current_page_index - 1) % len(self.pages)

    def previous_page(self) -> Page:
        """Go to the previous page."""
        self._parent_page_index = self._current_page_index
        self._current_page_index = self.previous_page_index
        return self.pages[self._current_page_index]

    def current_page(self) -> Page:
        """Return the current page."""
        if self._detached_page is not None:
            return self._detached_page
        return self.pages[self._current_page_index]

    def dial(self, key: int) -> Dial | None:
        """Gets Dial from key."""
        dials = self.current_page().dials
        if key < len(dials):
            return dials[key]
        return None

    def dial_sorted(self, key: int) -> tuple[Dial, Dial | None] | None:
        """Gets sorted dials by key."""
        dials = self.current_page()._dials_sorted
        if key < len(dials):
            return dials[key]
        return None

    def button(self, key: int) -> Button | None:
        """Return the button for a key."""
        buttons = self.current_page().buttons
        if key < len(buttons):
            return buttons[key]
        return None

    def to_page(self, page: int | str) -> Page:
        """Go to a page based on the page name or index."""
        if isinstance(page, int):
            self._parent_page_index = self._current_page_index
            self._current_page_index = page
            return self.current_page()

        for i, p in enumerate(self.pages):
            if p.name == page:
                self._current_page_index = i
                return self.current_page()

        for p in self.anonymous_pages:
            if p.name == page:
                self._detached_page = p
                return p
        console.log(f"Could find page {page}, staying on current page")
        return self.current_page()

    def load_page_as_detached(self, page: Page) -> None:
        """Load a page as detached."""
        self._detached_page = page

    def close_detached_page(self) -> None:
        """Close the detached page."""
        self._detached_page = None

    def close_page(self) -> Page:
        """Close the current page."""
        self._detached_page = None
        self._current_page_index = self._parent_page_index
        return self.current_page()


def _next_id() -> int:
    global _ID_COUNTER
    _ID_COUNTER += 1
    return _ID_COUNTER


class AsyncDelayedCallback:
    """A callback that is called after a delay.

    Parameters
    ----------
    delay
        The delay in seconds after which the callback will be called.
    callback
        The function or coroutine to be called after the delay.

    """

    def __init__(
        self,
        delay: float,
        callback: Callable[[], None | Coroutine] | None = None,
    ) -> None:
        """Initialize."""
        self.delay = delay
        self.callback = callback
        self.task: asyncio.Task | None = None
        self.start_time: float | None = None
        self.is_sleeping: bool = False

    async def _run(self) -> None:
        """Run the timer. Don't call this directly, use start() instead."""
        self.is_sleeping = True
        self.start_time = time.time()
        await asyncio.sleep(self.delay)
        self.is_sleeping = False
        if self.callback is not None:
            if asyncio.iscoroutinefunction(self.callback):
                await self.callback()
            else:
                self.callback()

    def is_running(self) -> bool:
        """Return whether the timer is running."""
        return self.task is not None and not self.task.done()

    def start(self) -> None:
        """Start the timer."""
        if self.task is not None and not self.task.done():
            self.cancel()
        self.task = asyncio.ensure_future(self._run())

    def cancel(self) -> None:
        """Cancel the timer."""
        console.log("Cancel timer")
        if self.task:
            self.task.cancel()
            self.is_sleeping = False
            self.task = None

    def remaining_time(self) -> float:
        """Return the remaining time before the timer expires."""
        if self.task is None:
            return 0
        if self.start_time is not None:
            elapsed_time = time.time() - self.start_time
            return max(0, self.delay - elapsed_time)
        return 0


def _draw_percentage_ring(
    percentage: float,
    size: tuple[int, int],
    *,
    radius: int | None = None,
    thickness: int = 4,
    ring_color: tuple[int, int, int] = (255, 0, 0),
    full_ring_backgroud_color: tuple[int, int, int] = (100, 100, 100),
) -> Image.Image:
    """Draw a ring with a percentage."""
    img = Image.new("RGB", size, (0, 0, 0))

    if radius is None:
        radius = size[0] // 2 - thickness // 2

    # Draw the full ring for the background
    draw = ImageDraw.Draw(img)
    draw.ellipse(
        [
            (size[0] // 2 - radius, size[1] // 2 - radius),
            (size[0] // 2 + radius, size[1] // 2 + radius),
        ],
        outline=full_ring_backgroud_color,
        width=thickness,
    )

    # Draw the percentage of the ring with a bright color
    start_angle = -90
    end_angle = start_angle + (360 * percentage / 100)
    draw.arc(
        [
            (size[0] // 2 - radius, size[1] // 2 - radius),
            (size[0] // 2 + radius, size[1] // 2 + radius),
        ],
        start_angle,
        end_angle,
        fill=ring_color,
        width=thickness,
    )
    return img


def _linspace(start: float, stop: float, num: int) -> list[float]:
    """Return evenly spaced numbers over a specified interval."""
    if num == 1:
        return [start]
    step = (stop - start) / (num - 1)
    return [start + i * step for i in range(num)]


def _generate_colors_from_colormap(num_colors: int, colormap: str) -> tuple[str, ...]:
    """Returns `num_colors` number of colors in hexadecimal format, sampled from colormaps."""
    try:
        import matplotlib.pyplot as plt
        import numpy as np
    except ModuleNotFoundError:
        msg = "You need to install matplotlib to use the colormap feature."
        raise ModuleNotFoundError(msg) from None

    cmap = plt.get_cmap(colormap)
    colors = cmap(np.linspace(0, 1, num_colors))
    return tuple(plt.matplotlib.colors.to_hex(color) for color in colors)


def _color_temp_kelvin_to_rgb(  # noqa: PLR0912
    colour_temperature: int,
) -> tuple[int, int, int]:
    """Converts from K to RGB.

    Algorithm courtesy of
    http://www.tannerhelland.com/4435/convert-temperature-rgb-algorithm-code/.
    """
    # range check
    if colour_temperature < 1000:  # noqa: PLR2004
        colour_temperature = 1000
    elif colour_temperature > 40000:  # noqa: PLR2004
        colour_temperature = 40000

    tmp_internal = colour_temperature / 100.0

    # red
    if tmp_internal <= 66:  # noqa: PLR2004
        red = 255
    else:
        tmp_red = 329.698727446 * math.pow(tmp_internal - 60, -0.1332047592)
        if tmp_red < 0:
            red = 0
        elif tmp_red > 255:  # noqa: PLR2004
            red = 255
        else:
            red = int(tmp_red)

    # green
    if tmp_internal <= 66:  # noqa: PLR2004
        tmp_green = 99.4708025861 * math.log(tmp_internal) - 161.1195681661
        if tmp_green < 0:
            green = 0
        elif tmp_green > 255:  # noqa: PLR2004
            green = 255
        else:
            green = int(tmp_green)
    else:
        tmp_green = 288.1221695283 * math.pow(tmp_internal - 60, -0.0755148492)
        if tmp_green < 0:
            green = 0
        elif tmp_green > 255:  # noqa: PLR2004
            green = 255
        else:
            green = int(tmp_green)

    # blue
    if tmp_internal >= 66:  # noqa: PLR2004
        blue = 255
    elif tmp_internal <= 19:  # noqa: PLR2004
        blue = 0
    else:
        tmp_blue = 138.5177312231 * math.log(tmp_internal - 10) - 305.0447927307
        if tmp_blue < 0:
            blue = 0
        elif tmp_blue > 255:  # noqa: PLR2004
            blue = 255
        else:
            blue = int(tmp_blue)

    return red, green, blue


def _generate_uniform_hex_colors(n_colors: int) -> tuple[str, ...]:
    """Generate a list of `n_colors` hex colors that are uniformly perceptually spaced.

    Parameters
    ----------
    n_colors
        The number of colors to generate.

    Returns
    -------
    list[str]
        A list of `n_colors` hex colors, represented as strings.

    Examples
    --------
    >>> _generate_uniform_hex_colors(3)
    ['#0000ff', '#00ff00', '#ff0000']

    """

    def generate_hues(n_hues: int) -> list[float]:
        """Generate `n_hues` hues that are uniformly spaced around the color wheel."""
        return _linspace(0, 1, n_hues)

    def generate_saturations(n_saturations: int) -> list[float]:
        """Generate `n_saturations` saturations that increase linearly from 0 to 1."""
        return _linspace(0, 1, n_saturations)

    def generate_values(n_values: int) -> list[float]:
        """Generate `n_values` values that increase linearly from 1 to 0.5 and then decrease to 0."""
        values = _linspace(1, 0.5, n_values // 2)
        if n_values % 2 == 1:
            values.append(0.0)
        values += _linspace(0.5, 0, n_values // 2)
        return values

    def hsv_to_hex(hsv: tuple[float, float, float]) -> str:
        """Convert an HSV color tuple to a hex color string."""
        rgb = tuple(round(x * 255) for x in colorsys.hsv_to_rgb(*hsv))
        return "#{:02x}{:02x}{:02x}".format(*rgb)

    hues = generate_hues(n_colors)
    saturations = generate_saturations(n_colors)
    values = generate_values(n_colors)
    hsv_colors = [(h, s, v) for h in hues for s in saturations for v in values]
    hex_colors = [hsv_to_hex(hsv) for hsv in hsv_colors]
    return tuple(hex_colors[:n_colors])


def _max_contrast_color(hex_color: str) -> str:
    """Given hex color return a color with maximal contrast."""
    # Convert hex color to RGB format
    r, g, b = _hex_to_rgb(hex_color)
    # Convert RGB color to grayscale
    gray = 0.2989 * r + 0.5870 * g + 0.1140 * b
    # Determine whether white or black will have higher contrast
    middle_range = 128
    return "#FFFFFF" if gray < middle_range else "#000000"


@ft.lru_cache(maxsize=16)
def _light_page(
    entity_id: str,
    n_colors: int,
    colors: tuple[str, ...] | None,
    color_temp_kelvin: tuple[int, ...] | None,
    colormap: str | None,
) -> Page:
    """Return a page of buttons for controlling lights."""
    if colormap is None and colors is None:
        colors = _generate_uniform_hex_colors(n_colors)
    elif colormap is not None:
        colors = _generate_colors_from_colormap(n_colors, colormap)
    assert colors is not None
    buttons_colors = [
        Button(
            icon_background_color=color,
            service="light.turn_on",
            service_data={
                "entity_id": entity_id,
                "rgb_color": _hex_to_rgb(color),
            },
        )
        for color in colors
    ]
    buttons_color_temp_kelvin = [
        Button(
            icon_background_color=_rgb_to_hex(_color_temp_kelvin_to_rgb(kelvin)),
            service="light.turn_on",
            service_data={
                "entity_id": entity_id,
                "color_temp_kelvin": kelvin,
            },
        )
        for kelvin in (color_temp_kelvin or ())
    ]
    buttons_brightness = []
    for brightness in [0, 10, 30, 60, 100]:
        background_color = _scale_hex_color("#FFFFFF", brightness / 100)
        button = Button(
            icon_background_color=background_color,
            service="light.turn_on",
            text_color=_max_contrast_color(background_color),
            text=f"{brightness}%",
            service_data={
                "entity_id": entity_id,
                "brightness_pct": brightness,
            },
        )
        buttons_brightness.append(button)
    buttons_back = [Button(special_type="close-page")]
    buttons_back = [Button(special_type="close-page")]
    return Page(
        name="Lights",
        buttons=buttons_colors + buttons_color_temp_kelvin + buttons_brightness + buttons_back,
    )


def _climate_page(
    entity_id: str,
    complete_state: StateDict,
    temperatures: tuple[int, ...] | None,
    hvac_modes: list[str] | None,
    name: str | None,
    deck_key_count: int,
) -> Page:
    """Return a page of buttons for controlling climate."""
    console.log(f"Creating climate page for {entity_id}")

    def format_temp(temp: float | None) -> str:
        if temp is None:
            return "?"
        return f"{temp:.2f}".rstrip("0").rstrip(".")

    def mode_button(mode: str) -> Button:
        mode_info = get_hvac_mode_info(mode)
        return Button(
            service="climate.set_hvac_mode",
            service_data={
                "entity_id": entity_id,
                "hvac_mode": mode,
            },
            text=f"Set\n{mode_info.text.capitalize()}",
            text_color=mode_info.color,
            icon_mdi=mode_info.icon_mdi,
        )

    button_status = [
        Button.climate_control_with_status(
            entity_id=entity_id,
            complete_state=complete_state,
            display_climate_string=False,
            display_mode=True,
            open_climate_page_on_press=False,
            name=name,
            special_type_data=None,
        ),
    ]
    buttons_temperatures = [
        Button(
            service="climate.set_temperature",
            service_data={
                "entity_id": entity_id,
                "temperature": temperature,
            },
            text=format_temp(temperature) + "°C",
        )
        for temperature in (temperatures or ())
    ]
    buttons_hvac_modes = [mode_button(mode) for mode in (hvac_modes or [])]
    button_back = [
        Button(special_type="close-page"),
    ]
    button_off = [
        Button(
            service="climate.turn_off",
            text="OFF",
            service_data={"entity_id": entity_id},
        ),
    ]
    buttons_before_temperatures = button_status + button_off + buttons_hvac_modes
    buttons_after_temperatures_and_empty = button_back
    n_empty_buttons = (
        deck_key_count
        - len(buttons_before_temperatures)
        - len(buttons_temperatures)
        - len(buttons_after_temperatures_and_empty)
    )
    if n_empty_buttons < 0:
        console.log(
            "Too many buttons in the climate page. Some might not be shown.\n"
            "The page configuration has has {abs(n_empty_buttons)} too many buttons."
            "Remove some temperatures or hvac modes.",
            style="red",
        )
        n_empty_buttons = 0
    # Create empty buttons to fill the remaining space, so that the close button is in the usual place.
    buttons_empty = [Button(special_type="empty")] * n_empty_buttons

    return Page(
        name="Climate",
        buttons=buttons_before_temperatures
        + buttons_temperatures
        + buttons_empty
        + buttons_after_temperatures_and_empty,
    )


@asynccontextmanager
async def setup_ws(
    host: str,
    token: str,
    protocol: Literal["wss", "ws"],
) -> websockets.WebSocketClientProtocol:
    """Set up the connection to Home Assistant."""
    uri = f"{protocol}://{host}/api/websocket"
    while True:
        try:
            # limit size to 10 MiB
            async with websockets.connect(uri, max_size=10485760) as websocket:
                # Send an authentication message to Home Assistant
                auth_payload = {"type": "auth", "access_token": token}
                await websocket.send(json.dumps(auth_payload))

                # Wait for the authentication response
                auth_response = await websocket.recv()
                console.log(auth_response)
                console.log("Connected to Home Assistant")
                yield websocket
        except ConnectionResetError:  # noqa: PERF203
            # Connection was reset, retrying in 3 seconds
            console.print_exception(show_locals=True)
            console.log("Connection was reset, retrying in 3 seconds")
            await asyncio.sleep(5)


async def subscribe_state_changes(
    websocket: websockets.WebSocketClientProtocol,
) -> None:
    """Subscribe to the state change events."""
    subscribe_payload = {
        "type": "subscribe_events",
        "event_type": "state_changed",
        "id": _next_id(),
    }
    await websocket.send(json.dumps(subscribe_payload))


async def handle_changes(
    websocket: websockets.WebSocketClientProtocol,
    complete_state: StateDict,
    deck: StreamDeck,
    config: Config,
) -> None:
    """Handle state changes."""

    async def process_websocket_messages() -> None:
        """Process websocket messages."""
        while True:
            data = json.loads(await websocket.recv())
            _update_state(complete_state, data, config, deck)

    async def call_update_timers() -> None:
        """Call config.update_timers every second."""
        while True:
            await asyncio.sleep(1)
            config.update_timers(deck, complete_state)

    async def watch_configuration_file() -> None:
        """Watch for changes to the configuration file and reload config when it changes."""
        if config._configuration_file is None:
            console.log("[red bold] No configuration file to watch[/]")
            return

        def edit_time(fn: Path) -> float:
            return fn.stat().st_mtime if fn.exists() else 0

        last_modified_time = edit_time(config._configuration_file)
        while True:
            files = [config._configuration_file, *config._include_files]
            if config.auto_reload and any(edit_time(fn) > last_modified_time for fn in files):
                console.log("Configuration file has been modified, reloading")
                last_modified_time = max(edit_time(fn) for fn in files)
                try:
                    config.reload()
                    deck.reset()
                    update_all_key_images(deck, config, complete_state)
                    update_all_dials(deck, config, complete_state)
                except Exception as e:  # noqa: BLE001
                    console.log(f"Error reloading configuration: {e}")

            await asyncio.sleep(1)

    # Run the websocket message processing and timer update tasks concurrently
    await asyncio.gather(
        process_websocket_messages(),
        call_update_timers(),
        watch_configuration_file(),
    )


def _keys(entity_id: str, buttons: list[Button] | list[Dial]) -> list[int]:
    """Get the key indices for an entity_id."""
    return [
        i
        for i, button in enumerate(buttons)
        if button.entity_id == entity_id  # type: ignore[attr-defined] # noqa: PLR1714
        or button.linked_entity == entity_id  # type: ignore[attr-defined]
    ]


def _update_state(
    complete_state: StateDict,
    data: dict[str, Any],
    config: Config,
    deck: StreamDeck,
) -> None:
    """Update the state dictionary and update the keys."""
    buttons = config.current_page().buttons
    dials = config.current_page().dials
    if data["type"] == "event":
        event_data = data["event"]
        if event_data["event_type"] == "state_changed":
            event_data = event_data["data"]
            eid = event_data["entity_id"]
            complete_state[eid] = event_data["new_state"]

            # Handle the state entity (turning on/off display)
            if eid == config.state_entity_id:
                is_on = complete_state[config.state_entity_id]["state"] == "on"
                if is_on:
                    turn_on(config, deck, complete_state)
                else:
                    turn_off(config, deck)
                return

            keys_dials = _keys(eid, dials)
            for key in keys_dials:
                console.log(f"Updating dial {key} for {eid}")
                update_dial(
                    deck=deck,
                    key=key,
                    config=config,
                    complete_state=complete_state,
                    data=data,
                )

            keys = _keys(eid, buttons)
            for key in keys:
                console.log(f"Updating key {key} for {eid}")
                update_key_image(
                    deck,
                    key=key,
                    config=config,
                    complete_state=complete_state,
                    key_pressed=False,
                )


def _state_attr(
    entity_id: str,
    attr: str,
    complete_state: StateDict,
) -> Any:
    """Get the state attribute for an entity."""
    attrs = complete_state.get(entity_id, {}).get("attributes", {})
    state_attr = attrs.get(attr)
    return _maybe_number(state_attr)


def _is_state_attr(
    entity_id: str,
    attr: str,
    value: Any,
    complete_state: StateDict,
) -> bool:
    """Check if the state attribute for an entity is a value."""
    return _state_attr(entity_id, attr, complete_state) == _maybe_number(value)


def _is_float(s: str) -> bool:
    try:
        float(s)
    except ValueError:
        return False
    else:
        return True


def _maybe_number(s: str, *, rounded: bool = False) -> int | str | float:
    """Convert a string to a number if possible."""
    if not isinstance(s, str):  # already a number or other type
        return s

    if _is_integer(s):
        num = int(s)
    elif _is_float(s):
        num = float(s)  # type: ignore[assignment]
    else:
        return s

    if rounded:
        return round(num)

    return num


def _is_integer(s: str) -> bool:
    try:
        int(s)
    except ValueError:
        return False
    else:
        return True


def _states(
    entity_id: str,
    *,
    with_unit: bool = False,
    rounded: bool = False,
    complete_state: StateDict | None = None,
) -> Any:
    """Get the state for an entity."""
    assert complete_state is not None
    entity_state = complete_state.get(entity_id, {})
    if not entity_state:
        return None
    state = entity_state["state"]
    state = _maybe_number(state, rounded=rounded)
    if with_unit:
        unit = entity_state.get("attributes", {}).get("unit_of_measurement")
        if unit:
            state = f"{state} {unit}"
    return state


def _is_state(
    entity_id: str,
    state: str,
    complete_state: StateDict,
) -> bool:
    """Check if the state for an entity is a value."""
    return _states(entity_id, complete_state=complete_state) == _maybe_number(state)


def _min_filter(value: float, other_value: float) -> float:
    """Return the minimum of two values.

    Can be used in Jinja templates like
    >>> {{ 1 | min(2) }}
    1
    """
    return min(value, other_value)


def _max_filter(value: float, other_value: float) -> float:
    """Return the maximum of two values.

    Can be used in Jinja templates like
    >>> {{ 1 | max(2) }}
    2
    """
    return max(value, other_value)


def _round(num: float, digits: int) -> int | float:
    """Returns rounded value with number of digits."""
    return round(num, digits)


def _dial_value(dial: Dial | None) -> float:
    if dial is None:
        return 0
    try:
        attributes = dial.get_attributes()
        return float(attributes["state"])
    except KeyError:
        return 0


def _dial_attr(
    attr: str,
    dial: Dial | None,
) -> float:
    if dial is None:
        return 0
    try:
        assert attr is not None
        dial_attributes = dial.get_attributes()
        return dial_attributes[attr]
    except ValueError as e:
        console.log(
            f"Error while trying to get attribute {attr} from dial with error code {e}",
        )
        return 0


def _render_jinja(
    text: str,
    complete_state: StateDict,
    dial: Dial | None = None,
) -> str:
    """Render a Jinja template."""
    if not isinstance(text, str):
        return text
    if "{" not in text:
        return text
    try:
        env = jinja2.Environment(
            loader=jinja2.BaseLoader(),
            autoescape=False,  # noqa: S701
        )
        env.filters["min"] = _min_filter
        env.filters["max"] = _max_filter
        template = env.from_string(text)
        return template.render(
            min=min,
            max=max,
            is_state_attr=ft.partial(_is_state_attr, complete_state=complete_state),
            state_attr=ft.partial(_state_attr, complete_state=complete_state),
            states=ft.partial(_states, complete_state=complete_state),
            is_state=ft.partial(_is_state, complete_state=complete_state),
            round=_round,
            dial_value=ft.partial(_dial_value, dial=dial),
            dial_attr=ft.partial(_dial_attr, dial=dial),
        ).strip()
    except jinja2.exceptions.TemplateError as err:
        console.print_exception(show_locals=True)
        console.log(f"Error rendering template: {err} with error type {type(err)}")
        return text


async def get_states(websocket: websockets.WebSocketClientProtocol) -> dict[str, Any]:
    """Get the current state of all entities."""
    _id = _next_id()
    subscribe_payload = {"type": "get_states", "id": _id}
    await websocket.send(json.dumps(subscribe_payload))
    while True:
        data = json.loads(await websocket.recv())
        if data["type"] == "result":
            # Extract the state data from the response
            return {state["entity_id"]: state for state in data["result"]}


async def unsubscribe(websocket: websockets.WebSocketClientProtocol, id_: int) -> None:
    """Unsubscribe from an event."""
    subscribe_payload = {
        "id": _next_id(),
        "type": "unsubscribe_events",
        "subscription": id_,
    }
    await websocket.send(json.dumps(subscribe_payload))


async def call_service(
    websocket: websockets.WebSocketClientProtocol,
    service: str,
    data: dict[str, Any],
    target: dict[str, Any] | None = None,
) -> None:
    """Call a service."""
    domain, service = service.split(".")
    subscribe_payload = {
        "id": _next_id(),
        "type": "call_service",
        "domain": domain,
        "service": service,
        "service_data": data,
    }
    if target is not None:
        subscribe_payload["target"] = target

    await websocket.send(json.dumps(subscribe_payload))


def _rgb_to_hex(rgb: tuple[int, int, int]) -> str:
    """Convert an RGB color to a hex color."""
    return "#{:02x}{:02x}{:02x}".format(*rgb)


def _hex_to_rgb(hex_color: str) -> tuple[int, int, int]:
    # Remove '#' if present
    hex_color = hex_color.removeprefix("#")

    # Convert hexadecimal to RGB
    r, g, b = tuple(int(hex_color[i : i + 2], 16) for i in (0, 2, 4))

    # Return RGB tuple
    return (r, g, b)


def _named_to_hex(color: str) -> str:
    """Convert a named color to a hex color."""
    rgb: tuple[int, int, int] | str = ImageColor.getrgb(color)
    if isinstance(rgb, tuple):
        return _rgb_to_hex(rgb)
    if color.startswith("#"):
        return color
    msg = f"Invalid color: {color}"
    raise ValueError(msg)


def _convert_to_grayscale(image: Image.Image) -> Image.Image:
    """Convert an image to grayscale."""
    return image.convert("L").convert("RGB")


def _download_and_save_mdi(icon_mdi: str) -> Path:
    url = _mdi_url(icon_mdi)
    filename_svg = ASSETS_PATH / f"{icon_mdi}.svg"
    if filename_svg.exists():
        return filename_svg
    svg_content = _download(url)
    try:
        etree.fromstring(svg_content)
    except etree.XMLSyntaxError:
        msg = (f"Invalid SVG: {url}, `svg_content` starts with: {svg_content[:100]!r}",)
        console.log(f"[b red]{msg}[/]")
        raise ValueError(msg) from None

    with filename_svg.open("wb") as f:
        f.write(svg_content)
    return filename_svg


@ft.lru_cache(maxsize=128)  # storing 128 72x72 icons in memory takes ≈2MB
def _init_icon(
    *,
    icon_filename: str | None = None,
    icon_mdi: str | None = None,
    icon_mdi_margin: int | None = None,
    icon_mdi_color: str | None = None,  # hex color
    icon_background_color: str | None = None,  # hex color
    size: tuple[int, int] = (ICON_PIXELS, ICON_PIXELS),
) -> Image.Image:
    """Initialize the icon."""
    if icon_filename is not None:
        icon_path = Path(icon_filename)
        path = icon_path if icon_path.is_absolute() else ASSETS_PATH / icon_path
        icon = Image.open(path)
        # Convert to RGB if needed
        if icon.mode != "RGB":
            icon = icon.convert("RGB")
        if icon.size != size:
            console.log(f"Resizing icon {icon_filename} to from {icon.size} to {size}")
            icon = icon.resize(size)
        return icon
    if icon_mdi is not None:
        assert icon_mdi_margin is not None
        filename_svg = _download_and_save_mdi(icon_mdi)
        return _convert_svg_to_png(
            filename_svg=filename_svg,
            color=icon_mdi_color,
            background_color=icon_background_color,
            opacity=0.3,
            margin=icon_mdi_margin,
            size=size,
        ).copy()  # copy to avoid modifying the cached image
    if icon_background_color is None:
        icon_background_color = "white"
    color = _named_to_hex(icon_background_color)
    rgb_color = _hex_to_rgb(color)
    return Image.new("RGB", size, rgb_color)


def _add_text(
    *,
    image: Image.Image,
    font_filename: str,
    text_size: int,
    text: str,
    text_color: str,
    text_offset: int = 0,
) -> None:
    if text_size == 0:
        console.log(f"Text size is 0, not drawing text: {text!r}")
        return
    draw = ImageDraw.Draw(image)
    font = ImageFont.truetype(str(ASSETS_PATH / font_filename), text_size)
    draw.text(
        (image.width / 2, image.height / 2 + text_offset),
        text=text,
        font=font,
        anchor="ms",
        fill=text_color,
        align="center",
    )


def _generate_failed_icon(
    size: tuple[int, int] = (ICON_PIXELS, ICON_PIXELS),
) -> Image.Image:
    """Generate a red icon with 'rendering failed' text."""
    background_color = "red"
    text_color = "white"
    font_filename = DEFAULT_FONT
    text_size = int(min(size) * 0.15)  # Adjust font size based on the icon size
    icon = Image.new("RGB", size, background_color)
    _add_text(
        image=icon,
        font_filename=font_filename,
        text_size=text_size,
        text="Rendering\nfailed",
        text_color=text_color,
    )
    return icon


def update_all_dials(
    deck: StreamDeck,
    config: Config,
    complete_state: StateDict,
) -> None:
    """Updates all dials."""
    console.log("Called update_all_dials")
    for key, current_dial in enumerate(config.current_page().dials):
        assert current_dial is not None
        if current_dial.entity_id is None:
            return
        update_dial(
            deck,
            key,
            config,
            complete_state,
            complete_state[current_dial.entity_id],
        )


def update_dial(
    deck: StreamDeck,
    key: int,
    config: Config,
    complete_state: StateDict,
    data: dict[str, Any] | None = None,
) -> None:
    """Update the dial."""
    dial = config.dial(key)
    assert dial is not None

    if dial.dial_event_type == "PUSH":
        return

    if data is not None:
        if "event" in data and "data" in data["event"]:
            event_data = data["event"]["data"]
            new_state = event_data["new_state"]
            dial.update_attributes(new_state)
        else:
            dial.update_attributes(data)

    size_lcd = deck.touchscreen_image_format()["size"]
    size_per_dial = (size_lcd[0] // deck.dial_count(), size_lcd[1])
    dial_key = config.current_page().get_sorted_key(dial)
    assert dial_key is not None
    dial_offset = dial_key * size_per_dial[0]
    image = dial.render_lcd_image(
        complete_state=complete_state,
        size=(size_per_dial),
        key=config.current_page().get_sorted_key(dial),  # type: ignore[arg-type]
    )
    img_bytes = io.BytesIO()
    image.save(img_bytes, format="JPEG")
    lcd_image_bytes = img_bytes.getvalue()
    deck.set_touchscreen_image(
        lcd_image_bytes,
        dial_offset,
        0,
        size_per_dial[0],
        size_per_dial[1],
    )


def update_key_image(
    deck: StreamDeck,
    *,
    key: int,
    config: Config,
    complete_state: StateDict,
    key_pressed: bool = False,
) -> None:
    """Update the image for a key."""
    button = config.button(key)

    def clear_image() -> None:
        deck.set_key_image(key, None)

    if button is None:
        clear_image()
        return
    if button.special_type == "empty":
        clear_image()
        return
    size = deck.key_image_format()["size"]
    image = button.try_render_icon(
        complete_state=complete_state,
        key_pressed=key_pressed,
        size=size,
    )
    assert image is not None
    image = PILHelper.to_native_format(deck, image)
    with deck:
        deck.set_key_image(key, image)


def get_deck() -> StreamDeck:
    """Get the first Stream Deck device found on the system."""
    streamdecks = DeviceManager().enumerate()
    found = False
    for deck in streamdecks:
        if not deck.is_visual():
            continue
        deck.open()
        deck.reset()
        found = True
        break
    if not found:
        msg = "No Stream Deck found"
        raise RuntimeError(msg)
    console.log(f"Found {deck.key_count()} keys, {deck=}")
    return deck


def turn_on(config: Config, deck: StreamDeck, complete_state: StateDict) -> None:
    """Turn on the Stream Deck and update all key images."""
    console.log(f"Calling turn_on, with {config._is_on=}")
    if config._is_on:
        return
    config._is_on = True
    update_all_key_images(deck, config, complete_state)
    update_all_dials(deck, config, complete_state)
    deck.set_brightness(config.brightness)


def turn_off(config: Config, deck: StreamDeck) -> None:
    """Turn off the Stream Deck."""
    console.log(f"Calling turn_off, with {config._is_on=}")
    if not config._is_on:
        return
    config._is_on = False
    # This resets all buttons except the turn-off button that
    # was just pressed, however, this doesn't matter with the
    # 0 brightness. Unless no button was pressed.
    deck.reset()
    deck.set_brightness(0)


async def _sync_input_boolean(
    state_entity_id: str | None,
    websocket: websockets.WebSocketClientProtocol,
    state: Literal["on", "off"],
) -> None:
    """Sync the input boolean state with the Stream Deck."""
    if (state_entity_id is not None) and (state_entity_id.split(".")[0] == "input_boolean"):
        await call_service(
            websocket,
            f"input_boolean.turn_{state}",
            {},
            {"entity_id": state_entity_id},
        )


def _on_touchscreen_event_callback(
    websocket: websockets.WebSocketClientProtocol,
    complete_state: StateDict,
    config: Config,
) -> Callable[
    [StreamDeck, TouchscreenEventType, dict[str, int]],
    Coroutine[StreamDeck, TouchscreenEventType, None],
]:
    async def touchscreen_event_callback(
        deck: StreamDeck,
        event_type: TouchscreenEventType,
        value: dict[str, int],
    ) -> None:
        console.log(f"Touchscreen event {event_type} called at value {value}")
        if event_type == TouchscreenEventType.DRAG:
            # go to next or previous page
            if value["x"] > value["x_out"]:
                console.log(f"Going to page {config.next_page_index}")
                config.to_page(config.next_page_index)

            else:
                console.log(f"Going to page {config.next_page_index}")
                config.to_page(config.previous_page_index)
            config.current_page().sort_dials()
            update_all_key_images(deck, config, complete_state)
            update_all_dials(deck, config, complete_state)
        else:
            # Short touch: Sets dial value to minimal value
            # Long touch: Sets dial to maximal value
            lcd_icon_size = deck.touchscreen_image_format()["size"][0] / deck.dial_count()
            icon_pos = value["x"] // lcd_icon_size
            dials = config.dial_sorted(int(icon_pos))
            assert dials is not None

            selected_dial = (
                dials[0] if dials[0].dial_event_type == DialEventType.TURN.name else dials[1]
            )
            assert selected_dial is not None

            if selected_dial.allow_touchscreen_events:
                if event_type == TouchscreenEventType.SHORT:
                    set_type = "min"
                elif event_type == TouchscreenEventType.LONG:
                    set_type = "max"
                selected_dial.set_state(selected_dial.get_attributes()[set_type])
                await handle_dial_event(
                    websocket,
                    complete_state,
                    config,
                    dials,
                    deck,
                    DialEventType.TURN,
                    0,
                    False,  # noqa: FBT003
                )

    return touchscreen_event_callback


async def handle_dial_event(
    websocket: websockets.WebSocketClientProtocol,
    complete_state: StateDict,
    config: Config,
    dial: tuple[Dial, Dial | None],
    deck: StreamDeck,
    event_type: DialEventType,
    value: int,
    local_update: bool = False,  # noqa: FBT001, FBT002
) -> None:
    """Handles dial_event."""
    if not config._is_on:
        turn_on(config, deck, complete_state)
        await _sync_input_boolean(config.state_entity_id, websocket, "on")
        return

    if dial[0].dial_event_type == event_type.name:
        selected_dial = dial[0]
    elif dial[1].dial_event_type == event_type.name:  # type: ignore[union-attr]
        assert isinstance(dial[1], Dial)
        selected_dial = dial[1]
    else:
        console.log("Could not resolve event type for dial")
        return
    dial_num_sorted = config.current_page().get_sorted_key(selected_dial)
    assert selected_dial is not None

    if event_type == DialEventType.TURN:
        selected_dial.increment_state(value)
    elif value:
        return

    if selected_dial.service is not None:
        selected_dial = selected_dial.rendered_template_dial(complete_state)
        service_data = (
            {"entity_id": selected_dial.entity_id}
            if selected_dial.service_data is None
            else selected_dial.service_data
        )

    # Ensures the entity id is given to the service even if service_data is set
    if "entity_id" not in service_data:
        service_data["entity_id"] = selected_dial.entity_id

    assert selected_dial.service is not None
    if local_update:
        assert isinstance(dial_num_sorted, int)
        update_dial(deck, dial_num_sorted, config, complete_state)
        return
    console.log(
        f"Calling service {selected_dial.service} with data {selected_dial.service_data}",
    )
    await call_service(
        websocket,
        selected_dial.service,
        service_data,
        selected_dial.target,
    )


def _on_dial_event_callback(
    websocket: websockets.WebSocketClientProtocol,
    complete_state: StateDict,
    config: Config,
) -> Callable[
    [StreamDeck, int, DialEventType, int],
    Coroutine[StreamDeck, int, None],
]:
    async def dial_event_callback(
        deck: StreamDeck,
        dial_num: int,
        event_type: DialEventType,
        value: int,
    ) -> None:
        console.log(
            f"Dial {dial_num} event {event_type} at value {value} has been called",
        )
        dial = config.dial_sorted(dial_num)
        assert dial is not None

        async def callback() -> None:
            await handle_dial_event(
                websocket,
                complete_state,
                config,
                dial,
                deck,
                event_type,
                0,
            )

        current_dial = config.dial(dial_num)
        assert isinstance(current_dial, Dial)
        if event_type == DialEventType.TURN and current_dial.start_or_restart_timer(
            callback,
        ):
            await handle_dial_event(
                websocket,
                complete_state,
                config,
                dial,
                deck,
                event_type,
                value,
                True,  # noqa: FBT003
            )
            return

        await handle_dial_event(
            websocket,
            complete_state,
            config,
            dial,
            deck,
            event_type,
            value,
        )

    return dial_event_callback


<<<<<<< HEAD
async def _handle_key_press(  # noqa: PLR0915 C901
=======
async def _handle_key_press(  # noqa: PLR0912, PLR0915
>>>>>>> 626751c7
    websocket: websockets.WebSocketClientProtocol,
    complete_state: StateDict,
    config: Config,
    button: Button,
    deck: StreamDeck,
    *,
    is_long_press: bool,
) -> None:
    if not config._is_on:
        turn_on(config, deck, complete_state)
        await _sync_input_boolean(config.state_entity_id, websocket, "on")
        return

    def update_all() -> None:
        config.current_page().sort_dials()
        update_all_key_images(deck, config, complete_state)
        update_all_dials(deck, config, complete_state)

<<<<<<< HEAD
    async def handle_press(  # noqa: PLR0912 PLR0915
        button: Button,
        entity_id: str | None = None,
        service: str | None = None,
        service_data: dict[str, Any] | None = None,
        target: dict[str, Any] | None = None,
        special_type: str | None = None,
        special_type_data: str | None = None,
    ) -> None:
        if special_type == "next-page":
            config.next_page()
            update_all()
        elif special_type == "previous-page":
            config.previous_page()
            update_all()
        elif button.special_type == "close-page":
            config.close_page()
            update_all()
        elif special_type == "go-to-page":
            assert isinstance(special_type_data, (str, int))
            config.to_page(special_type_data)  # type: ignore[arg-type]
            update_all()
            return  # to skip the _detached_page reset below
        elif special_type == "turn-off":
            turn_off(config, deck)
            await _sync_input_boolean(config.state_entity_id, websocket, "off")
        elif special_type == "light-control":
            assert isinstance(special_type_data, dict)
            try:
                page = _light_page(
                    entity_id=entity_id,
                    n_colors=10,
                    colormap=special_type_data.get("colormap", None),
                    colors=special_type_data.get("colors", None),
                    color_temp_kelvin=special_type_data.get("color_temp_kelvin", None),
                )
                config.load_page_as_detached(page)
                update_all()
            except Exception as e:
                console.print_exception(show_locals=True)
                console.log(f"Error while creating light page: {e}")
                raise
            return  # to skip the _detached_page reset below
        elif special_type == "climate-control":
            assert isinstance(special_type_data, dict) or special_type_data is None

            if isinstance(special_type_data, dict):
                temperatures = special_type_data.get("temperatures")
                hvac_modes = special_type_data.get("hvac_modes")
                name = special_type_data.get("name")
            else:
                temperatures = None
                hvac_modes = None
                name = None

            try:
                if entity_id not in complete_state:
                    console.log(
                        f"Error: entity_id {entity_id} not found in complete_state",
                    )
                    return
                page = _climate_page(
                    entity_id=entity_id,
                    complete_state=complete_state,
                    temperatures=temperatures,
                    hvac_modes=hvac_modes,
                    name=name,
                    deck_key_count=deck.key_count(),
                )
                console.log(f"got detached page {page}")
                config._detached_page = page
                update_all()
            except Exception as e:
                console.print_exception(show_locals=True)  # Log full stack trace
                console.log(f"Error creating climate page: {e}")
                raise
            return  # to skip the _detached_page reset below
        elif special_type == "reload":
            config.reload()
            update_all()
            return
        elif service is not None:
            button = button.rendered_template_button(complete_state)
            if service_data is None:
                service_data = {}
                if entity_id is not None:
                    service_data["entity_id"] = entity_id
            assert service is not None  # for mypy
            await call_service(websocket, service, service_data, target)

        if config._detached_page:
            config.close_detached_page()
            update_all()

    if is_long_press:
        if button.long_press:
            await handle_press(
                entity_id=button.long_press.get("entity_id", button.entity_id),
                service=button.long_press.get("service"),
                service_data=button.long_press.get("service_data"),
                target=button.long_press.get("target", button.target),
                special_type=button.long_press.get("special_type"),
                special_type_data=button.long_press.get("special_type_data"),
                button=button,
            )
=======
    if is_long_press:
        if button.long_press:
            entity_id = button.long_press.get("entity_id", button.entity_id)
            service = button.long_press.get("service")
            service_data = button.long_press.get("service_data")
            target = button.long_press.get("target", button.target)
            special_type = button.long_press.get("special_type")
            special_type_data = button.long_press.get("special_type_data")
>>>>>>> 626751c7
        else:
            console.log(
                f"Long press detected, but no long press action defined for {button.entity_id}",
            )
            return
    else:
<<<<<<< HEAD
        await handle_press(
            entity_id=button.entity_id,
            service=button.service,
            service_data=button.service_data,
            target=button.target,
            special_type=button.special_type,
            special_type_data=button.special_type_data,
            button=button,
        )
=======
        entity_id = button.entity_id
        service = button.service
        service_data = button.service_data
        target = button.target
        special_type = button.special_type
        special_type_data = button.special_type_data

    if special_type == "next-page":
        config.next_page()
        update_all()
    elif special_type == "previous-page":
        config.previous_page()
        update_all()
    elif button.special_type == "close-page":
        config.close_page()
        update_all()
    elif special_type == "go-to-page":
        assert isinstance(special_type_data, (str, int))
        config.to_page(special_type_data)  # type: ignore[arg-type]
        update_all()
        return  # to skip the _detached_page reset below
    elif special_type == "turn-off":
        turn_off(config, deck)
        await _sync_input_boolean(config.state_entity_id, websocket, "off")
    elif special_type == "light-control":
        assert isinstance(special_type_data, dict)
        page = _light_page(
            entity_id=entity_id,
            n_colors=9,
            colormap=special_type_data.get("colormap", None),
            colors=special_type_data.get("colors", None),
            color_temp_kelvin=special_type_data.get("color_temp_kelvin", None),
        )
        config.load_page_as_detached(page)
        update_all()
        return  # to skip the _detached_page reset below
    elif special_type == "reload":
        config.reload()
        update_all()
        return
    elif service is not None:
        button = button.rendered_template_button(complete_state)
        if service_data is None:
            service_data = {}
            if entity_id is not None:
                service_data["entity_id"] = entity_id
        assert service is not None  # for mypy
        await call_service(websocket, service, service_data, target)

    if config._detached_page:
        config.close_detached_page()
        update_all()
>>>>>>> 626751c7


def _on_press_callback(  # noqa: PLR0915
    websocket: websockets.WebSocketClientProtocol,
    complete_state: StateDict,
    config: Config,
) -> Callable[[StreamDeck, int, bool], Coroutine[StreamDeck, int, None]]:
    press_tasks: dict[int, asyncio.Task] = {}  # Track ongoing press tasks
    press_start_times: dict[int, float] = {}  # Track press start times
    long_press_threshold = config.long_press_duration

    async def key_change_callback(
        deck: StreamDeck,
        key: int,
        key_pressed: bool,  # noqa: FBT001
    ) -> None:
        console.log(f"Key {key} {'pressed' if key_pressed else 'released'}")

        button = config.button(key)
        if button is None:
            console.log(f"No button found for key {key}")
            return

        if key_pressed:
            press_start_times[key] = time.time()
            console.log(
                f"Key {key} pressed, starting long press monitor with threshold {long_press_threshold}s",
            )
            update_key_image(
                deck,
                key=key,
                config=config,
                complete_state=complete_state,
                key_pressed=True,
<<<<<<< HEAD
            )

            async def monitor_long_press() -> None:
                try:
                    await asyncio.sleep(long_press_threshold)
                    if key in press_start_times:  # Button still pressed
                        console.log(
                            f"Key {key} long press detected after {long_press_threshold}s",
                        )
                        try:
                            await _handle_key_press(
                                websocket,
                                complete_state,
                                config,
                                button,
                                deck,
                                is_long_press=True,
                            )
                        except Exception as e:
                            console.print_exception(show_locals=True)
                            console.log(f"Error in long press handling: {e}")
                            raise
                        # Update key image to unpressed state after long press
                        update_key_image(
                            deck,
                            key=key,
                            config=config,
                            complete_state=complete_state,
                            key_pressed=False,
                        )
                        del press_start_times[key]
                except asyncio.CancelledError:
                    console.log(f"Long press monitor for key {key} was canceled")
                except Exception as e:
                    console.log(
                        f"Unexpected error in long press monitor for key {key}: {e}",
                    )
                    raise

            press_tasks[key] = asyncio.create_task(monitor_long_press())

        else:  # Key released
            if key in press_tasks:
                # Cancel the long press task if it hasn't completed
                press_tasks[key].cancel()
                del press_tasks[key]

            if key in press_start_times:
                # If still in press_start_times, it was a short press
                press_duration = time.time() - press_start_times[key]
                del press_start_times[key]

                # Update the key image back to unpressed state
                update_key_image(
                    deck,
                    key=key,
                    config=config,
                    complete_state=complete_state,
                    key_pressed=False,
                )

                console.log(f"Key {key} released after {press_duration:.2f}s")
                if press_duration < long_press_threshold:
                    console.log(f"Handling short press for key {key}")

                    async def cb() -> None:
                        """Update the deck once more after the timer is over."""
                        assert button is not None  # for mypy
                        try:
                            await _handle_key_press(
                                websocket,
                                complete_state,
                                config,
                                button,
                                deck,
                                is_long_press=False,
                            )
                        except Exception as e:
                            console.log(f"Error in short press handling: {e}")
                            raise

                    if button.maybe_start_or_cancel_timer(cb):
                        console.log(
                            f"Timer started for key {key}, delaying short press",
                        )
                        return

                    await _handle_key_press(
                        websocket,
                        complete_state,
                        config,
                        button,
                        deck,
                        is_long_press=False,
                    )
=======
            )
            coro = _monitor_long_press(
                key=key,
                press_start_times=press_start_times,
                long_press_threshold=long_press_threshold,
                websocket=websocket,
                complete_state=complete_state,
                config=config,
                button=button,
                deck=deck,
            )
            press_tasks[key] = asyncio.create_task(coro)
            return

        # Key released
        if key in press_tasks:
            # Cancel the long press task if it hasn't completed
            press_tasks[key].cancel()
            del press_tasks[key]

        if key not in press_start_times:
            return

        # If still in press_start_times, it was a short press
        press_duration = time.time() - press_start_times[key]
        del press_start_times[key]

        # Update the key image back to unpressed state
        update_key_image(
            deck,
            key=key,
            config=config,
            complete_state=complete_state,
            key_pressed=False,
        )

        console.log(f"Key {key} released after {press_duration:.2f}s")
        if press_duration < long_press_threshold:
            console.log(f"Handling short press for key {key}")

            async def delay_short_press_callback() -> None:
                """Update the deck once more after the timer is over."""
                assert button is not None  # for mypy
                try:
                    await _handle_key_press(
                        websocket,
                        complete_state,
                        config,
                        button,
                        deck,
                        is_long_press=False,
                    )
                except Exception as e:
                    console.log(f"Error in short press handling: {e}")
                    raise

            if button.maybe_start_or_cancel_timer(delay_short_press_callback):
                console.log(f"Timer started for key {key}, delaying short press")
                return

            await _handle_key_press(
                websocket,
                complete_state,
                config,
                button,
                deck,
                is_long_press=False,
            )
>>>>>>> 626751c7

    return key_change_callback


async def _monitor_long_press(
    key: int,
    press_start_times: dict[int, float],
    long_press_threshold: float,
    websocket: websockets.WebSocketClientProtocol,
    complete_state: StateDict,
    config: Config,
    button: Button,
    deck: StreamDeck,
) -> None:
    try:
        await asyncio.sleep(long_press_threshold)
        if key not in press_start_times:
            return
        # Button still pressed
        console.log(f"Key {key} long press detected after {long_press_threshold}s")
        try:
            await _handle_key_press(
                websocket,
                complete_state,
                config,
                button,
                deck,
                is_long_press=True,
            )
        except Exception as e:
            console.print_exception(show_locals=True)
            console.log(f"Error in long press handling: {e}")
            raise
        # Update key image to unpressed state after long press
        update_key_image(
            deck,
            key=key,
            config=config,
            complete_state=complete_state,
            key_pressed=False,
        )
        del press_start_times[key]
    except asyncio.CancelledError:
        console.log(f"Long press monitor for key {key} was canceled")
    except Exception as e:
        console.log(f"Unexpected error in long press monitor for key {key}: {e}")
        raise


@ft.lru_cache(maxsize=128)
def _download(url: str) -> bytes:
    """Download the content from the URL."""
    console.log(f"Downloading {url}")
    response = requests.get(url, timeout=5)
    console.log(f"Downloaded {len(response.content)} bytes")
    return response.content


def _url_to_filename(url: str, hash_len: int = 8) -> Path:
    """Converts a URL to a Path on disk with an optional hash.

    Parameters
    ----------
    url
        The URL to convert to a filename.
    hash_len
        The length of the hash to include in the filename, by default 8.

    Returns
    -------
    Path
        The filename with the hash included, if specified.

    """
    domain, path = re.findall(r"(?<=://)([a-zA-Z\.]+).*?(/.*)", url)[0]
    h = hashlib.sha256(f"{domain}{path}".encode()).hexdigest()[:hash_len]
    extension = Path(path).suffix
    filename = f"{domain.replace('.', '_')}-{h}{extension}"
    return ASSETS_PATH / Path(filename)


def _scale_hex_color(hex_color: str, scale: float) -> str:
    """Scales a HEX color by a given factor.

    0 is black, 1 is the original color.

    Parameters
    ----------
    hex_color
        A HEX color in the format "#RRGGBB".
    scale
        A scaling factor between 0 and 1.

    Returns
    -------
    A scaled HEX color in the format "#RRGGBB".

    """
    scale = max(0, min(1, scale))
    # Convert HEX color to RGB values
    r = int(hex_color[1:3], 16)
    g = int(hex_color[3:5], 16)
    b = int(hex_color[5:7], 16)

    # Scale RGB values
    r = int(r * scale)
    g = int(g * scale)
    b = int(b * scale)

    # Convert scaled RGB values back to HEX color
    return f"#{r:02x}{g:02x}{b:02x}"


class IconWarning(UserWarning):
    """Warning for when an icon is not found."""


@ft.lru_cache(maxsize=128)
def _convert_svg_to_png(
    *,
    filename_svg: Path,
    color: str,
    background_color: str,
    opacity: float,
    margin: int,
    filename_png: str | Path | None = None,
    size: tuple[int, int] = (ICON_PIXELS, ICON_PIXELS),
) -> Image.Image:
    """Load a SVG file and convert to PNG.

    Modify the fill and background colors based on the input color value,
    convert it to PNG format, and save the resulting PNG image to a file.

    Parameters
    ----------
    filename_svg
        The file name of the SVG file.
    color
        The HEX color to use for the icon.
    background_color
        The HEX color to use for the background.
    opacity
        The opacity of the icon. 0 is black, 1 is full color.
    margin
        The margin to add around the icon.
    filename_png
        The name of the file to save the PNG content to.
    size
        The size of the resulting PNG image.

    """
    import cairosvg  # importing here because it requires a non Python dep

    with filename_svg.open() as f:
        svg_content = f.read()

    fill_color = _scale_hex_color(color, opacity)

    try:
        svg_tree = etree.fromstring(svg_content)
        svg_tree.attrib["fill"] = fill_color
        svg_tree.attrib["style"] = f"background-color: {background_color}"
        modified_svg_content = etree.tostring(svg_tree)
    except etree.XMLSyntaxError:
        msg = (
            f"XML parsing failed for {filename_svg}. Creating an image with solid"
            f" fill color. Received `svg_content` starts with {svg_content[:100]}."
        )
        warnings.warn(msg, IconWarning, stacklevel=2)
        console.log(f"[b red]{msg}[/]")
        modified_svg_content = None

    png_content = (
        cairosvg.svg2png(
            bytestring=modified_svg_content,
            background_color=background_color,
            scale=4,
        )
        if modified_svg_content
        else None
    )

    image = (
        Image.open(io.BytesIO(png_content)) if png_content else Image.new("RGBA", size, fill_color)
    )

    im = ImageOps.expand(image, border=(margin, margin), fill="black")
    im = im.resize(size)

    if filename_png is not None:
        im.save(filename_png)

    return im


def _mdi_url(mdi: str) -> str:
    """Return the URL of the Materian. opacity=Design Ico,.

    Check https://mdi.bessarabov.com for the available icons.
    """
    return f"https://raw.githubusercontent.com/Templarian/MaterialDesign/master/svg/{mdi}.svg"


@ft.lru_cache(maxsize=128)
def _download_spotify_image(
    id_: str,
    filename: Path | None = None,
    size: tuple[int, int] = (ICON_PIXELS, ICON_PIXELS),
) -> Image.Image:
    """Download the Spotify image for the given ID.

    Examples of ids are:
    - "playlist/37i9dQZF1DXaRycgyh6kXP"
    - "episode/3RIaY4PM7h4mO2IaD0eSXo"
    - "track/4o0LyB69tylqDG6eTGhmig"
    """
    if filename is not None and filename.exists():
        return Image.open(filename)
    url = f"https://embed.spotify.com/oembed/?url=http://open.spotify.com/{id_}"
    content = _download(url)
    data = json.loads(content)
    image_url = data["thumbnail_url"]
    return _download_image(image_url, filename, size)


@ft.lru_cache(maxsize=32)  # Change only a few images, because they might be large
def _download_image(
    url: str,
    filename: Path | None = None,
    size: tuple[int, int] = (ICON_PIXELS, ICON_PIXELS),
) -> Image.Image:
    """Download an image for a given url."""
    if filename is not None and filename.exists():
        image = Image.open(filename)
        # To correctly size after getting from file
        return image.resize(size)
    image_content = _download(url)
    image = Image.open(io.BytesIO(image_content))
    if image.mode != "RGB":
        image = image.convert("RGB")
    if filename is not None:
        image.save(filename)
    return image.resize(size)


def update_all_key_images(
    deck: StreamDeck,
    config: Config,
    complete_state: StateDict,
) -> None:
    """Update all key images."""
    console.log("Called update_all_key_images")
    for key in range(deck.key_count()):
        update_key_image(
            deck,
            key=key,
            config=config,
            complete_state=complete_state,
            key_pressed=False,
        )


async def run(
    host: str,
    token: str,
    protocol: Literal["wss", "ws"],
    config: Config,
) -> None:
    """Main entry point for the Stream Deck integration."""
    deck = get_deck()
    async with setup_ws(host, token, protocol) as websocket:
        try:
            complete_state = await get_states(websocket)

            deck.set_brightness(config.brightness)
            # Turn on state entity boolean on home assistant
            await _sync_input_boolean(config.state_entity_id, websocket, "on")
            update_all_key_images(deck, config, complete_state)
            deck.set_key_callback_async(
                _on_press_callback(websocket, complete_state, config),
            )
            update_all_dials(deck, config, complete_state)
            if deck.dial_count() != 0:
                deck.set_dial_callback_async(
                    _on_dial_event_callback(websocket, complete_state, config),
                )
            if deck.is_visual():
                deck.set_touchscreen_callback_async(
                    _on_touchscreen_event_callback(websocket, complete_state, config),
                )
            deck.set_brightness(config.brightness)
            await subscribe_state_changes(websocket)
            await handle_changes(websocket, complete_state, deck, config)
        finally:
            await _sync_input_boolean(config.state_entity_id, websocket, "off")
            deck.reset()


def _rich_table_str(df: pd.DataFrame) -> str:
    table = _pandas_to_rich_table(df)
    console = Console(file=io.StringIO(), width=120)
    console.print(table)
    return console.file.getvalue()


def safe_load_yaml(
    f: TextIO | str,
    *,
    return_included_paths: bool = False,
    encoding: str | None = None,
) -> Any | tuple[Any, list]:
    """Load a YAML file."""
    included_files = []

    def _traverse_yaml(node: dict[str, Any], variables: dict[str, str]) -> None:
        if isinstance(node, dict):
            for key, value in node.items():
                if not isinstance(value, dict):
                    for var, var_value in variables.items():
                        if not isinstance(value, str):
                            continue

                        regex_format = rf"\$\{{{var}\}}"
                        node[key] = re.sub(regex_format, str(var_value), node[key])
                else:
                    _traverse_yaml(value, variables)
        elif isinstance(node, list):
            for item in node:
                _traverse_yaml(item, variables)

    class IncludeLoader(yaml.SafeLoader):
        """YAML Loader with `!include` constructor."""

        def __init__(self, stream: Any) -> None:
            """Initialize IncludeLoader."""
            self._root = Path(stream.name).parent if hasattr(stream, "name") else Path.cwd()
            super().__init__(stream)

    def _include(loader: IncludeLoader, node: yaml.nodes.Node) -> Any:
        """Include file referenced at node."""
        if isinstance(node.value, str):
            filepath = loader._root / str(loader.construct_scalar(node))  # type: ignore[arg-type]
            included_files.append(filepath)
            return yaml.load(
                filepath.read_text(encoding=encoding),
                IncludeLoader,  # noqa: S506
            )
        else:  # noqa: RET505
            mapping = loader.construct_mapping(node, deep=True)  # type: ignore[arg-type]
            assert mapping is not None
            filepath = loader._root / str(mapping["file"])
            included_files.append(filepath)
            variables = mapping["vars"]

            loaded_data = yaml.load(
                filepath.read_text(encoding=encoding),
                IncludeLoader,  # noqa: S506
            )
            assert loaded_data is not None
            assert variables is not None
            _traverse_yaml(loaded_data, variables)
            return loaded_data

    IncludeLoader.add_constructor("!include", _include)
    loaded_data = yaml.load(f, IncludeLoader)  # noqa: S506
    if return_included_paths:
        return loaded_data, included_files
    return loaded_data


def _help() -> str:
    try:
        return (
            f"See the configuration options below:\n\n"
            f"Config YAML options:\n{_rich_table_str(Config.to_pandas_table())}\n\n"
            f"Page YAML options:\n{_rich_table_str(Page.to_pandas_table())}\n\n"
            f"Button YAML options:\n{_rich_table_str(Button.to_pandas_table())}\n\n"
        )
    except ModuleNotFoundError:
        return ""


def main() -> None:
    """Start the Stream Deck integration."""
    import argparse
    import os

    from dotenv import load_dotenv

    load_dotenv()

    # Get the system default encoding
    system_encoding = locale.getpreferredencoding()
    yaml_encoding = os.getenv("YAML_ENCODING", system_encoding)

    parser = argparse.ArgumentParser(
        epilog=_help(),
        formatter_class=argparse.RawDescriptionHelpFormatter,
    )
    parser.add_argument("--host", default=os.environ.get("HASS_HOST", "localhost"))
    parser.add_argument("--token", default=os.environ.get("HASS_TOKEN"))
    parser.add_argument(
        "--config",
        default=os.environ.get("STREAMDECK_CONFIG", DEFAULT_CONFIG),
        type=Path,
    )
    parser.add_argument(
        "--yaml-encoding",
        default=yaml_encoding,
        help=f"Specify encoding for YAML files (default is system encoding or from environment variable YAML_ENCODING (default: {yaml_encoding})",
    )

    parser.add_argument(
        "--protocol",
        default=os.environ.get("WEBSOCKET_PROTOCOL", "wss"),
        choices=["wss", "ws"],
    )
    args = parser.parse_args()
    console.log(f"Using version {__version__} of the Home Assistant Stream Deck.")
    console.log(
        f"Starting Stream Deck integration with {args.host=}, {args.config=}, {args.protocol=}",
    )
    config = Config.load(args.config, yaml_encoding=args.yaml_encoding)
    asyncio.run(
        run(
            host=args.host,
            token=args.token,
            protocol=args.protocol,
            config=config,
        ),
    )


if __name__ == "__main__":
    main()<|MERGE_RESOLUTION|>--- conflicted
+++ resolved
@@ -76,10 +76,6 @@
 LCD_ICON_SIZE_X = 200
 LCD_ICON_SIZE_Y = 100
 
-press_start_times: dict[int, float] = (
-    {}
-)  # Dictionary to store press start times per key.
-
 console = Console()
 StateDict: TypeAlias = dict[str, dict[str, Any]]
 
@@ -256,22 +252,9 @@
         return cls.to_pandas_table().to_markdown(index=False)
 
 
-SpecialType: TypeAlias = Literal[
-    "next-page",
-    "previous-page",
-    "empty",
-    "go-to-page",
-    "close-page",
-    "turn-off",
-    "light-control",
-    "reload",
-]
-
-
 class Button(_ButtonDialBase, extra="forbid"):  # type: ignore[call-arg]
     """Button configuration."""
 
-<<<<<<< HEAD
     special_type: (
         Literal[
             "next-page",
@@ -286,9 +269,6 @@
         ]
         | None
     ) = Field(
-=======
-    special_type: SpecialType | None = Field(
->>>>>>> 626751c7
         default=None,
         allow_template=False,
         description="Special type of button."
@@ -326,17 +306,6 @@
         " The `hvac_modes` key and a value a list of HVAC modes to display on the dial."
         " The maximum number of temperatures + hvac_modes should be less than the number of keys on the Streamdeck minus 3."
         " If no list of `temperatures` is specified, 10 equally spaced temperatures are used.",
-    )
-    long_press: dict[str, Any] | None = Field(
-        default=None,
-        allow_template=True,
-        description="Configuration for long press actions. Can include:"
-        " `service`: The service to call on long press (e.g., 'light.turn_off')."
-        " `service_data`: Data to pass to the service (e.g., {'brightness_pct': 10})."
-        " `entity_id`: The entity ID to target (e.g., 'light.living_room'), overriding the button's entity_id if specified."
-        " `special_type`: Special action for long press (e.g., 'next-page', 'light-control')."
-        " `special_type_data`: Data for the special type action (e.g., {'colors': ['#FF0000']})."
-        " If not specified, the default service or special_type action is used for both short and long presses.",
     )
     long_press: dict[str, Any] | None = Field(
         default=None,
@@ -446,9 +415,7 @@
             + format_temp(current_temperature)
             + (
                 f" -> {format_temp(current_temperature)}"
-                if current_mode
-                and current_mode.lower() != "off"
-                and current_temperature
+                if current_mode and current_mode.lower() != "off" and current_temperature
                 else ""
             )
             + "°C\n"
@@ -471,9 +438,7 @@
             if ("text" not in button_kwargs or button_kwargs["text"] is None)
             else button_kwargs["text"]
         )
-        lines = (
-            text.rstrip("\n").count("\n") + 1
-        )  # Add 1 for the last line (no trailing \n)
+        lines = text.rstrip("\n").count("\n") + 1  # Add 1 for the last line (no trailing \n)
 
         # Compute text_offset based on text_size (handle None explicitly)
         text_size = button_kwargs.get("text_size", 12)
@@ -499,9 +464,7 @@
             {
                 "entity_id": entity_id,
                 "text_offset": computed_text_offset,
-                "special_type": (
-                    "climate-control" if open_climate_page_on_press else None
-                ),
+                "special_type": ("climate-control" if open_climate_page_on_press else None),
                 "special_type_data": (
                     special_type_data
                     if special_type_data is not None
@@ -538,11 +501,7 @@
                     display_climate_string=True,
                     display_mode=False,
                     open_climate_page_on_press=True,
-                    name=(
-                        self.special_type_data.get("name")
-                        if self.special_type_data
-                        else None
-                    ),
+                    name=(self.special_type_data.get("name") if self.special_type_data else None),
                     special_type_data=self.special_type_data,
                     base_button=rendered_button,  # Pass self to preserve attributes
                 )
@@ -632,45 +591,27 @@
         return image
 
     @staticmethod
-<<<<<<< HEAD
     def _validate_special_type_data(  # noqa: C901 PLR0912
         special_type: str,
         v: Any,
     ) -> Any:
-=======
-    def _validate_special_type_data(special_type: str, v: Any) -> Any:  # noqa: PLR0912
->>>>>>> 626751c7
         if special_type == "go-to-page" and not isinstance(v, (int, str)):
             msg = "If special_type is go-to-page, special_type_data must be an int or str"
             raise AssertionError(msg)
-<<<<<<< HEAD
-
-        if (
-            special_type in {"next-page", "previous-page", "empty", "turn-off"}
-            and v is not None
-        ):
-=======
         if special_type in {"next-page", "previous-page", "empty", "turn-off"} and v is not None:
->>>>>>> 626751c7
             msg = f"special_type_data needs to be empty with {special_type=}"
             raise AssertionError(msg)
-
         if special_type == "light-control":
             if v is None:
                 v = {}
             if not isinstance(v, dict):
                 msg = f"With 'light-control', 'special_type_data' must be a dict, not '{v}'"
                 raise AssertionError(msg)
-<<<<<<< HEAD
-
-=======
->>>>>>> 626751c7
             allowed_keys = {"colors", "colormap", "color_temp_kelvin"}
             invalid_keys = v.keys() - allowed_keys
             if invalid_keys:
                 msg = f"Invalid keys in 'special_type_data', only {allowed_keys} allowed"
                 raise AssertionError(msg)
-
             # If colors is present, it must be a list of strings
             if "colors" in v:
                 if not isinstance(v["colors"], (tuple, list)):
@@ -682,7 +623,6 @@
                         raise AssertionError(msg)  # noqa: TRY004
                 # Cast colors to tuple (to make it hashable)
                 v["colors"] = tuple(v["colors"])
-
             if "color_temp_kelvin" in v:
                 for kelvin in v["color_temp_kelvin"]:
                     if not isinstance(kelvin, int):
@@ -694,18 +634,13 @@
             if v is None:
                 v = {}
             if not isinstance(v, dict):
-                msg = (
-                    "With 'climate-control', 'special_type_data' must"
-                    f" be a dict, not '{v}'"
-                )
+                msg = f"With 'climate-control', 'special_type_data' must be a dict, not '{v}'"
                 raise AssertionError(msg)
             # Can only have the following keys: temperatures and name
             allowed_keys = {"temperatures", "name", "hvac_modes"}
             invalid_keys = v.keys() - allowed_keys
             if invalid_keys:
-                msg = (
-                    f"Invalid keys in 'special_type_data', only {allowed_keys} allowed"
-                )
+                msg = f"Invalid keys in 'special_type_data', only {allowed_keys} allowed"
                 raise AssertionError(msg)
             # If temperatures is present, it must be a list of integers
             if "temperatures" in v:
@@ -742,11 +677,7 @@
             "special_type",
             "special_type_data",
         }
-<<<<<<< HEAD
-        invalid_keys = set(v.keys()) - allowed_keys
-=======
         invalid_keys = v.keys() - allowed_keys
->>>>>>> 626751c7
         if invalid_keys:
             msg = f"Invalid keys in long_press: {invalid_keys}. Allowed: {allowed_keys}"
             raise AssertionError(msg)
@@ -760,21 +691,7 @@
             msg = "long_press.entity_id must be a string"
             raise AssertionError(msg)
         if "special_type" in v:
-<<<<<<< HEAD
-            allowed_special_types = {
-                "next-page",
-                "previous-page",
-                "empty",
-                "go-to-page",
-                "close-page",
-                "turn-off",
-                "light-control",
-                "climate-control",
-                "reload",
-            }
-=======
             allowed_special_types = get_args(SpecialType)
->>>>>>> 626751c7
             if v["special_type"] not in allowed_special_types:
                 msg = f"long_press.special_type must be one of {allowed_special_types} (got {v['special_type']})"
                 raise AssertionError(msg)
@@ -791,14 +708,8 @@
         """Return if an attribute is templatable, which is if the type-annotation is str."""
         schema = cls.schema()
         properties = schema["properties"]
-<<<<<<< HEAD
-        return {k for k, v in properties.items() if v["allow_template"]} | {
-            "long_press",
-        }
-=======
         allowed_keys = {k for k, v in properties.items() if v["allow_template"]}
         return allowed_keys | {"long_press"}
->>>>>>> 626751c7
 
     def maybe_start_or_cancel_timer(
         self,
@@ -2103,7 +2014,6 @@
     }
     if target is not None:
         subscribe_payload["target"] = target
-
     await websocket.send(json.dumps(subscribe_payload))
 
 
@@ -2573,11 +2483,7 @@
     return dial_event_callback
 
 
-<<<<<<< HEAD
-async def _handle_key_press(  # noqa: PLR0915 C901
-=======
 async def _handle_key_press(  # noqa: PLR0912, PLR0915
->>>>>>> 626751c7
     websocket: websockets.WebSocketClientProtocol,
     complete_state: StateDict,
     config: Config,
@@ -2596,113 +2502,6 @@
         update_all_key_images(deck, config, complete_state)
         update_all_dials(deck, config, complete_state)
 
-<<<<<<< HEAD
-    async def handle_press(  # noqa: PLR0912 PLR0915
-        button: Button,
-        entity_id: str | None = None,
-        service: str | None = None,
-        service_data: dict[str, Any] | None = None,
-        target: dict[str, Any] | None = None,
-        special_type: str | None = None,
-        special_type_data: str | None = None,
-    ) -> None:
-        if special_type == "next-page":
-            config.next_page()
-            update_all()
-        elif special_type == "previous-page":
-            config.previous_page()
-            update_all()
-        elif button.special_type == "close-page":
-            config.close_page()
-            update_all()
-        elif special_type == "go-to-page":
-            assert isinstance(special_type_data, (str, int))
-            config.to_page(special_type_data)  # type: ignore[arg-type]
-            update_all()
-            return  # to skip the _detached_page reset below
-        elif special_type == "turn-off":
-            turn_off(config, deck)
-            await _sync_input_boolean(config.state_entity_id, websocket, "off")
-        elif special_type == "light-control":
-            assert isinstance(special_type_data, dict)
-            try:
-                page = _light_page(
-                    entity_id=entity_id,
-                    n_colors=10,
-                    colormap=special_type_data.get("colormap", None),
-                    colors=special_type_data.get("colors", None),
-                    color_temp_kelvin=special_type_data.get("color_temp_kelvin", None),
-                )
-                config.load_page_as_detached(page)
-                update_all()
-            except Exception as e:
-                console.print_exception(show_locals=True)
-                console.log(f"Error while creating light page: {e}")
-                raise
-            return  # to skip the _detached_page reset below
-        elif special_type == "climate-control":
-            assert isinstance(special_type_data, dict) or special_type_data is None
-
-            if isinstance(special_type_data, dict):
-                temperatures = special_type_data.get("temperatures")
-                hvac_modes = special_type_data.get("hvac_modes")
-                name = special_type_data.get("name")
-            else:
-                temperatures = None
-                hvac_modes = None
-                name = None
-
-            try:
-                if entity_id not in complete_state:
-                    console.log(
-                        f"Error: entity_id {entity_id} not found in complete_state",
-                    )
-                    return
-                page = _climate_page(
-                    entity_id=entity_id,
-                    complete_state=complete_state,
-                    temperatures=temperatures,
-                    hvac_modes=hvac_modes,
-                    name=name,
-                    deck_key_count=deck.key_count(),
-                )
-                console.log(f"got detached page {page}")
-                config._detached_page = page
-                update_all()
-            except Exception as e:
-                console.print_exception(show_locals=True)  # Log full stack trace
-                console.log(f"Error creating climate page: {e}")
-                raise
-            return  # to skip the _detached_page reset below
-        elif special_type == "reload":
-            config.reload()
-            update_all()
-            return
-        elif service is not None:
-            button = button.rendered_template_button(complete_state)
-            if service_data is None:
-                service_data = {}
-                if entity_id is not None:
-                    service_data["entity_id"] = entity_id
-            assert service is not None  # for mypy
-            await call_service(websocket, service, service_data, target)
-
-        if config._detached_page:
-            config.close_detached_page()
-            update_all()
-
-    if is_long_press:
-        if button.long_press:
-            await handle_press(
-                entity_id=button.long_press.get("entity_id", button.entity_id),
-                service=button.long_press.get("service"),
-                service_data=button.long_press.get("service_data"),
-                target=button.long_press.get("target", button.target),
-                special_type=button.long_press.get("special_type"),
-                special_type_data=button.long_press.get("special_type_data"),
-                button=button,
-            )
-=======
     if is_long_press:
         if button.long_press:
             entity_id = button.long_press.get("entity_id", button.entity_id)
@@ -2711,24 +2510,12 @@
             target = button.long_press.get("target", button.target)
             special_type = button.long_press.get("special_type")
             special_type_data = button.long_press.get("special_type_data")
->>>>>>> 626751c7
         else:
             console.log(
                 f"Long press detected, but no long press action defined for {button.entity_id}",
             )
             return
     else:
-<<<<<<< HEAD
-        await handle_press(
-            entity_id=button.entity_id,
-            service=button.service,
-            service_data=button.service_data,
-            target=button.target,
-            special_type=button.special_type,
-            special_type_data=button.special_type_data,
-            button=button,
-        )
-=======
         entity_id = button.entity_id
         service = button.service
         service_data = button.service_data
@@ -2765,6 +2552,30 @@
         config.load_page_as_detached(page)
         update_all()
         return  # to skip the _detached_page reset below
+    elif special_type == "climate-control":
+        assert isinstance(special_type_data, dict) or special_type_data is None
+
+        if isinstance(special_type_data, dict):
+            temperatures = special_type_data.get("temperatures")
+            hvac_modes = special_type_data.get("hvac_modes")
+            name = special_type_data.get("name")
+        else:
+            temperatures = None
+            hvac_modes = None
+            name = None
+
+        page = _climate_page(
+            entity_id=entity_id,
+            complete_state=complete_state,
+            temperatures=temperatures,
+            hvac_modes=hvac_modes,
+            name=name,
+            deck_key_count=deck.key_count(),
+        )
+        config.load_page_as_detached(page)
+        update_all()
+
+        return  # to skip the _detached_page reset below
     elif special_type == "reload":
         config.reload()
         update_all()
@@ -2781,10 +2592,9 @@
     if config._detached_page:
         config.close_detached_page()
         update_all()
->>>>>>> 626751c7
-
-
-def _on_press_callback(  # noqa: PLR0915
+
+
+def _on_press_callback(
     websocket: websockets.WebSocketClientProtocol,
     complete_state: StateDict,
     config: Config,
@@ -2816,103 +2626,6 @@
                 config=config,
                 complete_state=complete_state,
                 key_pressed=True,
-<<<<<<< HEAD
-            )
-
-            async def monitor_long_press() -> None:
-                try:
-                    await asyncio.sleep(long_press_threshold)
-                    if key in press_start_times:  # Button still pressed
-                        console.log(
-                            f"Key {key} long press detected after {long_press_threshold}s",
-                        )
-                        try:
-                            await _handle_key_press(
-                                websocket,
-                                complete_state,
-                                config,
-                                button,
-                                deck,
-                                is_long_press=True,
-                            )
-                        except Exception as e:
-                            console.print_exception(show_locals=True)
-                            console.log(f"Error in long press handling: {e}")
-                            raise
-                        # Update key image to unpressed state after long press
-                        update_key_image(
-                            deck,
-                            key=key,
-                            config=config,
-                            complete_state=complete_state,
-                            key_pressed=False,
-                        )
-                        del press_start_times[key]
-                except asyncio.CancelledError:
-                    console.log(f"Long press monitor for key {key} was canceled")
-                except Exception as e:
-                    console.log(
-                        f"Unexpected error in long press monitor for key {key}: {e}",
-                    )
-                    raise
-
-            press_tasks[key] = asyncio.create_task(monitor_long_press())
-
-        else:  # Key released
-            if key in press_tasks:
-                # Cancel the long press task if it hasn't completed
-                press_tasks[key].cancel()
-                del press_tasks[key]
-
-            if key in press_start_times:
-                # If still in press_start_times, it was a short press
-                press_duration = time.time() - press_start_times[key]
-                del press_start_times[key]
-
-                # Update the key image back to unpressed state
-                update_key_image(
-                    deck,
-                    key=key,
-                    config=config,
-                    complete_state=complete_state,
-                    key_pressed=False,
-                )
-
-                console.log(f"Key {key} released after {press_duration:.2f}s")
-                if press_duration < long_press_threshold:
-                    console.log(f"Handling short press for key {key}")
-
-                    async def cb() -> None:
-                        """Update the deck once more after the timer is over."""
-                        assert button is not None  # for mypy
-                        try:
-                            await _handle_key_press(
-                                websocket,
-                                complete_state,
-                                config,
-                                button,
-                                deck,
-                                is_long_press=False,
-                            )
-                        except Exception as e:
-                            console.log(f"Error in short press handling: {e}")
-                            raise
-
-                    if button.maybe_start_or_cancel_timer(cb):
-                        console.log(
-                            f"Timer started for key {key}, delaying short press",
-                        )
-                        return
-
-                    await _handle_key_press(
-                        websocket,
-                        complete_state,
-                        config,
-                        button,
-                        deck,
-                        is_long_press=False,
-                    )
-=======
             )
             coro = _monitor_long_press(
                 key=key,
@@ -2981,7 +2694,6 @@
                 deck,
                 is_long_press=False,
             )
->>>>>>> 626751c7
 
     return key_change_callback
 
