--- conflicted
+++ resolved
@@ -452,10 +452,7 @@
             if not isinstance(v, dict):
                 msg = f"With 'light-control', 'special_type_data' must be a dict, not '{v}'"
                 raise AssertionError(msg)
-<<<<<<< HEAD
-=======
-
->>>>>>> e4cebc37
+
             allowed_keys = {"colors", "colormap", "color_temp_kelvin"}
             invalid_keys = v.keys() - allowed_keys
             if invalid_keys:
@@ -494,7 +491,6 @@
         special_type = values["special_type"]
         return cls._validate_special_type_data(special_type, v)
 
-<<<<<<< HEAD
     @validator("long_press", pre=True)
     def _validate_long_press(cls, v: Any) -> Any:
         if v is None:
@@ -543,8 +539,6 @@
         allowed_keys = {k for k, v in properties.items() if v["allow_template"]}
         return allowed_keys | {"long_press"}
 
-=======
->>>>>>> e4cebc37
     def maybe_start_or_cancel_timer(
         self,
         callback: Callable[[], None | Coroutine] | None = None,
