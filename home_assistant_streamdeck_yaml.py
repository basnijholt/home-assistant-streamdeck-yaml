#!/usr/bin/env python3
"""Home Assistant Stream Deck integration."""

from __future__ import annotations

import asyncio
import colorsys
import functools as ft
import hashlib
import io
import json
import locale
import math
import re
import ssl
import time
import warnings
from contextlib import asynccontextmanager
from importlib.metadata import PackageNotFoundError, version
from pathlib import Path
from typing import (
    TYPE_CHECKING,
    Any,
    Callable,
    Literal,
    TextIO,
    TypeAlias,
    get_args,
)

import jinja2
import requests
import websockets
import yaml
from lxml import etree
from PIL import Image, ImageColor, ImageDraw, ImageFont, ImageOps
from pydantic import BaseModel, Field, PrivateAttr, validator
from pydantic.fields import Undefined
from rich.console import Console
from rich.table import Table
from StreamDeck.DeviceManager import DeviceManager
from StreamDeck.Devices.StreamDeck import DialEventType, TouchscreenEventType
from StreamDeck.ImageHelpers import PILHelper

if TYPE_CHECKING:
    from collections.abc import Coroutine

    import pandas as pd
    from StreamDeck.Devices import StreamDeck


try:
    __version__ = version("home_assistant_streamdeck_yaml")
except PackageNotFoundError:
    __version__ = "unknown"


SCRIPT_DIR = Path(__file__).parent
ASSETS_PATH = SCRIPT_DIR / "assets"
DEFAULT_CONFIG = SCRIPT_DIR / "configuration.yaml"
DEFAULT_FONT: str = "Roboto-Regular.ttf"
DEFAULT_MDI_ICONS = {
    "light": "lightbulb",
    "switch": "power-socket-eu",
    "script": "script",
}
ICON_PIXELS = 72
_ID_COUNTER = 0

# Resolution for Stream deck plus
LCD_PIXELS_X = 800
LCD_PIXELS_Y = 100

# Default resolution for each icon on Stream deck plus
LCD_ICON_SIZE_X = 200
LCD_ICON_SIZE_Y = 100

console = Console()
StateDict: TypeAlias = dict[str, dict[str, Any]]


class _ButtonDialBase(BaseModel, extra="forbid"):  # type: ignore[call-arg]
    """Parent of Button and Dial."""

    entity_id: str | None = Field(
        default=None,
        allow_template=True,
        description="The `entity_id` that this button controls."
        " This entity will be passed to the `service` when the button is pressed."
        " The button is re-rendered whenever the state of this entity changes.",
    )
    linked_entity: str | None = Field(
        default=None,
        allow_template=True,
        description="A secondary entity_id that is used for updating images and states",
    )
    service: str | None = Field(
        default=None,
        allow_template=True,
        description="The `service` that will be called when the button is pressed.",
    )
    service_data: dict[str, Any] | None = Field(
        default=None,
        allow_template=True,
        description="The `service_data` that will be passed to the `service` when the button is pressed."
        " If empty, the `entity_id` will be passed.",
    )
    target: dict[str, Any] | None = Field(
        default=None,
        allow_template=True,
        description="The `target` that will be passed to the `service` when the button is pressed.",
    )
    text: str = Field(
        default="",
        allow_template=True,
        description="The text to display on the button."
        " If empty, no text is displayed."
        r" You might want to add `\n` characters to spread the text over several"
        r" lines, or use the `\|` character in YAML to create a multi-line string.",
    )
    text_color: str | None = Field(
        default=None,
        allow_template=True,
        description="Color of the text."
        " If empty, the color is `white`, unless an `entity_id` is specified, in"
        " which case the color is `amber` when the state is `on`, and `white` when it is `off`.",
    )
    text_size: int = Field(
        default=12,
        allow_template=False,
        description="Integer size of the text.",
    )
    text_offset: int = Field(
        default=0,
        allow_template=False,
        description="The text's position can be moved up or down from the center of"
        " the button, and this movement is measured in pixels. The value can be"
        " positive (for upward movement) or negative (for downward movement).",
    )
    icon: str | None = Field(
        default=None,
        allow_template=True,
        description="The icon filename to display on the button."
        " Make the path absolute (e.g., `/config/streamdeck/my_icon.png`) or relative to the"
        " `assets` directory (e.g., `my_icon.png`)."
        " If empty, a icon with `icon_background_color` and `text` is displayed."
        " The icon can be a URL to an image,"
        " like `'url:https://www.nijho.lt/authors/admin/avatar.jpg'`, or a `spotify:`"
        " icon, like `'spotify:album/6gnYcXVaffdG0vwVM34cr8'`."
        " If the icon is a `spotify:` icon, the icon will be downloaded and cached."
        " The icon can also display a partially complete ring, like a progress bar,"
        " or sensor value, like `ring:25` for a 25% complete ring.",
    )
    icon_mdi: str | None = Field(
        default=None,
        allow_template=True,
        description="The Material Design Icon to display on the button."
        " If empty, no icon is displayed."
        " See https://mdi.bessarabov.com/ for a list of icons."
        " The SVG icon will be downloaded and cached.",
    )
    icon_background_color: str = Field(
        default="#000000",
        allow_template=True,
        description="A color (in hex format, e.g., '#FF0000') for the background of the icon (if no `icon` is specified).",
    )
    icon_mdi_color: str | None = Field(
        default=None,
        allow_template=True,
        description="The color of the Material Design Icon (in hex format, e.g., '#FF0000')."
        " If empty, the color is derived from `text_color` but is less saturated (gray is mixed in).",
    )
    icon_gray_when_off: bool = Field(
        default=False,
        allow_template=False,
        description="When specifying `icon` and `entity_id`, if the state is `off`, the icon will be converted to grayscale.",
    )
    delay: float | str = Field(
        default=0.0,
        allow_template=True,
        description="The delay (in seconds) before the `service` is called."
        " This is useful if you want to wait before calling the `service`."
        " Counts down from the time the button is pressed."
        " If while counting the button is pressed again, the timer is cancelled."
        " Should be a float or template string that evaluates to a float.",
    )

    _timer: AsyncDelayedCallback | None = PrivateAttr(None)

    @classmethod
    def templatable(cls: type[Button]) -> set[str]:
        """Return if an attribute is templatable, which is if the type-annotation is str."""
        schema = cls.schema()
        properties = schema["properties"]
        return {k for k, v in properties.items() if v["allow_template"]}

    @classmethod
    def to_pandas_table(cls: type[Button]) -> pd.DataFrame:
        """Return a pandas table with the schema."""
        import pandas as pd

        rows = []
        for k, field in cls.__fields__.items():
            info = field.field_info
            if info.description is None:
                continue

            def code(text: str) -> str:
                return f"`{text}`"

            row = {
                "Variable name": code(k),
                "Allow template": "✅" if info.extra["allow_template"] else "❌",
                "Description": info.description,
                "Default": code(info.default) if info.default else "",
                "Type": code(field._type_display()),
            }
            rows.append(row)
        return pd.DataFrame(rows)

    @classmethod
    def to_markdown_table(cls: type[Button]) -> str:
        """Return a markdown table with the schema."""
        return cls.to_pandas_table().to_markdown(index=False)


SpecialType: TypeAlias = Literal[
    "next-page",
    "previous-page",
    "empty",
    "go-to-page",
    "close-page",
    "turn-off",
    "light-control",
    "reload",
]


class Button(_ButtonDialBase, extra="forbid"):  # type: ignore[call-arg]
    """Button configuration."""

    special_type: SpecialType | None = Field(
        default=None,
        allow_template=False,
        description="Special type of button."
        " If no specified, the button is a normal button."
        " If `next-page`, the button will go to the next page."
        " If `previous-page`, the button will go to the previous page."
        " If `turn-off`, the button will turn off the SteamDeck until any button is pressed."
        " If `empty`, the button will be empty."
        " If `close-page`, the button will close the current page and return to the previous one."
        " If `go-to-page`, the button will go to the page specified by `special_type_data`"
        " (either an `int` or `str` (name of the page))."
        " If `light-control`, the button will control a light, and the `special_type_data`"
        " can be a dictionary, see its description."
        " If `reload`, the button will reload the configuration file when pressed.",
    )
    special_type_data: Any | None = Field(
        default=None,
        allow_template=True,
        description="Data for the special type of button."
        " If `go-to-page`, the data should be an `int` or `str` (name of the page)."
        " If `light-control`, the data should optionally be a dictionary."
        " The dictionary can contain the following keys:"
        " The `colors` key and a value a list of max (`n_keys_on_streamdeck - 5`) hex colors."
        " The `color_temp_kelvin` key and a value a list of max (`n_keys_on_streamdeck - 5`) color temperatures in Kelvin."
        " The `colormap` key and a value a colormap (https://matplotlib.org/stable/tutorials/colors/colormaps.html)"
        " can be used. This requires the `matplotlib` package to be installed. If no"
        " list of `colors` or `colormap` is specified, 10 equally spaced colors are used.",
    )
    long_press: dict[str, Any] | None = Field(
        default=None,
        allow_template=True,
        description="Configuration for long press actions. Can include:"
        " `service`: The service to call on long press (e.g., 'light.turn_off')."
        " `service_data`: Data to pass to the service (e.g., {'brightness_pct': 10})."
        " `entity_id`: The entity ID to target (e.g., 'light.living_room'), overriding the button's entity_id if specified."
        " `special_type`: Special action for long press (e.g., 'next-page', 'light-control')."
        " `special_type_data`: Data for the special type action (e.g., {'colors': ['#FF0000']})."
        " If not specified, the default service or special_type action is used for both short and long presses.",
    )

    @classmethod
    def from_yaml(
        cls: type[Button],
        yaml_str: str,
        encoding: str | None = None,
    ) -> Button:
        """Set the attributes from a YAML string."""
        data = safe_load_yaml(yaml_str, encoding=encoding)
        return cls(**data[0])

    @property
    def domain(self) -> str | None:
        """Return the domain of the entity."""
        if self.service is None:
            return None
        return self.service.split(".", 1)[0]

    def rendered_template_button(
        self,
        complete_state: StateDict,
    ) -> Button:
        """Return a button with the rendered text."""
        dct = self.dict(exclude_unset=True)
        for key in self.templatable():
            if key not in dct:
                continue
            val = dct[key]
            if isinstance(val, dict):  # e.g., service_data, target
                for k, v in val.items():
                    val[k] = _render_jinja(v, complete_state)
            else:
                dct[key] = _render_jinja(val, complete_state)  # type: ignore[assignment]
        return Button(**dct)

    def try_render_icon(
        self,
        complete_state: StateDict,
        *,
        key_pressed: bool = False,
        size: tuple[int, int] = (ICON_PIXELS, ICON_PIXELS),
        icon_mdi_margin: int = 0,
        font_filename: str = DEFAULT_FONT,
    ) -> Image.Image:
        """Try to render the icon."""
        try:
            return self.render_icon(
                complete_state,
                key_pressed=key_pressed,
                size=size,
                icon_mdi_margin=icon_mdi_margin,
                font_filename=font_filename,
            )
        except Exception as exc:  # noqa: BLE001
            console.print_exception()
            warnings.warn(
                f"Failed to render icon for {self}: {exc}",
                IconWarning,
                stacklevel=2,
            )
            return _generate_failed_icon(size)

    def render_icon(  # noqa: PLR0912 PLR0915 C901
        self,
        complete_state: StateDict,
        *,
        key_pressed: bool = False,
        size: tuple[int, int] = (ICON_PIXELS, ICON_PIXELS),
        icon_mdi_margin: int = 0,
        font_filename: str = DEFAULT_FONT,
    ) -> Image.Image:
        """Render the icon."""
        if self.is_sleeping():
            button, image = self.sleep_button_and_image(size)
        else:
            button = self.rendered_template_button(complete_state)
            image = None

        if isinstance(button.icon, str) and ":" in button.icon:
            which, id_ = button.icon.split(":", 1)
            if which == "spotify":
                filename = _to_filename(button.icon, ".jpeg")
                # copy to avoid modifying the cached image
                image = _download_spotify_image(id_, filename).copy()
            if which == "url":
                filename = _url_to_filename(id_)
                # copy to avoid modifying the cached image
                image = _download_image(id_, filename, size).copy()
            if which == "ring":
                pct = _maybe_number(id_)
                assert isinstance(pct, (int, float)), f"Invalid ring percentage: {id_}"
                image = _draw_percentage_ring(pct, size)

        icon_convert_to_grayscale = False
        text = button.text
        text_color = button.text_color or "white"
        icon_mdi = button.icon_mdi

        if button.special_type == "next-page":
            text = button.text or "Next\nPage"
            icon_mdi = button.icon_mdi or "chevron-right"
        elif button.special_type == "previous-page":
            text = button.text or "Previous\nPage"
            icon_mdi = button.icon_mdi or "chevron-left"
        elif button.special_type == "go-to-page":
            page = button.special_type_data
            text = button.text or f"Go to\nPage\n{page}"
            icon_mdi = button.icon_mdi or "book-open-page-variant"
        elif button.special_type == "close-page":
            text = button.text or "Close\nPage"
            icon_mdi = button.icon_mdi or "arrow-u-left-bottom-bold"
        elif button.special_type == "turn-off":
            text = button.text or "Turn off"
            icon_mdi = button.icon_mdi or "power"
        elif button.special_type == "reload":
            text = button.text or "Reload\nconfig"
            icon_mdi = button.icon_mdi or "reload"
        elif button.entity_id in complete_state:
            # Has entity_id
            state = complete_state[button.entity_id]

            if button.text_color is not None:
                text_color = button.text_color
            elif state["state"] == "on":
                text_color = "orangered"

            if (
                button.icon_mdi is None
                and button.icon is None
                and button.domain in DEFAULT_MDI_ICONS
            ):
                icon_mdi = DEFAULT_MDI_ICONS[button.domain]

            if state["state"] == "off":
                icon_convert_to_grayscale = button.icon_gray_when_off

        if image is None:
            image = _init_icon(
                icon_background_color=button.icon_background_color,
                icon_filename=button.icon,
                icon_mdi=icon_mdi,
                icon_mdi_margin=icon_mdi_margin,
                icon_mdi_color=_named_to_hex(button.icon_mdi_color or text_color),
                size=size,
            ).copy()  # copy to avoid modifying the cached image

        if icon_convert_to_grayscale:
            image = _convert_to_grayscale(image)

        return _add_text_to_image(
            image=image,
            font_filename=font_filename,
            text_size=self.text_size,
            text=text,
            text_color=text_color if not key_pressed else "green",
            text_offset=self.text_offset,
        )

    @staticmethod
    def _validate_special_type_data(special_type: str, v: Any) -> Any:  # noqa: PLR0912
        if special_type == "go-to-page" and not isinstance(v, (int, str)):
            msg = "If special_type is go-to-page, special_type_data must be an int or str"
            raise AssertionError(msg)
        if special_type in {"next-page", "previous-page", "empty", "turn-off"} and v is not None:
            msg = f"special_type_data needs to be empty with {special_type=}"
            raise AssertionError(msg)
        if special_type == "light-control":
            if v is None:
                v = {}
            if not isinstance(v, dict):
                msg = f"With 'light-control', 'special_type_data' must be a dict, not '{v}'"
                raise AssertionError(msg)
            allowed_keys = {"colors", "colormap", "color_temp_kelvin"}
            invalid_keys = v.keys() - allowed_keys
            if invalid_keys:
                msg = f"Invalid keys in 'special_type_data', only {allowed_keys} allowed"
                raise AssertionError(msg)
            # If colors is present, it must be a list of strings
            if "colors" in v:
                if not isinstance(v["colors"], (tuple, list)):
                    msg = "If 'colors' is present, it must be a list"
                    raise AssertionError(msg)
                for color in v["colors"]:
                    if not isinstance(color, str):
                        msg = "All colors must be strings"
                        raise AssertionError(msg)  # noqa: TRY004
                # Cast colors to tuple (to make it hashable)
                v["colors"] = tuple(v["colors"])
            if "color_temp_kelvin" in v:
                for kelvin in v["color_temp_kelvin"]:
                    if not isinstance(kelvin, int):
                        msg = "All color_temp_kelvin must be integers"
                        raise AssertionError(msg)  # noqa: TRY004
                # Cast color_temp_kelvin to tuple (to make it hashable)
                v["color_temp_kelvin"] = tuple(v["color_temp_kelvin"])
        return v

    @validator("special_type_data")
    def _validate_special_type(
        cls: type[Button],
        v: Any,
        values: dict[str, Any],
    ) -> Any:
        """Validate the special_type_data."""
        special_type = values["special_type"]
        return cls._validate_special_type_data(special_type, v)

    @validator("long_press", pre=True)
    def _validate_long_press(cls, v: Any) -> Any:
        if v is None:
            return None
        if not isinstance(v, dict):
            msg = "long_press must be a dictionary"
            raise TypeError(msg)
        allowed_keys = {
            "service",
            "service_data",
            "entity_id",
            "special_type",
            "special_type_data",
        }
        invalid_keys = v.keys() - allowed_keys
        if invalid_keys:
            msg = f"Invalid keys in long_press: {invalid_keys}. Allowed: {allowed_keys}"
            raise AssertionError(msg)
        if "service" in v and not isinstance(v["service"], str):
            msg = "long_press.service must be a string"
            raise AssertionError(msg)
        if "service_data" in v and not isinstance(v["service_data"], dict):
            msg = "long_press.service_data must be a dictionary"
            raise AssertionError(msg)
        if "entity_id" in v and not isinstance(v["entity_id"], str):
            msg = "long_press.entity_id must be a string"
            raise AssertionError(msg)
        if "special_type" in v:
            allowed_special_types = get_args(SpecialType)
            if v["special_type"] not in allowed_special_types:
                msg = f"long_press.special_type must be one of {allowed_special_types} (got {v['special_type']})"
                raise AssertionError(msg)
        if "special_type_data" in v and "special_type" not in v:
            msg = "long_press.special_type_data requires special_type to be set"
            raise AssertionError(msg)
        if "special_type" in v and "special_type_data" in v:
            cls._validate_special_type_data(v["special_type"], v["special_type_data"])

        return v

    @classmethod
    def templatable(cls: type[Button]) -> set[str]:
        """Return if an attribute is templatable, which is if the type-annotation is str."""
        schema = cls.schema()
        properties = schema["properties"]
        allowed_keys = {k for k, v in properties.items() if v["allow_template"]}
        return allowed_keys | {"long_press"}

    def maybe_start_or_cancel_timer(
        self,
        callback: Callable[[], None | Coroutine] | None = None,
    ) -> bool:
        """Start or cancel the timer."""
        if self.delay:
            if self._timer is None:
                assert isinstance(
                    self.delay,
                    (int, float),
                ), f"Invalid delay: {self.delay}"
                self._timer = AsyncDelayedCallback(delay=self.delay, callback=callback)
            if self._timer.is_running():
                self._timer.cancel()
            else:
                self._timer.start()
            return True
        return False

    def is_sleeping(self) -> bool:
        """Return True if the timer is sleeping."""
        return self._timer is not None and self._timer.is_sleeping

    def sleep_button_and_image(
        self,
        size: tuple[int, int],
    ) -> tuple[Button, Image.Image]:
        """Return the button and image for the sleep button."""
        assert self._timer is not None
        assert isinstance(self.delay, (int, float)), f"Invalid delay: {self.delay}"
        remaining = self._timer.remaining_time()
        pct = round(remaining / self.delay * 100)
        image = _draw_percentage_ring(pct, size)
        button = Button(
            text=f"{remaining:.0f}s\n{pct}%",
            text_color="white",
        )
        return button, image


class Dial(_ButtonDialBase, extra="forbid"):  # type: ignore[call-arg]
    """Dial configuration."""

    dial_event_type: str | None = Field(
        default=None,
        allow_template=True,
        description="The event type of the dial that will trigger the service."
        " Either `DialEventType.TURN` or `DialEventType.PUSH`.",
    )

    state_attribute: str | None = Field(
        default=None,
        allow_template=True,
        description="The attribute of the entity which gets used for the dial state.",
        # TODO: use this?
        # An attribute of an HA entity that the dial should control e.g., brightness for a light.
    )
    attributes: dict[str, float] | None = Field(
        default=None,
        allow_template=True,
        description="Sets the attributes of the dial."
        " `min`: The minimal value of the dial."
        " `max`: The maximal value of the dial."
        " `step`: the step size by which the value of the dial is increased by on an event.",
    )
    allow_touchscreen_events: bool = Field(
        default=False,
        allow_template=True,
        description="Whether events from the touchscreen are allowed, for example set the minimal value on `SHORT` and set maximal value on `LONG`.",
    )

    # vars for timer
    _timer: AsyncDelayedCallback | None = PrivateAttr(None)

    # Internal attributes for Dial
    _attributes: dict[str, float] = PrivateAttr(
        {"state": 0, "min": 0, "max": 100, "step": 1},
    )

    def update_attributes(self, data: dict[str, Any]) -> None:
        """Updates all home assistant entity attributes."""
        if self.attributes is None:
            self._attributes = data["attributes"]
        else:
            self._attributes = self.attributes

        if self.state_attribute is None:
            self._attributes.update({"state": float(data["state"])})
        else:
            try:
                if data["attributes"][self.state_attribute] is None:
                    self._attributes["state"] = 0
                else:
                    self._attributes["state"] = float(
                        data["attributes"][self.state_attribute],
                    )
            except KeyError:
                console.log(f"Could not find attribute {self.state_attribute}")
                self._attributes["state"] = 0

    def get_attributes(self) -> dict[str, float]:
        """Returns all home assistant entity attributes."""
        return self._attributes

    def increment_state(self, value: float) -> None:
        """Increments the value of the dial with checks for the minimal and maximal value."""
        num: float = self._attributes["state"] + value * self._attributes["step"]
        num = min(self._attributes["max"], num)
        num = max(self._attributes["min"], num)
        self._attributes["state"] = num

    def set_state(self, value: float) -> None:
        """Sets the value of the dial without checks for the minimal and maximal value."""
        self._attributes["state"] = value

    def rendered_template_dial(
        self,
        complete_state: StateDict,
    ) -> Dial:
        """Return a dial with the rendered text."""
        dct = self.dict(exclude_unset=True)
        for key in self.templatable():
            if key not in dct:
                continue
            val = dct[key]
            if isinstance(val, dict):
                for k, v in val.items():
                    val[k] = _render_jinja(v, complete_state, self)
            else:
                dct[key] = _render_jinja(val, complete_state, self)
        return Dial(**dct)

    # LCD/Touchscreen management
    def render_lcd_image(
        self,
        complete_state: StateDict,
        key: int,  # Key needs to be from sorted dials
        size: tuple[int, int],
        icon_mdi_margin: int = 0,
        font_filename: str = DEFAULT_FONT,
    ) -> Image.Image:
        """Render the image for the LCD."""
        try:
            image = None
            dial = self.rendered_template_dial(complete_state)

            if isinstance(dial.icon, str) and ":" in dial.icon:
                which, id_ = dial.icon.split(":", 1)
                if which == "spotify":
                    filename = _to_filename(dial.icon, ".jpeg")
                    image = _download_spotify_image(id_, filename).copy()
                elif which == "url":
                    filename = _url_to_filename(id_)
                    image = _download_image(id_, filename, size).copy()
                elif which == "ring":
                    pct = _maybe_number(id_)
                    assert isinstance(
                        pct,
                        (int, float),
                    ), f"Invalid ring percentage: {id_}"
                    image = _draw_percentage_ring(
                        percentage=pct,
                        size=size,
                        radius=40,
                    )

            icon_convert_to_grayscale = False
            text = dial.text
            text_color = dial.text_color or "white"

            assert dial.entity_id is not None
            if complete_state[dial.entity_id]["state"] == "off" and dial.icon_gray_when_off:
                icon_convert_to_grayscale = True

            if image is None:
                image = _init_icon(
                    icon_background_color=dial.icon_background_color,
                    icon_filename=dial.icon,
                    icon_mdi=dial.icon_mdi,
                    icon_mdi_margin=icon_mdi_margin,
                    icon_mdi_color=_named_to_hex(dial.icon_mdi_color or text_color),
                    size=size,
                ).copy()

            if icon_convert_to_grayscale:
                image = _convert_to_grayscale(image)

            return _add_text_to_image(
                image=image,
                font_filename=font_filename,
                text_size=self.text_size,
                text=text,
                text_color=text_color,
                text_offset=self.text_offset,
            )

        except ValueError as e:
            console.log(e)
            warnings.warn(
                f"Failed to render icon for dial {key}",
                IconWarning,
                stacklevel=2,
            )
            return _generate_failed_icon(size=size)

    def start_or_restart_timer(
        self,
        callback: Callable[[], None | Coroutine] | None = None,
    ) -> bool:
        """Starts or restarts AsyncDelayedCallback timer."""
        if not self.delay:
            return False
        if self._timer is None:
            assert isinstance(
                self.delay,
                (int, float),
            ), f"Invalid delay: {self.delay}"
            self._timer = AsyncDelayedCallback(delay=self.delay, callback=callback)
        self._timer.start()
        return True


def _update_dial_descriptions() -> None:
    for _k, _v in Dial.__fields__.items():
        _v.field_info.description = (
            _v.field_info.description.replace("on the button", "above the dial")
            .replace("button", "dial")
            .replace("pressed", "rotated")
        )
        if _k == "delay":
            _v.field_info.description = (
                "The delay (in seconds) before the `service` is called."
                " This counts down from the specified time and collects the called turn events and"
                " sends the bundled value to Home Assistant after the dial hasn't been turned for the specified time in delay."
            )


_update_dial_descriptions()


def _to_filename(id_: str, suffix: str = "") -> Path:
    """Converts an id with ":" and "_" to a filename with optional suffix."""
    filename = ASSETS_PATH / id_.replace("/", "_").replace(":", "_")
    return filename.with_suffix(suffix)


def to_pandas_table(cls: type[BaseModel]) -> pd.DataFrame:
    """Return a markdown table with the schema."""
    import pandas as pd

    rows = []
    for k, field in cls.__fields__.items():
        info = field.field_info
        if info.description is None:
            continue

        def code(text: str) -> str:
            return f"`{text}`"

        row = {
            "Variable name": code(k),
            "Description": info.description,
            "Default": code(info.default) if info.default is not Undefined else "",
            "Type": code(field._type_display()),
        }
        rows.append(row)
    return pd.DataFrame(rows)


def _pandas_to_rich_table(df: pd.DataFrame) -> Table:
    """Return a rich table from a pandas DataFrame."""
    table = Table()

    # Add the columns
    for column in df.columns:
        table.add_column(column)

    # Add the rows
    for _, row in df.iterrows():
        table.add_row(*row.astype(str).tolist())

    return table


class Page(BaseModel):
    """A page of buttons."""

    name: str = Field(description="The name of the page.")
    buttons: list[Button] = Field(
        default_factory=list,
        description="A list of buttons on the page.",
    )

    dials: list[Dial] = Field(
        default_factory=list,
        description="A list of dials on the page.",
    )

    _parent_page_index: int = PrivateAttr([])

    _dials_sorted: list[Dial] = PrivateAttr([])

    def sort_dials(self) -> list[tuple[Dial, Dial | None]]:
        """Sorts dials by dialEventType."""
        self._dials_sorted = []
        skip = False
        for index, dial in enumerate(self.dials):
            if index + 1 < len(self.dials):
                if skip:
                    skip = False
                    continue

                next_dial = self.dials[index + 1]
                if dial.dial_event_type != next_dial.dial_event_type:
                    self._dials_sorted.append((dial, next_dial))  # type: ignore[arg-type]
                    skip = True
                else:
                    self._dials_sorted.append((dial, None))  # type: ignore[arg-type]
            else:
                self._dials_sorted.append((dial, None))  # type: ignore[arg-type]
        return self._dials_sorted  # type: ignore[return-value]

    def get_sorted_key(self, dial: Dial) -> int | None:
        """Returns the integer key for a dial."""
        dial_list = self._dials_sorted
        for i in range(len(dial_list)):
            if dial in dial_list[i]:
                return i
        return None

    @classmethod
    def to_pandas_table(cls: type[Page]) -> pd.DataFrame:
        """Return a pandas DataFrame with the schema."""
        return to_pandas_table(cls)

    @classmethod
    def to_markdown_table(cls: type[Page]) -> str:
        """Return a markdown table with the schema."""
        return cls.to_pandas_table().to_markdown(index=False)


class Config(BaseModel):
    """Configuration file."""

    yaml_encoding: str | None = Field(
        default="utf-8",
        description="The encoding of the YAML file.",
    )
    pages: list[Page] = Field(
        default_factory=list,
        description="A list of `Page`s in the configuration.",
    )
    anonymous_pages: list[Page] = Field(
        default_factory=list,
        description="A list of anonymous Pages in the configuration."
        " These pages are hidden and not displayed when cycling through the pages."
        " They can only be reached using the `special_type: 'go-to-page'` button."
        " Designed for single use, these pages return to the previous page"
        " upon clicking a button.",
    )
    state_entity_id: str | None = Field(
        default=None,
        description="The entity ID to sync display state with. For"
        " example `input_boolean.streamdeck` or `binary_sensor.anyone_home`.",
    )
    brightness: int = Field(
        default=100,
        description="The default brightness of the Stream Deck (0-100).",
    )
    auto_reload: bool = Field(
        default=False,
        description="If True, the configuration YAML file will automatically"
        " be reloaded when it is modified.",
    )
    long_press_duration: float = Field(
        default=1.0,
        description="The duration (in seconds) for a long press.",
    )
    _current_page_index: int = PrivateAttr(default=0)
    _parent_page_index: int = PrivateAttr(default=0)
    _is_on: bool = PrivateAttr(default=True)
    _detached_page: Page | None = PrivateAttr(default=None)
    _configuration_file: Path | None = PrivateAttr(default=None)
    _include_files: list[Path] = PrivateAttr(default_factory=list)

    @classmethod
    def load(
        cls: type[Config],
        fname: Path,
        yaml_encoding: str | None = None,
    ) -> Config:
        """Read the configuration file."""
        with fname.open() as f:
            data, include_files = safe_load_yaml(
                f,
                return_included_paths=True,
                encoding=yaml_encoding,
            )
            config = cls(**data)  # type: ignore[arg-type]
            config._configuration_file = fname
            config._include_files = include_files
            config.current_page().sort_dials()
            return config

    def reload(self) -> None:
        """Reload the configuration file."""
        assert self._configuration_file is not None
        # Updates all public attributes
        new_config = self.load(
            self._configuration_file,
            yaml_encoding=self.yaml_encoding,
        )
        self.__dict__.update(new_config.__dict__)
        self._include_files = new_config._include_files
        # Set the private attributes we want to preserve
        if self._detached_page is not None:
            self._detached_page = self.to_page(self._detached_page.name)
            self.current_page().sort_dials()
        if self._current_page_index >= len(self.pages):
            # In case pages were removed, reset to the first page
            self._current_page_index = 0

    @classmethod
    def to_pandas_table(cls: type[Config]) -> pd.DataFrame:
        """Return a pandas DataFrame with the schema."""
        return to_pandas_table(cls)

    @classmethod
    def to_markdown_table(cls: type[Config]) -> str:
        """Return a markdown table with the schema."""
        return cls.to_pandas_table().to_markdown(index=False)

    def update_timers(
        self,
        deck: StreamDeck,
        complete_state: dict[str, dict[str, Any]],
    ) -> None:
        """Update all timers."""
        for key in range(deck.key_count()):
            button = self.button(key)
            if button is not None and button.is_sleeping():
                console.log(f"Updating timer for key {key}")
                update_key_image(
                    deck,
                    key=key,
                    config=self,
                    complete_state=complete_state,
                    key_pressed=False,
                )

    def next_page(self) -> Page:
        """Go to the next page."""
        self._parent_page_index = self._current_page_index
        self._current_page_index = self.next_page_index
        return self.pages[self._current_page_index]

    @property
    def next_page_index(self) -> int:
        """Return the next page index."""
        return (self._current_page_index + 1) % len(self.pages)

    @property
    def previous_page_index(self) -> int:
        """Return the previous page index."""
        return (self._current_page_index - 1) % len(self.pages)

    def previous_page(self) -> Page:
        """Go to the previous page."""
        self._parent_page_index = self._current_page_index
        self._current_page_index = self.previous_page_index
        return self.pages[self._current_page_index]

    def current_page(self) -> Page:
        """Return the current page."""
        if self._detached_page is not None:
            return self._detached_page
        return self.pages[self._current_page_index]

    def dial(self, key: int) -> Dial | None:
        """Gets Dial from key."""
        dials = self.current_page().dials
        if key < len(dials):
            return dials[key]
        return None

    def dial_sorted(self, key: int) -> tuple[Dial, Dial | None] | None:
        """Gets sorted dials by key."""
        dials = self.current_page()._dials_sorted
        if key < len(dials):
            return dials[key]
        return None

    def button(self, key: int) -> Button | None:
        """Return the button for a key."""
        buttons = self.current_page().buttons
        if key < len(buttons):
            return buttons[key]
        return None

    def to_page(self, page: int | str) -> Page:
        """Go to a page based on the page name or index."""
        if isinstance(page, int):
            self._parent_page_index = self._current_page_index
            self._current_page_index = page
            return self.current_page()

        for i, p in enumerate(self.pages):
            if p.name == page:
                self._current_page_index = i
                return self.current_page()

        for p in self.anonymous_pages:
            if p.name == page:
                self._detached_page = p
                return p
        console.log(f"Could find page {page}, staying on current page")
        return self.current_page()

    def load_page_as_detached(self, page: Page) -> None:
        """Load a page as detached."""
        self._detached_page = page

    def close_detached_page(self) -> None:
        """Close the detached page."""
        self._detached_page = None

    def close_page(self) -> Page:
        """Close the current page."""
        self._detached_page = None
        self._current_page_index = self._parent_page_index
        return self.current_page()


def _next_id() -> int:
    global _ID_COUNTER
    _ID_COUNTER += 1
    return _ID_COUNTER


class AsyncDelayedCallback:
    """A callback that is called after a delay.

    Parameters
    ----------
    delay
        The delay in seconds after which the callback will be called.
    callback
        The function or coroutine to be called after the delay.

    """

    def __init__(
        self,
        delay: float,
        callback: Callable[[], None | Coroutine] | None = None,
    ) -> None:
        """Initialize."""
        self.delay = delay
        self.callback = callback
        self.task: asyncio.Task | None = None
        self.start_time: float | None = None
        self.is_sleeping: bool = False

    async def _run(self) -> None:
        """Run the timer. Don't call this directly, use start() instead."""
        self.is_sleeping = True
        self.start_time = time.time()
        await asyncio.sleep(self.delay)
        self.is_sleeping = False
        if self.callback is not None:
            if asyncio.iscoroutinefunction(self.callback):
                await self.callback()
            else:
                self.callback()

    def is_running(self) -> bool:
        """Return whether the timer is running."""
        return self.task is not None and not self.task.done()

    def start(self) -> None:
        """Start the timer."""
        if self.task is not None and not self.task.done():
            self.cancel()
        self.task = asyncio.ensure_future(self._run())

    def cancel(self) -> None:
        """Cancel the timer."""
        console.log("Cancel timer")
        if self.task:
            self.task.cancel()
            self.is_sleeping = False
            self.task = None

    def remaining_time(self) -> float:
        """Return the remaining time before the timer expires."""
        if self.task is None:
            return 0
        if self.start_time is not None:
            elapsed_time = time.time() - self.start_time
            return max(0, self.delay - elapsed_time)
        return 0


def _draw_percentage_ring(
    percentage: float,
    size: tuple[int, int],
    *,
    radius: int | None = None,
    thickness: int = 4,
    ring_color: tuple[int, int, int] = (255, 0, 0),
    full_ring_backgroud_color: tuple[int, int, int] = (100, 100, 100),
) -> Image.Image:
    """Draw a ring with a percentage."""
    img = Image.new("RGB", size, (0, 0, 0))

    if radius is None:
        radius = size[0] // 2 - thickness // 2

    # Draw the full ring for the background
    draw = ImageDraw.Draw(img)
    draw.ellipse(
        [
            (size[0] // 2 - radius, size[1] // 2 - radius),
            (size[0] // 2 + radius, size[1] // 2 + radius),
        ],
        outline=full_ring_backgroud_color,
        width=thickness,
    )

    # Draw the percentage of the ring with a bright color
    start_angle = -90
    end_angle = start_angle + (360 * percentage / 100)
    draw.arc(
        [
            (size[0] // 2 - radius, size[1] // 2 - radius),
            (size[0] // 2 + radius, size[1] // 2 + radius),
        ],
        start_angle,
        end_angle,
        fill=ring_color,
        width=thickness,
    )
    return img


def _linspace(start: float, stop: float, num: int) -> list[float]:
    """Return evenly spaced numbers over a specified interval."""
    if num == 1:
        return [start]
    step = (stop - start) / (num - 1)
    return [start + i * step for i in range(num)]


def _generate_colors_from_colormap(num_colors: int, colormap: str) -> tuple[str, ...]:
    """Returns `num_colors` number of colors in hexadecimal format, sampled from colormaps."""
    try:
        import matplotlib.pyplot as plt
        import numpy as np
    except ModuleNotFoundError:
        msg = "You need to install matplotlib to use the colormap feature."
        raise ModuleNotFoundError(msg) from None

    cmap = plt.get_cmap(colormap)
    colors = cmap(np.linspace(0, 1, num_colors))
    return tuple(plt.matplotlib.colors.to_hex(color) for color in colors)


def _color_temp_kelvin_to_rgb(  # noqa: PLR0912
    colour_temperature: int,
) -> tuple[int, int, int]:
    """Converts from K to RGB.

    Algorithm courtesy of
    http://www.tannerhelland.com/4435/convert-temperature-rgb-algorithm-code/.
    """
    # range check
    if colour_temperature < 1000:  # noqa: PLR2004
        colour_temperature = 1000
    elif colour_temperature > 40000:  # noqa: PLR2004
        colour_temperature = 40000

    tmp_internal = colour_temperature / 100.0

    # red
    if tmp_internal <= 66:  # noqa: PLR2004
        red = 255
    else:
        tmp_red = 329.698727446 * math.pow(tmp_internal - 60, -0.1332047592)
        if tmp_red < 0:
            red = 0
        elif tmp_red > 255:  # noqa: PLR2004
            red = 255
        else:
            red = int(tmp_red)

    # green
    if tmp_internal <= 66:  # noqa: PLR2004
        tmp_green = 99.4708025861 * math.log(tmp_internal) - 161.1195681661
        if tmp_green < 0:
            green = 0
        elif tmp_green > 255:  # noqa: PLR2004
            green = 255
        else:
            green = int(tmp_green)
    else:
        tmp_green = 288.1221695283 * math.pow(tmp_internal - 60, -0.0755148492)
        if tmp_green < 0:
            green = 0
        elif tmp_green > 255:  # noqa: PLR2004
            green = 255
        else:
            green = int(tmp_green)

    # blue
    if tmp_internal >= 66:  # noqa: PLR2004
        blue = 255
    elif tmp_internal <= 19:  # noqa: PLR2004
        blue = 0
    else:
        tmp_blue = 138.5177312231 * math.log(tmp_internal - 10) - 305.0447927307
        if tmp_blue < 0:
            blue = 0
        elif tmp_blue > 255:  # noqa: PLR2004
            blue = 255
        else:
            blue = int(tmp_blue)

    return red, green, blue


def _generate_uniform_hex_colors(n_colors: int) -> tuple[str, ...]:
    """Generate a list of `n_colors` hex colors that are uniformly perceptually spaced.

    Parameters
    ----------
    n_colors
        The number of colors to generate.

    Returns
    -------
    list[str]
        A list of `n_colors` hex colors, represented as strings.

    Examples
    --------
    >>> _generate_uniform_hex_colors(3)
    ['#0000ff', '#00ff00', '#ff0000']

    """

    def generate_hues(n_hues: int) -> list[float]:
        """Generate `n_hues` hues that are uniformly spaced around the color wheel."""
        return _linspace(0, 1, n_hues)

    def generate_saturations(n_saturations: int) -> list[float]:
        """Generate `n_saturations` saturations that increase linearly from 0 to 1."""
        return _linspace(0, 1, n_saturations)

    def generate_values(n_values: int) -> list[float]:
        """Generate `n_values` values that increase linearly from 1 to 0.5 and then decrease to 0."""
        values = _linspace(1, 0.5, n_values // 2)
        if n_values % 2 == 1:
            values.append(0.0)
        values += _linspace(0.5, 0, n_values // 2)
        return values

    def hsv_to_hex(hsv: tuple[float, float, float]) -> str:
        """Convert an HSV color tuple to a hex color string."""
        rgb = tuple(round(x * 255) for x in colorsys.hsv_to_rgb(*hsv))
        return "#{:02x}{:02x}{:02x}".format(*rgb)

    hues = generate_hues(n_colors)
    saturations = generate_saturations(n_colors)
    values = generate_values(n_colors)
    hsv_colors = [(h, s, v) for h in hues for s in saturations for v in values]
    hex_colors = [hsv_to_hex(hsv) for hsv in hsv_colors]
    return tuple(hex_colors[:n_colors])


def _max_contrast_color(hex_color: str) -> str:
    """Given hex color return a color with maximal contrast."""
    # Convert hex color to RGB format
    r, g, b = _hex_to_rgb(hex_color)
    # Convert RGB color to grayscale
    gray = 0.2989 * r + 0.5870 * g + 0.1140 * b
    # Determine whether white or black will have higher contrast
    middle_range = 128
    return "#FFFFFF" if gray < middle_range else "#000000"


@ft.lru_cache(maxsize=16)
def _light_page(
    entity_id: str,
    n_colors: int,
    colors: tuple[str, ...] | None,
    color_temp_kelvin: tuple[int, ...] | None,
    colormap: str | None,
) -> Page:
    """Return a page of buttons for controlling lights."""
    if colormap is None and colors is None:
        colors = _generate_uniform_hex_colors(n_colors)
    elif colormap is not None:
        colors = _generate_colors_from_colormap(n_colors, colormap)
    assert colors is not None
    buttons_colors = [
        Button(
            icon_background_color=color,
            service="light.turn_on",
            service_data={
                "entity_id": entity_id,
                "rgb_color": _hex_to_rgb(color),
            },
        )
        for color in colors
    ]
    buttons_color_temp_kelvin = [
        Button(
            icon_background_color=_rgb_to_hex(_color_temp_kelvin_to_rgb(kelvin)),
            service="light.turn_on",
            service_data={
                "entity_id": entity_id,
                "color_temp_kelvin": kelvin,
            },
        )
        for kelvin in (color_temp_kelvin or ())
    ]
    buttons_brightness = []
    for brightness in [0, 10, 30, 60, 100]:
        background_color = _scale_hex_color("#FFFFFF", brightness / 100)
        button = Button(
            icon_background_color=background_color,
            service="light.turn_on",
            text_color=_max_contrast_color(background_color),
            text=f"{brightness}%",
            service_data={
                "entity_id": entity_id,
                "brightness_pct": brightness,
            },
        )
        buttons_brightness.append(button)
    buttons_back = [Button(special_type="close-page")]
    return Page(
        name="Lights",
        buttons=buttons_colors + buttons_color_temp_kelvin + buttons_brightness + buttons_back,
    )


@asynccontextmanager
async def setup_ws(
    host: str,
    token: str,
    protocol: Literal["wss", "ws"],
    *,
    allow_weaker_ssl: bool = False,
) -> websockets.ClientConnection:
    """Set up the connection to Home Assistant."""
    uri = f"{protocol}://{host}/api/websocket"
    connect_args: dict[str, Any] = {"max_size": 10485760}  # limit size to 10 MiB
    if protocol == "wss":
        ssl_context = ssl.create_default_context()
        connect_args["ssl"] = ssl_context

    while True:
        try:
            async with websockets.connect(uri, **connect_args) as websocket:
                # Send an authentication message to Home Assistant
                auth_payload = {"type": "auth", "access_token": token}
                await websocket.send(json.dumps(auth_payload))

                # Wait for the authentication response
                auth_response = await websocket.recv()
                console.log(auth_response)
                console.log("Connected to Home Assistant")
                yield websocket
        except ConnectionResetError:  # noqa: PERF203
            # Connection was reset, retrying in 3 seconds
            console.print_exception(show_locals=True)
            console.log("Connection was reset, retrying in 3 seconds")
            if allow_weaker_ssl:
                ssl_context.set_ciphers("DEFAULT@SECLEVEL=1")
                console.log("Using weaker SSL settings")
            await asyncio.sleep(5)


async def subscribe_state_changes(
    websocket: websockets.ClientConnection,
) -> None:
    """Subscribe to the state change events."""
    subscribe_payload = {
        "type": "subscribe_events",
        "event_type": "state_changed",
        "id": _next_id(),
    }
    await websocket.send(json.dumps(subscribe_payload))


async def handle_changes(
    websocket: websockets.ClientConnection,
    complete_state: StateDict,
    deck: StreamDeck,
    config: Config,
) -> None:
    """Handle state changes."""

    async def process_websocket_messages() -> None:
        """Process websocket messages."""
        while True:
            data = json.loads(await websocket.recv())
            _update_state(complete_state, data, config, deck)

    async def call_update_timers() -> None:
        """Call config.update_timers every second."""
        while True:
            await asyncio.sleep(1)
            config.update_timers(deck, complete_state)

    async def watch_configuration_file() -> None:
        """Watch for changes to the configuration file and reload config when it changes."""
        if config._configuration_file is None:
            console.log("[red bold] No configuration file to watch[/]")
            return

        def edit_time(fn: Path) -> float:
            return fn.stat().st_mtime if fn.exists() else 0

        last_modified_time = edit_time(config._configuration_file)
        while True:
            files = [config._configuration_file, *config._include_files]
            if config.auto_reload and any(edit_time(fn) > last_modified_time for fn in files):
                console.log("Configuration file has been modified, reloading")
                last_modified_time = max(edit_time(fn) for fn in files)
                try:
                    config.reload()
                    deck.reset()
                    update_all_key_images(deck, config, complete_state)
                    update_all_dials(deck, config, complete_state)
                except Exception as e:  # noqa: BLE001
                    console.log(f"Error reloading configuration: {e}")

            await asyncio.sleep(1)

    # Run the websocket message processing and timer update tasks concurrently
    await asyncio.gather(
        process_websocket_messages(),
        call_update_timers(),
        watch_configuration_file(),
    )


def _keys(entity_id: str, buttons: list[Button] | list[Dial]) -> list[int]:
    """Get the key indices for an entity_id."""
    return [
        i
        for i, button in enumerate(buttons)
        if button.entity_id == entity_id  # type: ignore[attr-defined] # noqa: PLR1714
        or button.linked_entity == entity_id  # type: ignore[attr-defined]
    ]


def _update_state(
    complete_state: StateDict,
    data: dict[str, Any],
    config: Config,
    deck: StreamDeck,
) -> None:
    """Update the state dictionary and update the keys."""
    buttons = config.current_page().buttons
    dials = config.current_page().dials
    if data["type"] == "event":
        event_data = data["event"]
        if event_data["event_type"] == "state_changed":
            event_data = event_data["data"]
            eid = event_data["entity_id"]
            complete_state[eid] = event_data["new_state"]

            # Handle the state entity (turning on/off display)
            if eid == config.state_entity_id:
                is_on = complete_state[config.state_entity_id]["state"] == "on"
                if is_on:
                    turn_on(config, deck, complete_state)
                else:
                    turn_off(config, deck)
                return

            keys_dials = _keys(eid, dials)
            for key in keys_dials:
                console.log(f"Updating dial {key} for {eid}")
                update_dial(
                    deck=deck,
                    key=key,
                    config=config,
                    complete_state=complete_state,
                    data=data,
                )

            keys = _keys(eid, buttons)
            for key in keys:
                console.log(f"Updating key {key} for {eid}")
                update_key_image(
                    deck,
                    key=key,
                    config=config,
                    complete_state=complete_state,
                    key_pressed=False,
                )


def _state_attr(
    entity_id: str,
    attr: str,
    complete_state: StateDict,
) -> Any:
    """Get the state attribute for an entity."""
    attrs = complete_state.get(entity_id, {}).get("attributes", {})
    state_attr = attrs.get(attr)
    return _maybe_number(state_attr)


def _is_state_attr(
    entity_id: str,
    attr: str,
    value: Any,
    complete_state: StateDict,
) -> bool:
    """Check if the state attribute for an entity is a value."""
    return _state_attr(entity_id, attr, complete_state) == _maybe_number(value)


def _is_float(s: str) -> bool:
    try:
        float(s)
    except ValueError:
        return False
    else:
        return True


def _maybe_number(s: str, *, rounded: bool = False) -> int | str | float:
    """Convert a string to a number if possible."""
    if not isinstance(s, str):  # already a number or other type
        return s

    if _is_integer(s):
        num = int(s)
    elif _is_float(s):
        num = float(s)  # type: ignore[assignment]
    else:
        return s

    if rounded:
        return round(num)

    return num


def _is_integer(s: str) -> bool:
    try:
        int(s)
    except ValueError:
        return False
    else:
        return True


def _states(
    entity_id: str,
    *,
    with_unit: bool = False,
    rounded: bool = False,
    complete_state: StateDict | None = None,
) -> Any:
    """Get the state for an entity."""
    assert complete_state is not None
    entity_state = complete_state.get(entity_id, {})
    if not entity_state:
        return None
    state = entity_state["state"]
    state = _maybe_number(state, rounded=rounded)
    if with_unit:
        unit = entity_state.get("attributes", {}).get("unit_of_measurement")
        if unit:
            state = f"{state} {unit}"
    return state


def _is_state(
    entity_id: str,
    state: str,
    complete_state: StateDict,
) -> bool:
    """Check if the state for an entity is a value."""
    return _states(entity_id, complete_state=complete_state) == _maybe_number(state)


def _min_filter(value: float, other_value: float) -> float:
    """Return the minimum of two values.

    Can be used in Jinja templates like
    >>> {{ 1 | min(2) }}
    1
    """
    return min(value, other_value)


def _max_filter(value: float, other_value: float) -> float:
    """Return the maximum of two values.

    Can be used in Jinja templates like
    >>> {{ 1 | max(2) }}
    2
    """
    return max(value, other_value)


def _is_number_filter(value: Any | None) -> bool:
    """Check if a value is a number (int, float, or string representation of a number)."""
    if value is None:
        return False
    if isinstance(value, (int, float)) and not isinstance(value, bool):
        return True
    if isinstance(value, str):
        try:
            float(value)
        except ValueError:
            return False
        else:
            return True
    return False


def _round(num: float, digits: int) -> int | float:
    """Returns rounded value with number of digits."""
    return round(num, digits)


def _dial_value(dial: Dial | None) -> float:
    if dial is None:
        return 0
    try:
        attributes = dial.get_attributes()
        return float(attributes["state"])
    except KeyError:
        return 0


def _dial_attr(
    attr: str,
    dial: Dial | None,
) -> float:
    if dial is None:
        return 0
    try:
        assert attr is not None
        dial_attributes = dial.get_attributes()
        return dial_attributes[attr]
    except ValueError as e:
        console.log(
            f"Error while trying to get attribute {attr} from dial with error code {e}",
        )
        return 0


def _render_jinja(
    text: str,
    complete_state: StateDict,
    dial: Dial | None = None,
) -> str:
    """Render a Jinja template."""
    if not isinstance(text, str):
        return text
    if "{" not in text:
        return text
    try:
        env = jinja2.Environment(
            loader=jinja2.BaseLoader(),
            autoescape=False,  # noqa: S701
        )
        env.filters["min"] = _min_filter
        env.filters["max"] = _max_filter
        env.filters["is_number"] = _is_number_filter
        template = env.from_string(text)
        return template.render(
            min=min,
            max=max,
            is_state_attr=ft.partial(_is_state_attr, complete_state=complete_state),
            state_attr=ft.partial(_state_attr, complete_state=complete_state),
            states=ft.partial(_states, complete_state=complete_state),
            is_state=ft.partial(_is_state, complete_state=complete_state),
            round=_round,
            dial_value=ft.partial(_dial_value, dial=dial),
            dial_attr=ft.partial(_dial_attr, dial=dial),
        ).strip()
    except jinja2.exceptions.TemplateError as err:
        console.print_exception(show_locals=True)
        console.log(f"Error rendering template: {err} with error type {type(err)}")
        return text


async def get_states(websocket: websockets.ClientConnection) -> dict[str, Any]:
    """Get the current state of all entities."""
    _id = _next_id()
    subscribe_payload = {"type": "get_states", "id": _id}
    await websocket.send(json.dumps(subscribe_payload))
    while True:
        data = json.loads(await websocket.recv())
        if data["type"] == "result":
            # Extract the state data from the response
            return {state["entity_id"]: state for state in data["result"]}


async def unsubscribe(websocket: websockets.ClientConnection, id_: int) -> None:
    """Unsubscribe from an event."""
    subscribe_payload = {
        "id": _next_id(),
        "type": "unsubscribe_events",
        "subscription": id_,
    }
    await websocket.send(json.dumps(subscribe_payload))


async def call_service(
    websocket: websockets.ClientConnection,
    service: str,
    data: dict[str, Any],
    target: dict[str, Any] | None = None,
) -> None:
    """Call a service."""
    domain, service = service.split(".")
    subscribe_payload = {
        "id": _next_id(),
        "type": "call_service",
        "domain": domain,
        "service": service,
        "service_data": data,
    }
    if target is not None:
        subscribe_payload["target"] = target
    await websocket.send(json.dumps(subscribe_payload))


def _rgb_to_hex(rgb: tuple[int, int, int]) -> str:
    """Convert an RGB color to a hex color."""
    return "#{:02x}{:02x}{:02x}".format(*rgb)


def _hex_to_rgb(hex_color: str) -> tuple[int, int, int]:
    # Remove '#' if present
    hex_color = hex_color.removeprefix("#")

    # Convert hexadecimal to RGB
    r, g, b = tuple(int(hex_color[i : i + 2], 16) for i in (0, 2, 4))

    # Return RGB tuple
    return (r, g, b)


def _named_to_hex(color: str) -> str:
    """Convert a named color to a hex color."""
    rgb: tuple[int, int, int] | str = ImageColor.getrgb(color)
    if isinstance(rgb, tuple):
        return _rgb_to_hex(rgb)
    if color.startswith("#"):
        return color
    msg = f"Invalid color: {color}"
    raise ValueError(msg)


def _convert_to_grayscale(image: Image.Image) -> Image.Image:
    """Convert an image to grayscale."""
    return image.convert("L").convert("RGB")


def _download_and_save_mdi(icon_mdi: str) -> Path:
    url = _mdi_url(icon_mdi)
    filename_svg = ASSETS_PATH / f"{icon_mdi}.svg"
    if filename_svg.exists():
        return filename_svg
    svg_content = _download(url)
    try:
        etree.fromstring(svg_content)
    except etree.XMLSyntaxError:
        msg = (f"Invalid SVG: {url}, `svg_content` starts with: {svg_content[:100]!r}",)
        console.log(f"[b red]{msg}[/]")
        raise ValueError(msg) from None

    with filename_svg.open("wb") as f:
        f.write(svg_content)
    return filename_svg


@ft.lru_cache(maxsize=128)  # storing 128 72x72 icons in memory takes ≈2MB
def _init_icon(
    *,
    icon_filename: str | None = None,
    icon_mdi: str | None = None,
    icon_mdi_margin: int | None = None,
    icon_mdi_color: str | None = None,  # hex color
    icon_background_color: str | None = None,  # hex color
    size: tuple[int, int] = (ICON_PIXELS, ICON_PIXELS),
) -> Image.Image:
    """Initialize the icon."""
    if icon_filename is not None:
        icon_path = Path(icon_filename)
        path = icon_path if icon_path.is_absolute() else ASSETS_PATH / icon_path
        icon = Image.open(path)
        # Convert to RGB if needed
        if icon.mode != "RGB":
            icon = icon.convert("RGB")
        if icon.size != size:
            console.log(f"Resizing icon {icon_filename} to from {icon.size} to {size}")
            icon = icon.resize(size)
        return icon
    if icon_mdi is not None:
        assert icon_mdi_margin is not None
        filename_svg = _download_and_save_mdi(icon_mdi)
        return _convert_svg_to_png(
            filename_svg=filename_svg,
            color=icon_mdi_color,
            background_color=icon_background_color,
            opacity=0.3,
            margin=icon_mdi_margin,
            size=size,
        ).copy()  # copy to avoid modifying the cached image
    if icon_background_color is None:
        icon_background_color = "white"
    color = _named_to_hex(icon_background_color)
    rgb_color = _hex_to_rgb(color)
    return Image.new("RGB", size, rgb_color)


@ft.lru_cache(maxsize=1000)
def _generate_text_image(
    *,
    font_filename: str,
    text_size: int,
    text: str,
    text_color: str,
    text_offset: int = 0,
    size: tuple[int, int] = (ICON_PIXELS, ICON_PIXELS),
) -> Image.Image:
    """Render text onto a transparent image and return it for compositing."""
    if text_size == 0:
        console.log(f"Text size is 0, not drawing text: {text!r}")
        return Image.new("RGBA", size, (0, 0, 0, 0))

    text_image = Image.new("RGBA", size, (0, 0, 0, 0))
    draw = ImageDraw.Draw(text_image)
    font = ImageFont.truetype(str(ASSETS_PATH / font_filename), text_size)
    draw.text(
        (size[0] / 2, size[1] / 2 + text_offset),
        text=text,
        font=font,
        anchor="ms",
        fill=text_color,
        align="center",
    )
    return text_image


def _add_text_to_image(
    image: Image.Image,
    *,
    font_filename: str,
    text_size: int,
    text: str,
    text_color: str,
    text_offset: int = 0,
) -> Image.Image:
    """Combine two images."""
    text_image = _generate_text_image(
        font_filename=font_filename,
        text_size=text_size,
        text=text,
        text_color=text_color,
        text_offset=text_offset,
        size=image.size,
    )
    return Image.alpha_composite(image.convert("RGBA"), text_image).convert("RGB")


@ft.lru_cache(maxsize=1)
def _generate_failed_icon(
    size: tuple[int, int] = (ICON_PIXELS, ICON_PIXELS),
) -> Image.Image:
    """Generate a red icon with 'rendering failed' text."""
    background_color = "red"
    text_color = "white"
    font_filename = DEFAULT_FONT
    text_size = int(min(size) * 0.15)  # Adjust font size based on the icon size
    icon = Image.new("RGB", size, background_color)
    return _add_text_to_image(
        image=icon,
        font_filename=font_filename,
        text_size=text_size,
        text="Rendering\nfailed",
        text_color=text_color,
    )


def update_all_dials(
    deck: StreamDeck,
    config: Config,
    complete_state: StateDict,
) -> None:
    """Updates all dials."""
    console.log("Called update_all_dials")
    for key, current_dial in enumerate(config.current_page().dials):
        assert current_dial is not None
        if current_dial.entity_id is None:
            return
        update_dial(
            deck,
            key,
            config,
            complete_state,
            complete_state[current_dial.entity_id],
        )


def update_dial(
    deck: StreamDeck,
    key: int,
    config: Config,
    complete_state: StateDict,
    data: dict[str, Any] | None = None,
) -> None:
    """Update the dial."""
    dial = config.dial(key)
    assert dial is not None

    if dial.dial_event_type == "PUSH":
        return

    if data is not None:
        if "event" in data and "data" in data["event"]:
            event_data = data["event"]["data"]
            new_state = event_data["new_state"]
            dial.update_attributes(new_state)
        else:
            dial.update_attributes(data)

    size_lcd = deck.touchscreen_image_format()["size"]
    size_per_dial = (size_lcd[0] // deck.dial_count(), size_lcd[1])
    dial_key = config.current_page().get_sorted_key(dial)
    assert dial_key is not None
    dial_offset = dial_key * size_per_dial[0]
    image = dial.render_lcd_image(
        complete_state=complete_state,
        size=(size_per_dial),
        key=config.current_page().get_sorted_key(dial),  # type: ignore[arg-type]
    )
    img_bytes = io.BytesIO()
    image.save(img_bytes, format="JPEG")
    lcd_image_bytes = img_bytes.getvalue()
    deck.set_touchscreen_image(
        lcd_image_bytes,
        dial_offset,
        0,
        size_per_dial[0],
        size_per_dial[1],
    )


def update_key_image(
    deck: StreamDeck,
    *,
    key: int,
    config: Config,
    complete_state: StateDict,
    key_pressed: bool = False,
) -> None:
    """Update the image for a key."""
    button = config.button(key)

    def clear_image() -> None:
        deck.set_key_image(key, None)

    if button is None:
        clear_image()
        return
    if button.special_type == "empty":
        clear_image()
        return
    size = deck.key_image_format()["size"]
    image = button.try_render_icon(
        complete_state=complete_state,
        key_pressed=key_pressed,
        size=size,
    )
    assert image is not None
    image = PILHelper.to_native_format(deck, image)
    with deck:
        deck.set_key_image(key, image)


def get_deck() -> StreamDeck:
    """Get the first Stream Deck device found on the system."""
    streamdecks = DeviceManager().enumerate()
    found = False
    for deck in streamdecks:
        if not deck.is_visual():
            continue
        deck.open()
        deck.reset()
        found = True
        break
    if not found:
        msg = "No Stream Deck found"
        raise RuntimeError(msg)
    console.log(f"Found {deck.key_count()} keys, {deck=}")
    return deck


def turn_on(config: Config, deck: StreamDeck, complete_state: StateDict) -> None:
    """Turn on the Stream Deck and update all key images."""
    console.log(f"Calling turn_on, with {config._is_on=}")
    if config._is_on:
        return
    config._is_on = True
    update_all_key_images(deck, config, complete_state)
    update_all_dials(deck, config, complete_state)
    deck.set_brightness(config.brightness)


def turn_off(config: Config, deck: StreamDeck) -> None:
    """Turn off the Stream Deck."""
    console.log(f"Calling turn_off, with {config._is_on=}")
    if not config._is_on:
        return
    config._is_on = False
    # This resets all buttons except the turn-off button that
    # was just pressed, however, this doesn't matter with the
    # 0 brightness. Unless no button was pressed.
    deck.reset()
    deck.set_brightness(0)


async def _sync_input_boolean(
    state_entity_id: str | None,
    websocket: websockets.ClientConnection,
    state: Literal["on", "off"],
) -> None:
    """Sync the input boolean state with the Stream Deck."""
    if (state_entity_id is not None) and (state_entity_id.split(".")[0] == "input_boolean"):
        await call_service(
            websocket,
            f"input_boolean.turn_{state}",
            {},
            {"entity_id": state_entity_id},
        )


def _on_touchscreen_event_callback(
    websocket: websockets.ClientConnection,
    complete_state: StateDict,
    config: Config,
) -> Callable[
    [StreamDeck, TouchscreenEventType, dict[str, int]],
    Coroutine[StreamDeck, TouchscreenEventType, None],
]:
    async def touchscreen_event_callback(
        deck: StreamDeck,
        event_type: TouchscreenEventType,
        value: dict[str, int],
    ) -> None:
        console.log(f"Touchscreen event {event_type} called at value {value}")
        if event_type == TouchscreenEventType.DRAG:
            # go to next or previous page
            if value["x"] > value["x_out"]:
                console.log(f"Going to page {config.next_page_index}")
                config.to_page(config.next_page_index)

            else:
                console.log(f"Going to page {config.next_page_index}")
                config.to_page(config.previous_page_index)
            config.current_page().sort_dials()
            update_all_key_images(deck, config, complete_state)
            update_all_dials(deck, config, complete_state)
        else:
            # Short touch: Sets dial value to minimal value
            # Long touch: Sets dial to maximal value
            lcd_icon_size = deck.touchscreen_image_format()["size"][0] / deck.dial_count()
            icon_pos = value["x"] // lcd_icon_size
            dials = config.dial_sorted(int(icon_pos))
            assert dials is not None

            selected_dial = (
                dials[0] if dials[0].dial_event_type == DialEventType.TURN.name else dials[1]
            )
            assert selected_dial is not None

            if selected_dial.allow_touchscreen_events:
                if event_type == TouchscreenEventType.SHORT:
                    set_type = "min"
                elif event_type == TouchscreenEventType.LONG:
                    set_type = "max"
                selected_dial.set_state(selected_dial.get_attributes()[set_type])
                await handle_dial_event(
                    websocket,
                    complete_state,
                    config,
                    dials,
                    deck,
                    DialEventType.TURN,
                    0,
                    False,  # noqa: FBT003
                )

    return touchscreen_event_callback


async def handle_dial_event(
    websocket: websockets.ClientConnection,
    complete_state: StateDict,
    config: Config,
    dial: tuple[Dial, Dial | None],
    deck: StreamDeck,
    event_type: DialEventType,
    value: int,
    local_update: bool = False,  # noqa: FBT001, FBT002
) -> None:
    """Handles dial_event."""
    if not config._is_on:
        turn_on(config, deck, complete_state)
        await _sync_input_boolean(config.state_entity_id, websocket, "on")
        return

    if dial[0].dial_event_type == event_type.name:
        selected_dial = dial[0]
    elif dial[1].dial_event_type == event_type.name:  # type: ignore[union-attr]
        assert isinstance(dial[1], Dial)
        selected_dial = dial[1]
    else:
        console.log("Could not resolve event type for dial")
        return
    dial_num_sorted = config.current_page().get_sorted_key(selected_dial)
    assert selected_dial is not None

    if event_type == DialEventType.TURN:
        selected_dial.increment_state(value)
    elif value:
        return

    if selected_dial.service is not None:
        selected_dial = selected_dial.rendered_template_dial(complete_state)
        service_data = (
            {"entity_id": selected_dial.entity_id}
            if selected_dial.service_data is None
            else selected_dial.service_data
        )

    # Ensures the entity id is given to the service even if service_data is set
    if "entity_id" not in service_data:
        service_data["entity_id"] = selected_dial.entity_id

    assert selected_dial.service is not None
    if local_update:
        assert isinstance(dial_num_sorted, int)
        update_dial(deck, dial_num_sorted, config, complete_state)
        return
    console.log(
        f"Calling service {selected_dial.service} with data {selected_dial.service_data}",
    )
    await call_service(
        websocket,
        selected_dial.service,
        service_data,
        selected_dial.target,
    )


def _on_dial_event_callback(
    websocket: websockets.ClientConnection,
    complete_state: StateDict,
    config: Config,
) -> Callable[
    [StreamDeck, int, DialEventType, int],
    Coroutine[StreamDeck, int, None],
]:
    async def dial_event_callback(
        deck: StreamDeck,
        dial_num: int,
        event_type: DialEventType,
        value: int,
    ) -> None:
        console.log(
            f"Dial {dial_num} event {event_type} at value {value} has been called",
        )
        dial = config.dial_sorted(dial_num)
        assert dial is not None

        async def callback() -> None:
            await handle_dial_event(
                websocket,
                complete_state,
                config,
                dial,
                deck,
                event_type,
                0,
            )

        current_dial = config.dial(dial_num)
        assert isinstance(current_dial, Dial)
        if event_type == DialEventType.TURN and current_dial.start_or_restart_timer(
            callback,
        ):
            await handle_dial_event(
                websocket,
                complete_state,
                config,
                dial,
                deck,
                event_type,
                value,
                True,  # noqa: FBT003
            )
            return

        await handle_dial_event(
            websocket,
            complete_state,
            config,
            dial,
            deck,
            event_type,
            value,
        )

    return dial_event_callback


<<<<<<< HEAD
async def _handle_key_press(  # noqa: PLR0912, PLR0915
    websocket: websockets.WebSocketClientProtocol,
=======
async def _handle_key_press(  # noqa: PLR0912
    websocket: websockets.ClientConnection,
>>>>>>> d98b5973
    complete_state: StateDict,
    config: Config,
    button: Button,
    deck: StreamDeck,
    *,
    is_long_press: bool,
) -> None:
    if not config._is_on:
        turn_on(config, deck, complete_state)
        await _sync_input_boolean(config.state_entity_id, websocket, "on")
        return

    def update_all() -> None:
        config.current_page().sort_dials()
        update_all_key_images(deck, config, complete_state)
        update_all_dials(deck, config, complete_state)

    if is_long_press and button.long_press:
        entity_id = button.long_press.get("entity_id", button.entity_id)
        service = button.long_press.get("service")
        service_data = button.long_press.get("service_data")
        target = button.long_press.get("target", button.target)
        special_type = button.long_press.get("special_type")
        special_type_data = button.long_press.get("special_type_data")
    else:
        entity_id = button.entity_id
        service = button.service
        service_data = button.service_data
        target = button.target
        special_type = button.special_type
        special_type_data = button.special_type_data

    if special_type == "next-page":
        config.next_page()
        update_all()
    elif special_type == "previous-page":
        config.previous_page()
        update_all()
    elif button.special_type == "close-page":
        config.close_page()
        update_all()
    elif special_type == "go-to-page":
        assert isinstance(special_type_data, (str, int))
        config.to_page(special_type_data)  # type: ignore[arg-type]
        update_all()
        return  # to skip the _detached_page reset below
    elif special_type == "turn-off":
        turn_off(config, deck)
        await _sync_input_boolean(config.state_entity_id, websocket, "off")
    elif special_type == "light-control":
        assert isinstance(special_type_data, dict)
        page = _light_page(
            entity_id=entity_id,
            n_colors=9,
            colormap=special_type_data.get("colormap", None),
            colors=special_type_data.get("colors", None),
            color_temp_kelvin=special_type_data.get("color_temp_kelvin", None),
        )
        config.load_page_as_detached(page)
        update_all()
        return  # to skip the _detached_page reset below
    elif special_type == "reload":
        config.reload()
        update_all()
        return
    elif service is not None:
        button = button.rendered_template_button(complete_state)
        if service_data is None:
            service_data = {}
            if entity_id is not None:
                service_data["entity_id"] = entity_id
        assert service is not None  # for mypy
        await call_service(websocket, service, service_data, target)

    if config._detached_page:
        config.close_detached_page()
        update_all()


def _on_press_callback(
    websocket: websockets.ClientConnection,
    complete_state: StateDict,
    config: Config,
) -> Callable[[StreamDeck, int, bool], Coroutine[StreamDeck, int, None]]:
    press_start_times: dict[int, float] = {}

    async def key_change_callback(
        deck: StreamDeck,
        key: int,
        key_pressed: bool,  # noqa: FBT001
    ) -> None:
        console.log(f"Key {key} {'pressed' if key_pressed else 'released'}")

        button = config.button(key)
        assert button is not None
        if key_pressed:
            press_start_times[key] = time.time()
            console.log(
                f"Key {key} pressed, starting long press monitor with threshold {config.long_press_duration}s",
            )
            update_key_image(
                deck,
                key=key,
                config=config,
                complete_state=complete_state,
                key_pressed=True,
            )
            return

        # Key released
        press_duration = time.time() - press_start_times.pop(key)
        console.log(f"Key {key} released after {press_duration:.2f}s")
        update_key_image(
            deck,
            key=key,
            config=config,
            complete_state=complete_state,
            key_pressed=False,
        )
        cb = ft.partial(
            _try_handle_key_press,
            websocket=websocket,
            complete_state=complete_state,
            config=config,
            button=button,
            deck=deck,
            is_long_press=False,
        )
        if press_duration < config.long_press_duration:
            console.log(f"Handling short press for key {key}")
            if button.maybe_start_or_cancel_timer(cb):
                console.log(f"Timer started for key {key}, delaying short press")
            else:
                await cb(is_long_press=False)
        else:
            console.log(f"Handling long press for key {key}")
            await cb(is_long_press=True)

    return key_change_callback


async def _try_handle_key_press(
    websocket: websockets.WebSocketClientProtocol,
    complete_state: StateDict,
    config: Config,
    button: Button,
    deck: StreamDeck,
    *,
    is_long_press: bool,
) -> None:
    try:
        await _handle_key_press(
            websocket,
            complete_state,
            config,
            button,
            deck,
            is_long_press=is_long_press,
        )
    except Exception as e:
        console.print_exception(show_locals=True)
        which = "long" if is_long_press else "short"
        console.log(f"Error in {which} press handling: {e}")
        raise


@ft.lru_cache(maxsize=128)
def _download(url: str) -> bytes:
    """Download the content from the URL."""
    console.log(f"Downloading {url}")
    response = requests.get(url, timeout=5)
    console.log(f"Downloaded {len(response.content)} bytes")
    return response.content


def _url_to_filename(url: str, hash_len: int = 8) -> Path:
    """Converts a URL to a Path on disk with an optional hash.

    Parameters
    ----------
    url
        The URL to convert to a filename.
    hash_len
        The length of the hash to include in the filename, by default 8.

    Returns
    -------
    Path
        The filename with the hash included, if specified.

    """
    domain, path = re.findall(r"(?<=://)([a-zA-Z\.]+).*?(/.*)", url)[0]
    h = hashlib.sha256(f"{domain}{path}".encode()).hexdigest()[:hash_len]
    extension = Path(path).suffix
    filename = f"{domain.replace('.', '_')}-{h}{extension}"
    return ASSETS_PATH / Path(filename)


def _scale_hex_color(hex_color: str, scale: float) -> str:
    """Scales a HEX color by a given factor.

    0 is black, 1 is the original color.

    Parameters
    ----------
    hex_color
        A HEX color in the format "#RRGGBB".
    scale
        A scaling factor between 0 and 1.

    Returns
    -------
    A scaled HEX color in the format "#RRGGBB".

    """
    scale = max(0, min(1, scale))
    # Convert HEX color to RGB values
    r = int(hex_color[1:3], 16)
    g = int(hex_color[3:5], 16)
    b = int(hex_color[5:7], 16)

    # Scale RGB values
    r = int(r * scale)
    g = int(g * scale)
    b = int(b * scale)

    # Convert scaled RGB values back to HEX color
    return f"#{r:02x}{g:02x}{b:02x}"


class IconWarning(UserWarning):
    """Warning for when an icon is not found."""


@ft.lru_cache(maxsize=128)
def _convert_svg_to_png(
    *,
    filename_svg: Path,
    color: str,
    background_color: str,
    opacity: float,
    margin: int,
    filename_png: str | Path | None = None,
    size: tuple[int, int] = (ICON_PIXELS, ICON_PIXELS),
) -> Image.Image:
    """Load a SVG file and convert to PNG.

    Modify the fill and background colors based on the input color value,
    convert it to PNG format, and save the resulting PNG image to a file.

    Parameters
    ----------
    filename_svg
        The file name of the SVG file.
    color
        The HEX color to use for the icon.
    background_color
        The HEX color to use for the background.
    opacity
        The opacity of the icon. 0 is black, 1 is full color.
    margin
        The margin to add around the icon.
    filename_png
        The name of the file to save the PNG content to.
    size
        The size of the resulting PNG image.

    """
    import cairosvg  # importing here because it requires a non Python dep

    with filename_svg.open() as f:
        svg_content = f.read()

    fill_color = _scale_hex_color(color, opacity)

    try:
        svg_tree = etree.fromstring(svg_content)
        svg_tree.attrib["fill"] = fill_color
        svg_tree.attrib["style"] = f"background-color: {background_color}"
        modified_svg_content = etree.tostring(svg_tree)
    except etree.XMLSyntaxError:
        msg = (
            f"XML parsing failed for {filename_svg}. Creating an image with solid"
            f" fill color. Received `svg_content` starts with {svg_content[:100]}."
        )
        warnings.warn(msg, IconWarning, stacklevel=2)
        console.log(f"[b red]{msg}[/]")
        modified_svg_content = None

    png_content = (
        cairosvg.svg2png(
            bytestring=modified_svg_content,
            background_color=background_color,
            scale=4,
        )
        if modified_svg_content
        else None
    )

    image = (
        Image.open(io.BytesIO(png_content)) if png_content else Image.new("RGBA", size, fill_color)
    )

    im = ImageOps.expand(image, border=(margin, margin), fill="black")
    im = im.resize(size)

    if filename_png is not None:
        im.save(filename_png)

    return im


def _mdi_url(mdi: str) -> str:
    """Return the URL of the Materian. opacity=Design Ico,.

    Check https://mdi.bessarabov.com for the available icons.
    """
    return f"https://raw.githubusercontent.com/Templarian/MaterialDesign/master/svg/{mdi}.svg"


@ft.lru_cache(maxsize=128)
def _download_spotify_image(
    id_: str,
    filename: Path | None = None,
    size: tuple[int, int] = (ICON_PIXELS, ICON_PIXELS),
) -> Image.Image:
    """Download the Spotify image for the given ID.

    Examples of ids are:
    - "playlist/37i9dQZF1DXaRycgyh6kXP"
    - "episode/3RIaY4PM7h4mO2IaD0eSXo"
    - "track/4o0LyB69tylqDG6eTGhmig"
    """
    if filename is not None and filename.exists():
        return Image.open(filename)
    url = f"https://embed.spotify.com/oembed/?url=http://open.spotify.com/{id_}"
    content = _download(url)
    data = json.loads(content)
    image_url = data["thumbnail_url"]
    return _download_image(image_url, filename, size)


@ft.lru_cache(maxsize=32)  # Change only a few images, because they might be large
def _download_image(
    url: str,
    filename: Path | None = None,
    size: tuple[int, int] = (ICON_PIXELS, ICON_PIXELS),
) -> Image.Image:
    """Download an image for a given url."""
    if filename is not None and filename.exists():
        image = Image.open(filename)
        # To correctly size after getting from file
        return image.resize(size)
    image_content = _download(url)
    image = Image.open(io.BytesIO(image_content))
    if image.mode != "RGB":
        image = image.convert("RGB")
    if filename is not None:
        image.save(filename)
    return image.resize(size)


def update_all_key_images(
    deck: StreamDeck,
    config: Config,
    complete_state: StateDict,
) -> None:
    """Update all key images."""
    console.log("Called update_all_key_images")
    for key in range(deck.key_count()):
        update_key_image(
            deck,
            key=key,
            config=config,
            complete_state=complete_state,
            key_pressed=False,
        )


async def run(
    host: str,
    token: str,
    protocol: Literal["wss", "ws"],
    config: Config,
    *,
    allow_weaker_ssl: bool = False,
) -> None:
    """Main entry point for the Stream Deck integration."""
    deck = get_deck()
    async with setup_ws(host, token, protocol, allow_weaker_ssl=allow_weaker_ssl) as websocket:
        try:
            complete_state = await get_states(websocket)

            deck.set_brightness(config.brightness)
            # Turn on state entity boolean on home assistant
            await _sync_input_boolean(config.state_entity_id, websocket, "on")
            update_all_key_images(deck, config, complete_state)
            deck.set_key_callback_async(
                _on_press_callback(websocket, complete_state, config),
            )
            update_all_dials(deck, config, complete_state)
            if deck.dial_count() != 0:
                deck.set_dial_callback_async(
                    _on_dial_event_callback(websocket, complete_state, config),
                )
            if deck.is_visual():
                deck.set_touchscreen_callback_async(
                    _on_touchscreen_event_callback(websocket, complete_state, config),
                )
            deck.set_brightness(config.brightness)
            await subscribe_state_changes(websocket)
            await handle_changes(websocket, complete_state, deck, config)
        finally:
            await _sync_input_boolean(config.state_entity_id, websocket, "off")
            deck.reset()


def _rich_table_str(df: pd.DataFrame) -> str:
    table = _pandas_to_rich_table(df)
    console = Console(file=io.StringIO(), width=120)
    console.print(table)
    return console.file.getvalue()


def safe_load_yaml(
    f: TextIO | str,
    *,
    return_included_paths: bool = False,
    encoding: str | None = None,
) -> Any | tuple[Any, list]:
    """Load a YAML file."""
    included_files = []

    def _traverse_yaml(node: dict[str, Any], variables: dict[str, str]) -> None:
        if isinstance(node, dict):
            for key, value in node.items():
                if not isinstance(value, dict):
                    for var, var_value in variables.items():
                        if not isinstance(value, str):
                            continue

                        regex_format = rf"\$\{{{var}\}}"
                        node[key] = re.sub(regex_format, str(var_value), node[key])
                else:
                    _traverse_yaml(value, variables)
        elif isinstance(node, list):
            for item in node:
                _traverse_yaml(item, variables)

    class IncludeLoader(yaml.SafeLoader):
        """YAML Loader with `!include` constructor."""

        def __init__(self, stream: Any) -> None:
            """Initialize IncludeLoader."""
            self._root = Path(stream.name).parent if hasattr(stream, "name") else Path.cwd()
            super().__init__(stream)

    def _include(loader: IncludeLoader, node: yaml.nodes.Node) -> Any:
        """Include file referenced at node."""
        if isinstance(node.value, str):
            filepath = loader._root / str(loader.construct_scalar(node))  # type: ignore[arg-type]
            included_files.append(filepath)
            return yaml.load(
                filepath.read_text(encoding=encoding),
                IncludeLoader,  # noqa: S506
            )
        else:  # noqa: RET505
            mapping = loader.construct_mapping(node, deep=True)  # type: ignore[arg-type]
            assert mapping is not None
            filepath = loader._root / str(mapping["file"])
            included_files.append(filepath)
            variables = mapping["vars"]

            loaded_data = yaml.load(
                filepath.read_text(encoding=encoding),
                IncludeLoader,  # noqa: S506
            )
            assert loaded_data is not None
            assert variables is not None
            _traverse_yaml(loaded_data, variables)
            return loaded_data

    IncludeLoader.add_constructor("!include", _include)
    loaded_data = yaml.load(f, IncludeLoader)  # noqa: S506
    if return_included_paths:
        return loaded_data, included_files
    return loaded_data


def _help() -> str:
    try:
        return (
            f"See the configuration options below:\n\n"
            f"Config YAML options:\n{_rich_table_str(Config.to_pandas_table())}\n\n"
            f"Page YAML options:\n{_rich_table_str(Page.to_pandas_table())}\n\n"
            f"Button YAML options:\n{_rich_table_str(Button.to_pandas_table())}\n\n"
        )
    except ModuleNotFoundError:
        return ""


def main() -> None:
    """Start the Stream Deck integration."""
    import argparse
    import os

    from dotenv import load_dotenv

    load_dotenv()

    # Get the system default encoding
    system_encoding = locale.getpreferredencoding()
    yaml_encoding = os.getenv("YAML_ENCODING", system_encoding)

    parser = argparse.ArgumentParser(
        epilog=_help(),
        formatter_class=argparse.RawDescriptionHelpFormatter,
    )
    parser.add_argument("--host", default=os.environ.get("HASS_HOST", "localhost"))
    parser.add_argument("--token", default=os.environ.get("HASS_TOKEN"))
    parser.add_argument(
        "--config",
        default=os.environ.get("STREAMDECK_CONFIG", DEFAULT_CONFIG),
        type=Path,
    )
    parser.add_argument(
        "--yaml-encoding",
        default=yaml_encoding,
        help=f"Specify encoding for YAML files (default is system encoding or from environment variable YAML_ENCODING (default: {yaml_encoding})",
    )
    parser.add_argument(
        "--protocol",
        default=os.environ.get("WEBSOCKET_PROTOCOL", "wss"),
        choices=["wss", "ws"],
    )
    parser.add_argument(
        "--allow-weaker-ssl",
        action="store_true",
        help="Allow less secure SSL (security level 1) for compatibility with slower hardware (e.g., RPi Zero).",
    )
    args = parser.parse_args()
    if os.getenv("ALLOW_WEAKER_SSL", "").lower().startswith(("y", "t", "1")):
        args.allow_weaker_ssl = True
    console.log(f"Using version {__version__} of the Home Assistant Stream Deck.")
    console.log(
        f"Starting Stream Deck integration with {args.host=}, {args.config=}, {args.protocol=}, {args.allow_weaker_ssl=}",
    )
    config = Config.load(args.config, yaml_encoding=args.yaml_encoding)
    asyncio.run(
        run(
            host=args.host,
            token=args.token,
            protocol=args.protocol,
            config=config,
            allow_weaker_ssl=args.allow_weaker_ssl,
        ),
    )


if __name__ == "__main__":
    main()<|MERGE_RESOLUTION|>--- conflicted
+++ resolved
@@ -2266,13 +2266,8 @@
     return dial_event_callback
 
 
-<<<<<<< HEAD
 async def _handle_key_press(  # noqa: PLR0912, PLR0915
-    websocket: websockets.WebSocketClientProtocol,
-=======
-async def _handle_key_press(  # noqa: PLR0912
     websocket: websockets.ClientConnection,
->>>>>>> d98b5973
     complete_state: StateDict,
     config: Config,
     button: Button,
