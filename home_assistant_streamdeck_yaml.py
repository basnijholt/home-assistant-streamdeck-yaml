--- conflicted
+++ resolved
@@ -9,6 +9,7 @@
 import hashlib
 import io
 import json
+import locale
 import locale
 import math
 import re
@@ -264,10 +265,6 @@
         " The `color_temp_kelvin` key and a value a list of max (`n_keys_on_streamdeck - 6`) color temperatures in Kelvin."
         " The `colormap` key and a value a colormap (https://matplotlib.org/stable/tutorials/colors/colormaps.html)"
         " The `brightness` key and a value a brightness level (0-100)."
-<<<<<<< HEAD
-        " The `brightness` key and a value a brightness level (0-100)."
-=======
->>>>>>> 2ac0498f
         " can be used. This requires the `matplotlib` package to be installed. If no"
         " list of `colors` or `colormap` is specified, 10 equally spaced colors are used.",
     )
