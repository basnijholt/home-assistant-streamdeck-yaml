#!/usr/bin/env python3
"""Home Assistant Stream Deck integration."""

from __future__ import annotations

import asyncio
import colorsys
import functools as ft
import hashlib
import io
import json
import locale
import math
import re
import time
import warnings
from contextlib import asynccontextmanager
from importlib.metadata import PackageNotFoundError, version
from pathlib import Path
from typing import (
    TYPE_CHECKING,
    Any,
    Callable,
    Literal,
    TextIO,
    TypeAlias,
)

import jinja2
import requests
import websockets
import yaml
from lxml import etree
from PIL import Image, ImageColor, ImageDraw, ImageFont, ImageOps
from pydantic import BaseModel, Field, PrivateAttr, validator
from pydantic.fields import Undefined
from rich.console import Console
from rich.table import Table
from StreamDeck.DeviceManager import DeviceManager
from StreamDeck.Devices.StreamDeck import DialEventType, TouchscreenEventType
from StreamDeck.ImageHelpers import PILHelper

if TYPE_CHECKING:
    from collections.abc import Coroutine

    import pandas as pd
    from StreamDeck.Devices import StreamDeck


try:
    __version__ = version("home_assistant_streamdeck_yaml")
except PackageNotFoundError:
    __version__ = "unknown"


SCRIPT_DIR = Path(__file__).parent
ASSETS_PATH = SCRIPT_DIR / "assets"
DEFAULT_CONFIG = SCRIPT_DIR / "configuration.yaml"
DEFAULT_FONT: str = "Roboto-Regular.ttf"
DEFAULT_TEXT_SIZE: int = 12
DEFAULT_MDI_ICONS = {
    "light": "lightbulb",
    "switch": "power-socket-eu",
    "script": "script",
}
ICON_PIXELS = 72
_ID_COUNTER = 0

# Resolution for Stream deck plus
LCD_PIXELS_X = 800
LCD_PIXELS_Y = 100

# Default resolution for each icon on Stream deck plus
LCD_ICON_SIZE_X = 200
LCD_ICON_SIZE_Y = 100

<<<<<<< HEAD
press_start_times: Dict[int, float] = (
=======
press_start_times: dict[int, float] = (
>>>>>>> b3f3f66e
    {}
)  # Dictionary to store press start times per key.

console = Console()
StateDict: TypeAlias = dict[str, dict[str, Any]]


# Gets the climate icon, text, and text color for climate modes
def get_climate_icon_text_and_color(mode: str) -> tuple[str, str, str]:
    """Gets the climate icon, text, and text color for climate modes."""
    cool_color = "cyan"
    cool_text = "cool"
    cool_icon = "snowflake"
    heat_color = "#FFA500"
    heat_icon = "fire"
    heat_text = "heat"
    auto_color = "#00FF00"
    auto_icon = "sun-snowflake"
    auto_text = "auto"
    off_text = "OFF"
    off_icon = None
    off_color = None
    unknown_icon = "help"
    unknown_text = "UNKNOWN"
    unknown_color = None

    match mode.lower():
        case "cool":
            return cool_icon, cool_text, cool_color
        case "heat":
            return heat_icon, heat_text, heat_color
        case "auto" | "heat_cool":
            return auto_icon, auto_text, auto_color
        case "off":
            return off_icon, off_text, off_color
        case _:
            return unknown_icon, unknown_text, unknown_color


class _ButtonDialBase(BaseModel, extra="forbid"):  # type: ignore[call-arg]
    """Parent of Button and Dial."""

    entity_id: str | None = Field(
        default=None,
        allow_template=True,
        description="The `entity_id` that this button controls."
        " This entity will be passed to the `service` when the button is pressed."
        " The button is re-rendered whenever the state of this entity changes.",
    )
    linked_entity: str | None = Field(
        default=None,
        allow_template=True,
        description="A secondary entity_id that is used for updating images and states",
    )
    service: str | None = Field(
        default=None,
        allow_template=True,
        description="The `service` that will be called when the button is pressed.",
    )
    service_data: dict[str, Any] | None = Field(
        default=None,
        allow_template=True,
        description="The `service_data` that will be passed to the `service` when the button is pressed."
        " If empty, the `entity_id` will be passed.",
    )
    target: dict[str, Any] | None = Field(
        default=None,
        allow_template=True,
        description="The `target` that will be passed to the `service` when the button is pressed.",
    )
    text: str = Field(
        default="",
        allow_template=True,
        description="The text to display on the button."
        " If empty, no text is displayed."
        r" You might want to add `\n` characters to spread the text over several"
        r" lines, or use the `\|` character in YAML to create a multi-line string.",
    )
    text_color: str | None = Field(
        default=None,
        allow_template=True,
        description="Color of the text."
        " If empty, the color is `white`, unless an `entity_id` is specified, in"
        " which case the color is `amber` when the state is `on`, and `white` when it is `off`.",
    )
    text_size: int = Field(
        default=DEFAULT_TEXT_SIZE,
        allow_template=False,
        description="Integer size of the text.",
    )
    text_offset: int = Field(
        default=0,
        allow_template=False,
        description="The text's position can be moved up or down from the center of"
        " the button, and this movement is measured in pixels. The value can be"
        " positive (for upward movement) or negative (for downward movement).",
    )
    icon: str | None = Field(
        default=None,
        allow_template=True,
        description="The icon filename to display on the button."
        " Make the path absolute (e.g., `/config/streamdeck/my_icon.png`) or relative to the"
        " `assets` directory (e.g., `my_icon.png`)."
        " If empty, a icon with `icon_background_color` and `text` is displayed."
        " The icon can be a URL to an image,"
        " like `'url:https://www.nijho.lt/authors/admin/avatar.jpg'`, or a `spotify:`"
        " icon, like `'spotify:album/6gnYcXVaffdG0vwVM34cr8'`."
        " If the icon is a `spotify:` icon, the icon will be downloaded and cached."
        " The icon can also display a partially complete ring, like a progress bar,"
        " or sensor value, like `ring:25` for a 25% complete ring.",
    )
    icon_mdi: str | None = Field(
        default=None,
        allow_template=True,
        description="The Material Design Icon to display on the button."
        " If empty, no icon is displayed."
        " See https://mdi.bessarabov.com/ for a list of icons."
        " The SVG icon will be downloaded and cached.",
    )
    icon_background_color: str = Field(
        default="#000000",
        allow_template=True,
        description="A color (in hex format, e.g., '#FF0000') for the background of the icon (if no `icon` is specified).",
    )
    icon_mdi_color: str | None = Field(
        default=None,
        allow_template=True,
        description="The color of the Material Design Icon (in hex format, e.g., '#FF0000')."
        " If empty, the color is derived from `text_color` but is less saturated (gray is mixed in).",
    )
    icon_gray_when_off: bool = Field(
        default=False,
        allow_template=False,
        description="When specifying `icon` and `entity_id`, if the state is `off`, the icon will be converted to grayscale.",
    )
    delay: float | str = Field(
        default=0.0,
        allow_template=True,
        description="The delay (in seconds) before the `service` is called."
        " This is useful if you want to wait before calling the `service`."
        " Counts down from the time the button is pressed."
        " If while counting the button is pressed again, the timer is cancelled."
        " Should be a float or template string that evaluates to a float.",
    )

    _timer: AsyncDelayedCallback | None = PrivateAttr(None)

    @classmethod
    def templatable(cls: type[Button]) -> set[str]:
        """Return if an attribute is templatable, which is if the type-annotation is str."""
        schema = cls.schema()
        properties = schema["properties"]
        return {k for k, v in properties.items() if v["allow_template"]}

    @classmethod
    def to_pandas_table(cls: type[Button]) -> pd.DataFrame:
        """Return a pandas table with the schema."""
        import pandas as pd

        rows = []
        for k, field in cls.__fields__.items():
            info = field.field_info
            if info.description is None:
                continue

            def code(text: str) -> str:
                return f"`{text}`"

            row = {
                "Variable name": code(k),
                "Allow template": "✅" if info.extra["allow_template"] else "❌",
                "Description": info.description,
                "Default": code(info.default) if info.default else "",
                "Type": code(field._type_display()),
            }
            rows.append(row)
        return pd.DataFrame(rows)

    @classmethod
    def to_markdown_table(cls: type[Button]) -> str:
        """Return a markdown table with the schema."""
        return cls.to_pandas_table().to_markdown(index=False)


class Button(_ButtonDialBase, extra="forbid"):  # type: ignore[call-arg]
    """Button configuration."""

    special_type: (
        Literal[
            "next-page",
            "previous-page",
            "empty",
            "go-to-page",
            "close-page",
            "turn-off",
            "light-control",
            "climate-control",
            "reload",
        ]
        | None
    ) = Field(
        default=None,
        allow_template=False,
        description="Special type of button."
        " If no specified, the button is a normal button."
        " If `next-page`, the button will go to the next page."
        " If `previous-page`, the button will go to the previous page."
        " If `turn-off`, the button will turn off the SteamDeck until any button is pressed."
        " If `empty`, the button will be empty."
        " If `close-page`, the button will close the current page and return to the previous one."
        " If `go-to-page`, the button will go to the page specified by `special_type_data`"
        " (either an `int` or `str` (name of the page))."
        " If `light-control`, the button will control a light, and the `special_type_data`"
        " can be a dictionary, see its description."
        " If `climate-control`, the button will control climate, and the `special_type_data`"
        " can be a dictionary, see its description. The climage control page shown is meant to "
        " be temporary, and will not update values dynamically."
        " If `reload`, the button will reload the configuration file when pressed.",
    )
    special_type_data: Any | None = Field(
        default=None,
        allow_template=True,
        description="Data for the special type of button."
        " If `go-to-page`, the data should be an `int` or `str` (name of the page)."
        " If `light-control`, the data should optionally be a dictionary."
        " The dictionary can contain the following keys:"
        " The `colors` key and a value a list of max (`n_keys_on_streamdeck - 5`) hex colors."
        " The `color_temp_kelvin` key and a value a list of max (`n_keys_on_streamdeck - 5`) color temperatures in Kelvin."
        " The `colormap` key and a value a colormap (https://matplotlib.org/stable/tutorials/colors/colormaps.html)"
        " can be used. This requires the `matplotlib` package to be installed. If no"
        " list of `colors` or `colormap` is specified, 10 equally spaced colors are used."
        " If `climate-control`, the data should optionally be a dictionary."
        " The dictionary can contain the following keys:"
        " The `temperatures` key and a value a list of max (`n_keys_on_streamdeck - 5`) temperatures in Celsius."
        " The `name` key and a value a name for the climate control page."
        " The `hvac_modes` key and a value a list of HVAC modes to display on the dial."
        " The maximum number of temperatures + hvac_modes should be less than the number of keys on the Streamdeck minus 3."
        " If no list of `temperatures` is specified, 10 equally spaced temperatures are used.",
    )
    long_press: dict[str, Any] | None = Field(
        default=None,
        allow_template=True,
        description="Configuration for long press actions. Can include:"
        " `service`: The service to call on long press (e.g., 'light.turn_off')."
        " `service_data`: Data to pass to the service (e.g., {'brightness_pct': 10})."
        " `entity_id`: The entity ID to target (e.g., 'light.living_room'), overriding the button's entity_id if specified."
        " `special_type`: Special action for long press (e.g., 'next-page', 'light-control')."
        " `special_type_data`: Data for the special type action (e.g., {'colors': ['#FF0000']})."
        " If not specified, the default service or special_type action is used for both short and long presses.",
    )
    long_press: dict[str, Any] | None = Field(
        default=None,
        allow_template=True,
        description="Configuration for long press actions. Can include:"
        " `service`: The service to call on long press (e.g., 'light.turn_off')."
        " `service_data`: Data to pass to the service (e.g., {'brightness_pct': 10})."
        " `entity_id`: The entity ID to target (e.g., 'light.living_room'), overriding the button's entity_id if specified."
        " `special_type`: Special action for long press (e.g., 'next-page', 'light-control')."
        " `special_type_data`: Data for the special type action (e.g., {'colors': ['#FF0000']})."
        " If not specified, the default service or special_type action is used for both short and long presses.",
    )

    @classmethod
    def from_yaml(
        cls: type[Button],
        yaml_str: str,
        encoding: str | None = None,
    ) -> Button:
        """Set the attributes from a YAML string."""
        data = safe_load_yaml(yaml_str, encoding=encoding)
        return cls(**data[0])

    @property
    def domain(self) -> str | None:
        """Return the domain of the entity."""
        if self.service is None:
            return None
        return self.service.split(".", 1)[0]

    def rendered_template_button(
        self,
        complete_state: StateDict,
    ) -> Button:
        """Return a button with the rendered text."""
        dct = self.dict(exclude_unset=True)
        for key in self.templatable():
            if key not in dct:
                continue
            val = dct[key]
            if isinstance(val, dict):  # e.g., service_data, target
                for k, v in val.items():
                    val[k] = _render_jinja(v, complete_state)
            else:
                dct[key] = _render_jinja(val, complete_state)  # type: ignore[assignment]
        return Button(**dct)

    def try_render_icon(
        self,
        complete_state: StateDict,
        *,
        key_pressed: bool = False,
        size: tuple[int, int] = (ICON_PIXELS, ICON_PIXELS),
        icon_mdi_margin: int = 0,
        font_filename: str = DEFAULT_FONT,
    ) -> Image.Image:
        """Try to render the icon."""
        try:
            return self.render_icon(
                complete_state,
                key_pressed=key_pressed,
                size=size,
                icon_mdi_margin=icon_mdi_margin,
                font_filename=font_filename,
            )
        except Exception as exc:  # noqa: BLE001
            console.print_exception()
            warnings.warn(
                f"Failed to render icon for {self}: {exc}",
                IconWarning,
                stacklevel=2,
            )
            return _generate_failed_icon(size)

    @classmethod
    def climate_control_with_status(
        cls: type[Button],
        entity_id: str,
        complete_state: StateDict,
        name: str | None = None,
        special_type_data: Any | None = None,
        base_button: Button | None = None,
        *,
        display_climate_string: bool,
        display_mode: bool,
        open_climate_page_on_press: bool,
    ) -> Button:
        """Return a climate control button, preserving base_button attributes

        Note:
        Text_offset is not preserved, it is calculated based on the text size and number of lines.

        """
        state = complete_state.get(entity_id, {})

        def format_temp(temp: float | None) -> str:
            if temp is None:
                return "?"
            return f"{temp:.2f}".rstrip("0").rstrip(".")

        # Compute climate-specific values for text, icon_mdi, and text_color
        current_temperature = state.get("attributes", {}).get("temperature")
        current_mode: str | None = state.get("state", None)
        computed_text = (
            ("Climate\n" if display_climate_string else "")
            + (name + "\n" if name else "")
            + format_temp(current_temperature)
            + (
                f" -> {format_temp(current_temperature)}"
                if current_mode
                and current_mode.lower() != "off"
                and current_temperature
                else ""
            )
            + "°C\n"
            + (current_mode.capitalize() if display_mode and current_mode else "")
        )
        computed_icon_mdi, _, computed_text_color = get_climate_icon_text_and_color(
            current_mode or "unknown",
        )

        # Initialize attributes
        button_kwargs = {}

        # If base_button is provided, copy its attributes
        if base_button:
            button_kwargs = base_button.dict(exclude_unset=True)

        # Determine the text to use and count its lines
        text = (
            computed_text
            if ("text" not in button_kwargs or button_kwargs["text"] is None)
            else button_kwargs["text"]
        )
        lines = (
            text.rstrip("\n").count("\n") + 1
        )  # Add 1 for the last line (no trailing \n)

        # Compute text_offset based on text_size (handle None explicitly)
        text_size = button_kwargs.get("text_size", 12)
        if text_size is None:
            text_size = DEFAULT_TEXT_SIZE  # Fallback to default if explicitly None
        computed_text_offset = -int(
            max(0, lines - 2) * text_size,
        )  # Adjusted multiplier for better spacing

        # Set text, icon_mdi, and text_color only if not defined in base_button
        # If text is not defined in base button, use the computed offset to center the
        # generated text. This overrides the base button's text_offset.
        if "text" not in button_kwargs or button_kwargs["text"] is None:
            button_kwargs["text"] = computed_text
            button_kwargs["text_offset"] = computed_text_offset
        if "icon_mdi" not in button_kwargs or button_kwargs["icon_mdi"] is None:
            button_kwargs["icon_mdi"] = computed_icon_mdi
        if "text_color" not in button_kwargs or button_kwargs["text_color"] is None:
            button_kwargs["text_color"] = computed_text_color

        # Always set text_offset and override entity_id, special_type, special_type_data
        button_kwargs.update(
            {
                "entity_id": entity_id,
                "text_offset": computed_text_offset,
                "special_type": (
                    "climate-control" if open_climate_page_on_press else None
                ),
                "special_type_data": (
                    special_type_data
                    if special_type_data is not None
                    else (
                        base_button.special_type_data
                        if base_button and base_button.special_type_data
                        else None
                    )
                ),
            },
        )

        return cls(**button_kwargs)

    def render_icon(  # noqa: PLR0912 PLR0915 C901
        self,
        complete_state: StateDict,
        *,
        key_pressed: bool = False,
        size: tuple[int, int] = (ICON_PIXELS, ICON_PIXELS),
        icon_mdi_margin: int = 0,
        font_filename: str = DEFAULT_FONT,
    ) -> Image.Image:
        """Render the icon."""
        if self.is_sleeping():
            button, image = self.sleep_button_and_image(size)
        else:
            rendered_button = self.rendered_template_button(complete_state)
            if self.special_type == "climate-control" and self.entity_id:
                # Create a climate control button using climate_control_with_status
                button = Button.climate_control_with_status(
                    entity_id=self.entity_id,
                    complete_state=complete_state,
                    display_climate_string=True,
                    display_mode=False,
                    open_climate_page_on_press=True,
                    name=(
                        self.special_type_data.get("name")
                        if self.special_type_data
                        else None
                    ),
                    special_type_data=self.special_type_data,
                    base_button=rendered_button,  # Pass self to preserve attributes
                )
            else:
                button = rendered_button
            image = None

        if isinstance(button.icon, str) and ":" in button.icon:
            which, id_ = button.icon.split(":", 1)
            if which == "spotify":
                filename = _to_filename(button.icon, ".jpeg")
                # copy to avoid modifying the cached image
                image = _download_spotify_image(id_, filename).copy()
            if which == "url":
                filename = _url_to_filename(id_)
                # copy to avoid modifying the cached image
                image = _download_image(id_, filename, size).copy()
            if which == "ring":
                pct = _maybe_number(id_)
                assert isinstance(pct, (int, float)), f"Invalid ring percentage: {id_}"
                image = _draw_percentage_ring(pct, size)

        icon_convert_to_grayscale = False
        text = button.text
        text_color = button.text_color or "white"
        icon_mdi = button.icon_mdi

        if button.special_type == "next-page":
            text = button.text or "Next\nPage"
            icon_mdi = button.icon_mdi or "chevron-right"
        elif button.special_type == "previous-page":
            text = button.text or "Previous\nPage"
            icon_mdi = button.icon_mdi or "chevron-left"
        elif button.special_type == "go-to-page":
            page = button.special_type_data
            text = button.text or f"Go to\nPage\n{page}"
            icon_mdi = button.icon_mdi or "book-open-page-variant"
        elif button.special_type == "close-page":
            text = button.text or "Close\nPage"
            icon_mdi = button.icon_mdi or "arrow-u-left-bottom-bold"
        elif button.special_type == "turn-off":
            text = button.text or "Turn off"
            icon_mdi = button.icon_mdi or "power"
        elif button.special_type == "reload":
            text = button.text or "Reload\nconfig"
            icon_mdi = button.icon_mdi or "reload"
        elif button.entity_id in complete_state:
            # Has entity_id
            state = complete_state[button.entity_id]

            if button.text_color is not None:
                text_color = button.text_color
            elif state["state"] == "on":
                text_color = "orangered"

            if (
                button.icon_mdi is None
                and button.icon is None
                and button.domain in DEFAULT_MDI_ICONS
            ):
                icon_mdi = DEFAULT_MDI_ICONS[button.domain]

            if state["state"] == "off":
                icon_convert_to_grayscale = button.icon_gray_when_off

        if image is None:
            image = _init_icon(
                icon_background_color=button.icon_background_color,
                icon_filename=button.icon,
                icon_mdi=icon_mdi,
                icon_mdi_margin=icon_mdi_margin,
                icon_mdi_color=_named_to_hex(button.icon_mdi_color or text_color),
                size=size,
            ).copy()  # copy to avoid modifying the cached image

        if icon_convert_to_grayscale:
            image = _convert_to_grayscale(image)

        _add_text(
            image=image,
            font_filename=font_filename,
            text_size=button.text_size,
            text=text,
            text_color=text_color if not key_pressed else "green",
            text_offset=button.text_offset,
        )
        return image

    @staticmethod
    def _validate_special_type_data(special_type: str, v: Any) -> Any:  # noqa: PLR0912
        if special_type == "go-to-page" and not isinstance(v, (int, str)):
            msg = (
                "If special_type is go-to-page, special_type_data must be an int or str"
            )
            raise AssertionError(msg)

        if (
            special_type in {"next-page", "previous-page", "empty", "turn-off"}
            and v is not None
        ):
            msg = f"special_type_data needs to be empty with {special_type=}"
            raise AssertionError(msg)

        if special_type == "light-control":
            if v is None:
                v = {}
            if not isinstance(v, dict):
                msg = (
                    "With 'light-control', 'special_type_data' must"
                    f" be a dict, not '{v}'"
                )
                raise AssertionError(msg)

            allowed_keys = {"colors", "colormap", "color_temp_kelvin"}
            invalid_keys = v.keys() - allowed_keys
            if invalid_keys:
                msg = (
                    f"Invalid keys in 'special_type_data', only {allowed_keys} allowed"
                )
                raise AssertionError(msg)

            # If colors is present, it must be a list of strings
            if "colors" in v:
                if not isinstance(v["colors"], (tuple, list)):
                    msg = "If 'colors' is present, it must be a list"
                    raise AssertionError(msg)
                for color in v["colors"]:
                    if not isinstance(color, str):
                        msg = "All colors must be strings"
                        raise AssertionError(msg)  # noqa: TRY004
                # Cast colors to tuple (to make it hashable)
                v["colors"] = tuple(v["colors"])

            if "color_temp_kelvin" in v:
                for kelvin in v["color_temp_kelvin"]:
                    if not isinstance(kelvin, int):
                        msg = "All color_temp_kelvin must be integers"
                        raise AssertionError(msg)  # noqa: TRY004
                # Cast color_temp_kelvin to tuple (to make it hashable)
                v["color_temp_kelvin"] = tuple(v["color_temp_kelvin"])
<<<<<<< HEAD
        if special_type == "climate-control":
            if v is None:
                v = {}
            if not isinstance(v, dict):
                msg = (
                    "With 'climate-control', 'special_type_data' must"
                    f" be a dict, not '{v}'"
                )
                raise AssertionError(msg)
            # Can only have the following keys: temperatures and name
            allowed_keys = {"temperatures", "name", "hvac_modes"}
            invalid_keys = v.keys() - allowed_keys
            if invalid_keys:
                msg = (
                    f"Invalid keys in 'special_type_data', only {allowed_keys} allowed"
                )
                raise AssertionError(msg)
            # If temperatures is present, it must be a list of integers
            if "temperatures" in v:
                for temp in v["temperatures"]:
                    if not isinstance(temp, int):
                        msg = "All temperatures must be integers"
                        raise AssertionError(msg)  # noqa: TRY004
                # Cast temperatures to tuple (to make it hashable)
                v["temperatures"] = tuple(v["temperatures"])
        return v

    @validator("long_press", pre=True)
    def _validate_long_press(cls, v: Any, values: dict[str, Any]) -> Any:
        if v is None:
            return None
        if not isinstance(v, dict):
            raise ValueError("long_press must be a dictionary")
=======

        return v

    @validator("special_type_data")
    def _validate_special_type(
        cls: type[Button],
        v: Any,
        values: dict[str, Any],
    ) -> Any:
        """Validate the special_type_data."""
        special_type = values["special_type"]
        return cls._validate_special_type_data(special_type, v)

    @validator("long_press", pre=True)
    def _validate_long_press(cls, v: Any) -> Any:
        if v is None:
            return None
        if not isinstance(v, dict):
            msg = "long_press must be a dictionary"
            raise TypeError(msg)
>>>>>>> b3f3f66e
        allowed_keys = {
            "service",
            "service_data",
            "entity_id",
            "special_type",
            "special_type_data",
        }
        invalid_keys = set(v.keys()) - allowed_keys
        if invalid_keys:
<<<<<<< HEAD
            raise ValueError(
                f"Invalid keys in long_press: {invalid_keys}. Allowed: {allowed_keys}",
            )
        if "service" in v and not isinstance(v["service"], str):
            raise ValueError("long_press.service must be a string")
        if "service_data" in v and not isinstance(v["service_data"], dict):
            raise ValueError("long_press.service_data must be a dictionary")
        if "entity_id" in v and not isinstance(v["entity_id"], str):
            raise ValueError("long_press.entity_id must be a string")
=======
            msg = f"Invalid keys in long_press: {invalid_keys}. Allowed: {allowed_keys}"
            raise AssertionError(msg)
        if "service" in v and not isinstance(v["service"], str):
            msg = "long_press.service must be a string"
            raise AssertionError(msg)
        if "service_data" in v and not isinstance(v["service_data"], dict):
            msg = "long_press.service_data must be a dictionary"
            raise AssertionError(msg)
        if "entity_id" in v and not isinstance(v["entity_id"], str):
            msg = "long_press.entity_id must be a string"
            raise AssertionError(msg)
>>>>>>> b3f3f66e
        if "special_type" in v:
            allowed_special_types = {
                "next-page",
                "previous-page",
                "empty",
                "go-to-page",
                "close-page",
                "turn-off",
                "light-control",
                "climate-control",
                "reload",
            }
            if v["special_type"] not in allowed_special_types:
<<<<<<< HEAD
                raise ValueError(
                    f"long_press.special_type must be one of {allowed_special_types}",
                )
        if "special_type_data" in v and "special_type" not in v:
            raise ValueError(
                "long_press.special_type_data requires special_type to be set",
            )
        if "special_type" in v and "special_type_data" in v:
            cls._validate_special_type(
                v["special_type_data"],
                {"special_type": v["special_type"]},
            )
=======
                msg = f"long_press.special_type must be one of {allowed_special_types} (got {v['special_type']})"
                raise AssertionError(msg)
        if "special_type_data" in v and "special_type" not in v:
            msg = "long_press.special_type_data requires special_type to be set"
            raise AssertionError(msg)
        if "special_type" in v and "special_type_data" in v:
            cls._validate_special_type_data(v["special_type"], v["special_type_data"])

>>>>>>> b3f3f66e
        return v

    @classmethod
    def templatable(cls: type[Button]) -> set[str]:
        """Return if an attribute is templatable, which is if the type-annotation is str."""
        schema = cls.schema()
        properties = schema["properties"]
        return {k for k, v in properties.items() if v["allow_template"]} | {
            "long_press",
        }

    def maybe_start_or_cancel_timer(
        self,
        callback: Callable[[], None | Coroutine] | None = None,
    ) -> bool:
        """Start or cancel the timer."""
        if self.delay:
            if self._timer is None:
                assert isinstance(
                    self.delay,
                    (int, float),
                ), f"Invalid delay: {self.delay}"
                self._timer = AsyncDelayedCallback(delay=self.delay, callback=callback)
            if self._timer.is_running():
                self._timer.cancel()
            else:
                self._timer.start()
            return True
        return False

    def is_sleeping(self) -> bool:
        """Return True if the timer is sleeping."""
        return self._timer is not None and self._timer.is_sleeping

    def sleep_button_and_image(
        self,
        size: tuple[int, int],
    ) -> tuple[Button, Image.Image]:
        """Return the button and image for the sleep button."""
        assert self._timer is not None
        assert isinstance(self.delay, (int, float)), f"Invalid delay: {self.delay}"
        remaining = self._timer.remaining_time()
        pct = round(remaining / self.delay * 100)
        image = _draw_percentage_ring(pct, size)
        button = Button(
            text=f"{remaining:.0f}s\n{pct}%",
            text_color="white",
        )
        return button, image


class Dial(_ButtonDialBase, extra="forbid"):  # type: ignore[call-arg]
    """Dial configuration."""

    dial_event_type: str | None = Field(
        default=None,
        allow_template=True,
        description="The event type of the dial that will trigger the service."
        " Either `DialEventType.TURN` or `DialEventType.PUSH`.",
    )

    state_attribute: str | None = Field(
        default=None,
        allow_template=True,
        description="The attribute of the entity which gets used for the dial state.",
        # TODO: use this?
        # An attribute of an HA entity that the dial should control e.g., brightness for a light.
    )
    attributes: dict[str, float] | None = Field(
        default=None,
        allow_template=True,
        description="Sets the attributes of the dial."
        " `min`: The minimal value of the dial."
        " `max`: The maximal value of the dial."
        " `step`: the step size by which the value of the dial is increased by on an event.",
    )
    allow_touchscreen_events: bool = Field(
        default=False,
        allow_template=True,
        description="Whether events from the touchscreen are allowed, for example set the minimal value on `SHORT` and set maximal value on `LONG`.",
    )

    # vars for timer
    _timer: AsyncDelayedCallback | None = PrivateAttr(None)

    # Internal attributes for Dial
    _attributes: dict[str, float] = PrivateAttr(
        {"state": 0, "min": 0, "max": 100, "step": 1},
    )

    def update_attributes(self, data: dict[str, Any]) -> None:
        """Updates all home assistant entity attributes."""
        if self.attributes is None:
            self._attributes = data["attributes"]
        else:
            self._attributes = self.attributes

        if self.state_attribute is None:
            self._attributes.update({"state": float(data["state"])})
        else:
            try:
                if data["attributes"][self.state_attribute] is None:
                    self._attributes["state"] = 0
                else:
                    self._attributes["state"] = float(
                        data["attributes"][self.state_attribute],
                    )
            except KeyError:
                console.log(f"Could not find attribute {self.state_attribute}")
                self._attributes["state"] = 0

    def get_attributes(self) -> dict[str, float]:
        """Returns all home assistant entity attributes."""
        return self._attributes

    def increment_state(self, value: float) -> None:
        """Increments the value of the dial with checks for the minimal and maximal value."""
        num: float = self._attributes["state"] + value * self._attributes["step"]
        num = min(self._attributes["max"], num)
        num = max(self._attributes["min"], num)
        self._attributes["state"] = num

    def set_state(self, value: float) -> None:
        """Sets the value of the dial without checks for the minimal and maximal value."""
        self._attributes["state"] = value

    def rendered_template_dial(
        self,
        complete_state: StateDict,
    ) -> Dial:
        """Return a dial with the rendered text."""
        dct = self.dict(exclude_unset=True)
        for key in self.templatable():
            if key not in dct:
                continue
            val = dct[key]
            if isinstance(val, dict):
                for k, v in val.items():
                    val[k] = _render_jinja(v, complete_state, self)
            else:
                dct[key] = _render_jinja(val, complete_state, self)
        return Dial(**dct)

    # LCD/Touchscreen management
    def render_lcd_image(
        self,
        complete_state: StateDict,
        key: int,  # Key needs to be from sorted dials
        size: tuple[int, int],
        icon_mdi_margin: int = 0,
        font_filename: str = DEFAULT_FONT,
    ) -> Image.Image:
        """Render the image for the LCD."""
        try:
            image = None
            dial = self.rendered_template_dial(complete_state)

            if isinstance(dial.icon, str) and ":" in dial.icon:
                which, id_ = dial.icon.split(":", 1)
                if which == "spotify":
                    filename = _to_filename(dial.icon, ".jpeg")
                    image = _download_spotify_image(id_, filename).copy()
                elif which == "url":
                    filename = _url_to_filename(id_)
                    image = _download_image(id_, filename, size).copy()
                elif which == "ring":
                    pct = _maybe_number(id_)
                    assert isinstance(
                        pct,
                        (int, float),
                    ), f"Invalid ring percentage: {id_}"
                    image = _draw_percentage_ring(
                        percentage=pct,
                        size=size,
                        radius=40,
                    )

            icon_convert_to_grayscale = False
            text = dial.text
            text_color = dial.text_color or "white"

            assert dial.entity_id is not None
            if (
                complete_state[dial.entity_id]["state"] == "off"
                and dial.icon_gray_when_off
            ):
                icon_convert_to_grayscale = True

            if image is None:
                image = _init_icon(
                    icon_background_color=dial.icon_background_color,
                    icon_filename=dial.icon,
                    icon_mdi=dial.icon_mdi,
                    icon_mdi_margin=icon_mdi_margin,
                    icon_mdi_color=_named_to_hex(dial.icon_mdi_color or text_color),
                    size=size,
                ).copy()

            if icon_convert_to_grayscale:
                image = _convert_to_grayscale(image)

            _add_text(
                image=image,
                font_filename=font_filename,
                text_size=self.text_size,
                text=text,
                text_color=text_color,
                text_offset=self.text_offset,
            )
            return image  # noqa: TRY300

        except ValueError as e:
            console.log(e)
            warnings.warn(
                f"Failed to render icon for dial {key}",
                IconWarning,
                stacklevel=2,
            )
            return _generate_failed_icon(size=size)

    def start_or_restart_timer(
        self,
        callback: Callable[[], None | Coroutine] | None = None,
    ) -> bool:
        """Starts or restarts AsyncDelayedCallback timer."""
        if not self.delay:
            return False
        if self._timer is None:
            assert isinstance(
                self.delay,
                (int, float),
            ), f"Invalid delay: {self.delay}"
            self._timer = AsyncDelayedCallback(delay=self.delay, callback=callback)
        self._timer.start()
        return True


def _update_dial_descriptions() -> None:
    for _k, _v in Dial.__fields__.items():
        _v.field_info.description = (
            _v.field_info.description.replace("on the button", "above the dial")
            .replace("button", "dial")
            .replace("pressed", "rotated")
        )
        if _k == "delay":
            _v.field_info.description = (
                "The delay (in seconds) before the `service` is called."
                " This counts down from the specified time and collects the called turn events and"
                " sends the bundled value to Home Assistant after the dial hasn't been turned for the specified time in delay."
            )


_update_dial_descriptions()


def _to_filename(id_: str, suffix: str = "") -> Path:
    """Converts an id with ":" and "_" to a filename with optional suffix."""
    filename = ASSETS_PATH / id_.replace("/", "_").replace(":", "_")
    return filename.with_suffix(suffix)


def to_pandas_table(cls: type[BaseModel]) -> pd.DataFrame:
    """Return a markdown table with the schema."""
    import pandas as pd

    rows = []
    for k, field in cls.__fields__.items():
        info = field.field_info
        if info.description is None:
            continue

        def code(text: str) -> str:
            return f"`{text}`"

        row = {
            "Variable name": code(k),
            "Description": info.description,
            "Default": code(info.default) if info.default is not Undefined else "",
            "Type": code(field._type_display()),
        }
        rows.append(row)
    return pd.DataFrame(rows)


def _pandas_to_rich_table(df: pd.DataFrame) -> Table:
    """Return a rich table from a pandas DataFrame."""
    table = Table()

    # Add the columns
    for column in df.columns:
        table.add_column(column)

    # Add the rows
    for _, row in df.iterrows():
        table.add_row(*row.astype(str).tolist())

    return table


class Page(BaseModel):
    """A page of buttons."""

    name: str = Field(description="The name of the page.")
    buttons: list[Button] = Field(
        default_factory=list,
        description="A list of buttons on the page.",
    )

    dials: list[Dial] = Field(
        default_factory=list,
        description="A list of dials on the page.",
    )

    _parent_page_index: int = PrivateAttr([])

    _dials_sorted: list[Dial] = PrivateAttr([])

    def sort_dials(self) -> list[tuple[Dial, Dial | None]]:
        """Sorts dials by dialEventType."""
        self._dials_sorted = []
        skip = False
        for index, dial in enumerate(self.dials):
            if index + 1 < len(self.dials):
                if skip:
                    skip = False
                    continue

                next_dial = self.dials[index + 1]
                if dial.dial_event_type != next_dial.dial_event_type:
                    self._dials_sorted.append((dial, next_dial))  # type: ignore[arg-type]
                    skip = True
                else:
                    self._dials_sorted.append((dial, None))  # type: ignore[arg-type]
            else:
                self._dials_sorted.append((dial, None))  # type: ignore[arg-type]
        return self._dials_sorted  # type: ignore[return-value]

    def get_sorted_key(self, dial: Dial) -> int | None:
        """Returns the integer key for a dial."""
        dial_list = self._dials_sorted
        for i in range(len(dial_list)):
            if dial in dial_list[i]:
                return i
        return None

    @classmethod
    def to_pandas_table(cls: type[Page]) -> pd.DataFrame:
        """Return a pandas DataFrame with the schema."""
        return to_pandas_table(cls)

    @classmethod
    def to_markdown_table(cls: type[Page]) -> str:
        """Return a markdown table with the schema."""
        return cls.to_pandas_table().to_markdown(index=False)


class Config(BaseModel):
    """Configuration file."""

    yaml_encoding: str | None = Field(
        default="utf-8",
        description="The encoding of the YAML file.",
    )
    pages: list[Page] = Field(
        default_factory=list,
        description="A list of `Page`s in the configuration.",
    )
    anonymous_pages: list[Page] = Field(
        default_factory=list,
        description="A list of anonymous Pages in the configuration."
        " These pages are hidden and not displayed when cycling through the pages."
        " They can only be reached using the `special_type: 'go-to-page'` button."
        " Designed for single use, these pages return to the previous page"
        " upon clicking a button.",
    )
    state_entity_id: str | None = Field(
        default=None,
        description="The entity ID to sync display state with. For"
        " example `input_boolean.streamdeck` or `binary_sensor.anyone_home`.",
    )
    brightness: int = Field(
        default=100,
        description="The default brightness of the Stream Deck (0-100).",
    )
    auto_reload: bool = Field(
        default=False,
        description="If True, the configuration YAML file will automatically"
        " be reloaded when it is modified.",
    )
    long_press_duration: float = Field(
        default=0.5,
        description="The duration (in seconds) for a long press.",
    )
    _current_page_index: int = PrivateAttr(default=0)
    _parent_page_index: int = PrivateAttr(default=0)
    _is_on: bool = PrivateAttr(default=True)
    _detached_page: Page | None = PrivateAttr(default=None)
    _configuration_file: Path | None = PrivateAttr(default=None)
    _include_files: list[Path] = PrivateAttr(default_factory=list)

    @classmethod
    def load(
        cls: type[Config],
        fname: Path,
        yaml_encoding: str | None = None,
    ) -> Config:
        """Read the configuration file."""
        with fname.open() as f:
            data, include_files = safe_load_yaml(
                f,
                return_included_paths=True,
                encoding=yaml_encoding,
            )
            config = cls(**data)  # type: ignore[arg-type]
            config._configuration_file = fname
            config._include_files = include_files
            config.current_page().sort_dials()
            return config

    def reload(self) -> None:
        """Reload the configuration file."""
        assert self._configuration_file is not None
        # Updates all public attributes
        new_config = self.load(
            self._configuration_file,
            yaml_encoding=self.yaml_encoding,
        )
        self.__dict__.update(new_config.__dict__)
        self._include_files = new_config._include_files
        # Set the private attributes we want to preserve
        if self._detached_page is not None:
            self._detached_page = self.to_page(self._detached_page.name)
            self.current_page().sort_dials()
        if self._current_page_index >= len(self.pages):
            # In case pages were removed, reset to the first page
            self._current_page_index = 0

    @classmethod
    def to_pandas_table(cls: type[Config]) -> pd.DataFrame:
        """Return a pandas DataFrame with the schema."""
        return to_pandas_table(cls)

    @classmethod
    def to_markdown_table(cls: type[Config]) -> str:
        """Return a markdown table with the schema."""
        return cls.to_pandas_table().to_markdown(index=False)

    def update_timers(
        self,
        deck: StreamDeck,
        complete_state: dict[str, dict[str, Any]],
    ) -> None:
        """Update all timers."""
        for key in range(deck.key_count()):
            button = self.button(key)
            if button is not None and button.is_sleeping():
                console.log(f"Updating timer for key {key}")
                update_key_image(
                    deck,
                    key=key,
                    config=self,
                    complete_state=complete_state,
                    key_pressed=False,
                )

    def next_page(self) -> Page:
        """Go to the next page."""
        self._parent_page_index = self._current_page_index
        self._current_page_index = self.next_page_index
        return self.pages[self._current_page_index]

    @property
    def next_page_index(self) -> int:
        """Return the next page index."""
        return (self._current_page_index + 1) % len(self.pages)

    @property
    def previous_page_index(self) -> int:
        """Return the previous page index."""
        return (self._current_page_index - 1) % len(self.pages)

    def previous_page(self) -> Page:
        """Go to the previous page."""
        self._parent_page_index = self._current_page_index
        self._current_page_index = self.previous_page_index
        return self.pages[self._current_page_index]

    def current_page(self) -> Page:
        """Return the current page."""
        if self._detached_page is not None:
            return self._detached_page
        return self.pages[self._current_page_index]

    def dial(self, key: int) -> Dial | None:
        """Gets Dial from key."""
        dials = self.current_page().dials
        if key < len(dials):
            return dials[key]
        return None

    def dial_sorted(self, key: int) -> tuple[Dial, Dial | None] | None:
        """Gets sorted dials by key."""
        dials = self.current_page()._dials_sorted
        if key < len(dials):
            return dials[key]
        return None

    def button(self, key: int) -> Button | None:
        """Return the button for a key."""
        buttons = self.current_page().buttons
        if key < len(buttons):
            return buttons[key]
        return None

    def to_page(self, page: int | str) -> Page:
        """Go to a page based on the page name or index."""
        if isinstance(page, int):
            self._parent_page_index = self._current_page_index
            self._current_page_index = page
            return self.current_page()

        for i, p in enumerate(self.pages):
            if p.name == page:
                self._current_page_index = i
                return self.current_page()

        for p in self.anonymous_pages:
            if p.name == page:
                self._detached_page = p
                return p
        console.log(f"Could find page {page}, staying on current page")
        return self.current_page()

    def load_page_as_detached(self, page: Page) -> None:
        """Load a page as detached."""
        self._detached_page = page

    def close_detached_page(self) -> None:
        """Close the detached page."""
        self._detached_page = None

    def close_page(self) -> Page:
        """Close the current page."""
        self._detached_page = None
        self._current_page_index = self._parent_page_index
        return self.current_page()


def _next_id() -> int:
    global _ID_COUNTER
    _ID_COUNTER += 1
    return _ID_COUNTER


class AsyncDelayedCallback:
    """A callback that is called after a delay.

    Parameters
    ----------
    delay
        The delay in seconds after which the callback will be called.
    callback
        The function or coroutine to be called after the delay.

    """

    def __init__(
        self,
        delay: float,
        callback: Callable[[], None | Coroutine] | None = None,
    ) -> None:
        """Initialize."""
        self.delay = delay
        self.callback = callback
        self.task: asyncio.Task | None = None
        self.start_time: float | None = None
        self.is_sleeping: bool = False

    async def _run(self) -> None:
        """Run the timer. Don't call this directly, use start() instead."""
        self.is_sleeping = True
        self.start_time = time.time()
        await asyncio.sleep(self.delay)
        self.is_sleeping = False
        if self.callback is not None:
            if asyncio.iscoroutinefunction(self.callback):
                await self.callback()
            else:
                self.callback()

    def is_running(self) -> bool:
        """Return whether the timer is running."""
        return self.task is not None and not self.task.done()

    def start(self) -> None:
        """Start the timer."""
        if self.task is not None and not self.task.done():
            self.cancel()
        self.task = asyncio.ensure_future(self._run())

    def cancel(self) -> None:
        """Cancel the timer."""
        console.log("Cancel timer")
        if self.task:
            self.task.cancel()
            self.is_sleeping = False
            self.task = None

    def remaining_time(self) -> float:
        """Return the remaining time before the timer expires."""
        if self.task is None:
            return 0
        if self.start_time is not None:
            elapsed_time = time.time() - self.start_time
            return max(0, self.delay - elapsed_time)
        return 0


def _draw_percentage_ring(
    percentage: float,
    size: tuple[int, int],
    *,
    radius: int | None = None,
    thickness: int = 4,
    ring_color: tuple[int, int, int] = (255, 0, 0),
    full_ring_backgroud_color: tuple[int, int, int] = (100, 100, 100),
) -> Image.Image:
    """Draw a ring with a percentage."""
    img = Image.new("RGB", size, (0, 0, 0))

    if radius is None:
        radius = size[0] // 2 - thickness // 2

    # Draw the full ring for the background
    draw = ImageDraw.Draw(img)
    draw.ellipse(
        [
            (size[0] // 2 - radius, size[1] // 2 - radius),
            (size[0] // 2 + radius, size[1] // 2 + radius),
        ],
        outline=full_ring_backgroud_color,
        width=thickness,
    )

    # Draw the percentage of the ring with a bright color
    start_angle = -90
    end_angle = start_angle + (360 * percentage / 100)
    draw.arc(
        [
            (size[0] // 2 - radius, size[1] // 2 - radius),
            (size[0] // 2 + radius, size[1] // 2 + radius),
        ],
        start_angle,
        end_angle,
        fill=ring_color,
        width=thickness,
    )
    return img


def _linspace(start: float, stop: float, num: int) -> list[float]:
    """Return evenly spaced numbers over a specified interval."""
    if num == 1:
        return [start]
    step = (stop - start) / (num - 1)
    return [start + i * step for i in range(num)]


def _generate_colors_from_colormap(num_colors: int, colormap: str) -> tuple[str, ...]:
    """Returns `num_colors` number of colors in hexadecimal format, sampled from colormaps."""
    try:
        import matplotlib.pyplot as plt
        import numpy as np
    except ModuleNotFoundError:
        msg = "You need to install matplotlib to use the colormap feature."
        raise ModuleNotFoundError(msg) from None

    cmap = plt.get_cmap(colormap)
    colors = cmap(np.linspace(0, 1, num_colors))
    return tuple(plt.matplotlib.colors.to_hex(color) for color in colors)


def _color_temp_kelvin_to_rgb(  # noqa: PLR0912
    colour_temperature: int,
) -> tuple[int, int, int]:
    """Converts from K to RGB.

    Algorithm courtesy of
    http://www.tannerhelland.com/4435/convert-temperature-rgb-algorithm-code/.
    """
    # range check
    if colour_temperature < 1000:  # noqa: PLR2004
        colour_temperature = 1000
    elif colour_temperature > 40000:  # noqa: PLR2004
        colour_temperature = 40000

    tmp_internal = colour_temperature / 100.0

    # red
    if tmp_internal <= 66:  # noqa: PLR2004
        red = 255
    else:
        tmp_red = 329.698727446 * math.pow(tmp_internal - 60, -0.1332047592)
        if tmp_red < 0:
            red = 0
        elif tmp_red > 255:  # noqa: PLR2004
            red = 255
        else:
            red = int(tmp_red)

    # green
    if tmp_internal <= 66:  # noqa: PLR2004
        tmp_green = 99.4708025861 * math.log(tmp_internal) - 161.1195681661
        if tmp_green < 0:
            green = 0
        elif tmp_green > 255:  # noqa: PLR2004
            green = 255
        else:
            green = int(tmp_green)
    else:
        tmp_green = 288.1221695283 * math.pow(tmp_internal - 60, -0.0755148492)
        if tmp_green < 0:
            green = 0
        elif tmp_green > 255:  # noqa: PLR2004
            green = 255
        else:
            green = int(tmp_green)

    # blue
    if tmp_internal >= 66:  # noqa: PLR2004
        blue = 255
    elif tmp_internal <= 19:  # noqa: PLR2004
        blue = 0
    else:
        tmp_blue = 138.5177312231 * math.log(tmp_internal - 10) - 305.0447927307
        if tmp_blue < 0:
            blue = 0
        elif tmp_blue > 255:  # noqa: PLR2004
            blue = 255
        else:
            blue = int(tmp_blue)

    return red, green, blue


def _generate_uniform_hex_colors(n_colors: int) -> tuple[str, ...]:
    """Generate a list of `n_colors` hex colors that are uniformly perceptually spaced.

    Parameters
    ----------
    n_colors
        The number of colors to generate.

    Returns
    -------
    list[str]
        A list of `n_colors` hex colors, represented as strings.

    Examples
    --------
    >>> _generate_uniform_hex_colors(3)
    ['#0000ff', '#00ff00', '#ff0000']

    """

    def generate_hues(n_hues: int) -> list[float]:
        """Generate `n_hues` hues that are uniformly spaced around the color wheel."""
        return _linspace(0, 1, n_hues)

    def generate_saturations(n_saturations: int) -> list[float]:
        """Generate `n_saturations` saturations that increase linearly from 0 to 1."""
        return _linspace(0, 1, n_saturations)

    def generate_values(n_values: int) -> list[float]:
        """Generate `n_values` values that increase linearly from 1 to 0.5 and then decrease to 0."""
        values = _linspace(1, 0.5, n_values // 2)
        if n_values % 2 == 1:
            values.append(0.0)
        values += _linspace(0.5, 0, n_values // 2)
        return values

    def hsv_to_hex(hsv: tuple[float, float, float]) -> str:
        """Convert an HSV color tuple to a hex color string."""
        rgb = tuple(int(round(x * 255)) for x in colorsys.hsv_to_rgb(*hsv))
        return "#{:02x}{:02x}{:02x}".format(*rgb)

    hues = generate_hues(n_colors)
    saturations = generate_saturations(n_colors)
    values = generate_values(n_colors)
    hsv_colors = [(h, s, v) for h in hues for s in saturations for v in values]
    hex_colors = [hsv_to_hex(hsv) for hsv in hsv_colors]
    return tuple(hex_colors[:n_colors])


def _max_contrast_color(hex_color: str) -> str:
    """Given hex color return a color with maximal contrast."""
    # Convert hex color to RGB format
    r, g, b = _hex_to_rgb(hex_color)
    # Convert RGB color to grayscale
    gray = 0.2989 * r + 0.5870 * g + 0.1140 * b
    # Determine whether white or black will have higher contrast
    middle_range = 128
    return "#FFFFFF" if gray < middle_range else "#000000"


@ft.lru_cache(maxsize=16)
def _light_page(
    entity_id: str,
    n_colors: int,
    colors: tuple[str, ...] | None,
    color_temp_kelvin: tuple[int, ...] | None,
    colormap: str | None,
) -> Page:
    """Return a page of buttons for controlling lights."""
    if colormap is None and colors is None:
        colors = _generate_uniform_hex_colors(n_colors)
    elif colormap is not None:
        colors = _generate_colors_from_colormap(n_colors, colormap)
    assert colors is not None
    buttons_colors = [
        Button(
            icon_background_color=color,
            service="light.turn_on",
            service_data={
                "entity_id": entity_id,
                "rgb_color": _hex_to_rgb(color),
            },
        )
        for color in colors
    ]
    buttons_color_temp_kelvin = [
        Button(
            icon_background_color=_rgb_to_hex(_color_temp_kelvin_to_rgb(kelvin)),
            service="light.turn_on",
            service_data={
                "entity_id": entity_id,
                "color_temp_kelvin": kelvin,
            },
        )
        for kelvin in (color_temp_kelvin or ())
    ]
    buttons_brightness = []
    for brightness in [0, 10, 30, 60, 100]:
        background_color = _scale_hex_color("#FFFFFF", brightness / 100)
        button = Button(
            icon_background_color=background_color,
            service="light.turn_on",
            text_color=_max_contrast_color(background_color),
            text=f"{brightness}%",
            service_data={
                "entity_id": entity_id,
                "brightness_pct": brightness,
            },
        )
        buttons_brightness.append(button)
    buttons_back = [Button(special_type="close-page")]
    return Page(
        name="Lights",
        buttons=buttons_colors
        + buttons_color_temp_kelvin
        + buttons_brightness
        + buttons_back,
    )


def _climate_page(
    entity_id: str,
    complete_state: StateDict,
    temperatures: tuple[int, ...] | None,
    hvac_modes: list[str] | None,
    name: str | None,
    deck_key_count: int,
) -> Page:
    """Return a page of buttons for controlling lights."""
    console.log(f"Creating climate page for {entity_id}")
    state = complete_state.get(entity_id, {})

    current_temperature = state.get("attributes", {}).get(
        "current_temperature",
        "MISSING",
    )

    def format_temp(temp: float | None) -> str:
        if temp is None:
            return "?"
        return f"{temp:.2f}".rstrip("0").rstrip(".")

    def mode_button(mode: str) -> Button:
        icon_mdi, text, text_color = get_climate_icon_text_and_color(mode)
        return Button(
            service="climate.set_hvac_mode",
            service_data={
                "entity_id": entity_id,
                "hvac_mode": mode,
            },
            text=f"Set\n{text.capitalize()}",
            text_color=text_color,
            icon_mdi=icon_mdi,
        )

    button_status = [
        Button.climate_control_with_status(
            entity_id=entity_id,
            complete_state=complete_state,
            display_climate_string=False,
            display_mode=True,
            open_climate_page_on_press=False,
            name=name,
            special_type_data=None,
        ),
    ]
    buttons_temperatures = [
        Button(
            service="climate.set_temperature",
            service_data={
                "entity_id": entity_id,
                "temperature": temperature,
            },
            text=format_temp(temperature) + "°C",
        )
        for temperature in (temperatures or ())
    ]
    buttons_hvac_modes = [mode_button(mode) for mode in (hvac_modes or [])]
    button_back = [
        Button(special_type="close-page"),
    ]
    button_off = [
        Button(
            service="climate.turn_off",
            text="OFF",
            service_data={"entity_id": entity_id},
        ),
    ]
    buttons_before_temperatures = button_status + button_off + buttons_hvac_modes
    buttons_after_temperatures_and_empty = button_back
    n_empty_buttons = (
        deck_key_count
        - len(buttons_before_temperatures)
        - len(buttons_temperatures)
        - len(buttons_after_temperatures_and_empty)
    )
    if n_empty_buttons < 0:
        console.log(
            f"Too many buttons in the climate page. Some might not be shown. The deck has {abs(n_empty_buttons)} too many buttons. Remove some temperatures or hvac modes.",
            style="red",
        )
        n_empty_buttons = 0
    # Create empty buttons to fill the remaining space, so that the close button is in the usual place.
    buttons_empty = [Button(special_type="empty")] * n_empty_buttons

    return Page(
        name="Climate",
        buttons=buttons_before_temperatures
        + buttons_temperatures
        + buttons_empty
        + buttons_after_temperatures_and_empty,
    )


@asynccontextmanager
async def setup_ws(
    host: str,
    token: str,
    protocol: Literal["wss", "ws"],
) -> websockets.WebSocketClientProtocol:
    """Set up the connection to Home Assistant."""
    uri = f"{protocol}://{host}/api/websocket"
    while True:
        try:
            # limit size to 10 MiB
            async with websockets.connect(uri, max_size=10485760) as websocket:
                # Send an authentication message to Home Assistant
                auth_payload = {"type": "auth", "access_token": token}
                await websocket.send(json.dumps(auth_payload))

                # Wait for the authentication response
                auth_response = await websocket.recv()
                console.log(auth_response)
                console.log("Connected to Home Assistant")
                yield websocket
        except ConnectionResetError:  # noqa: PERF203
            # Connection was reset, retrying in 3 seconds
            console.print_exception(show_locals=True)
            console.log("Connection was reset, retrying in 3 seconds")
            await asyncio.sleep(5)


async def subscribe_state_changes(
    websocket: websockets.WebSocketClientProtocol,
) -> None:
    """Subscribe to the state change events."""
    subscribe_payload = {
        "type": "subscribe_events",
        "event_type": "state_changed",
        "id": _next_id(),
    }
    await websocket.send(json.dumps(subscribe_payload))


async def handle_changes(
    websocket: websockets.WebSocketClientProtocol,
    complete_state: StateDict,
    deck: StreamDeck,
    config: Config,
) -> None:
    """Handle state changes."""

    async def process_websocket_messages() -> None:
        """Process websocket messages."""
        while True:
            data = json.loads(await websocket.recv())
            _update_state(complete_state, data, config, deck)

    async def call_update_timers() -> None:
        """Call config.update_timers every second."""
        while True:
            await asyncio.sleep(1)
            config.update_timers(deck, complete_state)

    async def watch_configuration_file() -> None:
        """Watch for changes to the configuration file and reload config when it changes."""
        if config._configuration_file is None:
            console.log("[red bold] No configuration file to watch[/]")
            return

        def edit_time(fn: Path) -> float:
            return fn.stat().st_mtime if fn.exists() else 0

        last_modified_time = edit_time(config._configuration_file)
        while True:
            files = [config._configuration_file, *config._include_files]
            if config.auto_reload and any(
                edit_time(fn) > last_modified_time for fn in files
            ):
                console.log("Configuration file has been modified, reloading")
                last_modified_time = max(edit_time(fn) for fn in files)
                try:
                    config.reload()
                    deck.reset()
                    update_all_key_images(deck, config, complete_state)
                    update_all_dials(deck, config, complete_state)
                except Exception as e:  # noqa: BLE001
                    console.log(f"Error reloading configuration: {e}")

            await asyncio.sleep(1)

    # Run the websocket message processing and timer update tasks concurrently
    await asyncio.gather(
        process_websocket_messages(),
        call_update_timers(),
        watch_configuration_file(),
    )


def _keys(entity_id: str, buttons: list[Button] | list[Dial]) -> list[int]:
    """Get the key indices for an entity_id."""
    return [
        i
        for i, button in enumerate(buttons)
        if button.entity_id == entity_id  # type: ignore[attr-defined] # noqa: PLR1714
        or button.linked_entity == entity_id  # type: ignore[attr-defined]
    ]


def _update_state(
    complete_state: StateDict,
    data: dict[str, Any],
    config: Config,
    deck: StreamDeck,
) -> None:
    """Update the state dictionary and update the keys."""
    buttons = config.current_page().buttons
    dials = config.current_page().dials
    if data["type"] == "event":
        event_data = data["event"]
        if event_data["event_type"] == "state_changed":
            event_data = event_data["data"]
            eid = event_data["entity_id"]
            complete_state[eid] = event_data["new_state"]

            # Handle the state entity (turning on/off display)
            if eid == config.state_entity_id:
                is_on = complete_state[config.state_entity_id]["state"] == "on"
                if is_on:
                    turn_on(config, deck, complete_state)
                else:
                    turn_off(config, deck)
                return

            keys_dials = _keys(eid, dials)
            for key in keys_dials:
                console.log(f"Updating dial {key} for {eid}")
                update_dial(
                    deck=deck,
                    key=key,
                    config=config,
                    complete_state=complete_state,
                    data=data,
                )

            keys = _keys(eid, buttons)
            for key in keys:
                console.log(f"Updating key {key} for {eid}")
                update_key_image(
                    deck,
                    key=key,
                    config=config,
                    complete_state=complete_state,
                    key_pressed=False,
                )


def _state_attr(
    entity_id: str,
    attr: str,
    complete_state: StateDict,
) -> Any:
    """Get the state attribute for an entity."""
    attrs = complete_state.get(entity_id, {}).get("attributes", {})
    state_attr = attrs.get(attr)
    return _maybe_number(state_attr)


def _is_state_attr(
    entity_id: str,
    attr: str,
    value: Any,
    complete_state: StateDict,
) -> bool:
    """Check if the state attribute for an entity is a value."""
    return _state_attr(entity_id, attr, complete_state) == _maybe_number(value)


def _is_float(s: str) -> bool:
    try:
        float(s)
    except ValueError:
        return False
    else:
        return True


def _maybe_number(s: str, *, rounded: bool = False) -> int | str | float:
    """Convert a string to a number if possible."""
    if not isinstance(s, str):  # already a number or other type
        return s

    if _is_integer(s):
        num = int(s)
    elif _is_float(s):
        num = float(s)  # type: ignore[assignment]
    else:
        return s

    if rounded:
        return round(num)

    return num


def _is_integer(s: str) -> bool:
    try:
        int(s)
    except ValueError:
        return False
    else:
        return True


def _states(
    entity_id: str,
    *,
    with_unit: bool = False,
    rounded: bool = False,
    complete_state: StateDict | None = None,
) -> Any:
    """Get the state for an entity."""
    assert complete_state is not None
    entity_state = complete_state.get(entity_id, {})
    if not entity_state:
        return None
    state = entity_state["state"]
    state = _maybe_number(state, rounded=rounded)
    if with_unit:
        unit = entity_state.get("attributes", {}).get("unit_of_measurement")
        if unit:
            state = f"{state} {unit}"
    return state


def _is_state(
    entity_id: str,
    state: str,
    complete_state: StateDict,
) -> bool:
    """Check if the state for an entity is a value."""
    return _states(entity_id, complete_state=complete_state) == _maybe_number(state)


def _min_filter(value: float, other_value: float) -> float:
    """Return the minimum of two values.

    Can be used in Jinja templates like
    >>> {{ 1 | min(2) }}
    1
    """
    return min(value, other_value)


def _max_filter(value: float, other_value: float) -> float:
    """Return the maximum of two values.

    Can be used in Jinja templates like
    >>> {{ 1 | max(2) }}
    2
    """
    return max(value, other_value)


def _round(num: float, digits: int) -> int | float:
    """Returns rounded value with number of digits."""
    return round(num, digits)


def _dial_value(dial: Dial | None) -> float:
    if dial is None:
        return 0
    try:
        attributes = dial.get_attributes()
        return float(attributes["state"])
    except KeyError:
        return 0


def _dial_attr(
    attr: str,
    dial: Dial | None,
) -> float:
    if dial is None:
        return 0
    try:
        assert attr is not None
        dial_attributes = dial.get_attributes()
        return dial_attributes[attr]
    except ValueError as e:
        console.log(
            f"Error while trying to get attribute {attr} from dial with error code {e}",
        )
        return 0


def _render_jinja(
    text: str,
    complete_state: StateDict,
    dial: Dial | None = None,
) -> str:
    """Render a Jinja template."""
    if not isinstance(text, str):
        return text
    if "{" not in text:
        return text
    try:
        env = jinja2.Environment(
            loader=jinja2.BaseLoader(),
            autoescape=False,  # noqa: S701
        )
        env.filters["min"] = _min_filter
        env.filters["max"] = _max_filter
        template = env.from_string(text)
        return template.render(
            min=min,
            max=max,
            is_state_attr=ft.partial(_is_state_attr, complete_state=complete_state),
            state_attr=ft.partial(_state_attr, complete_state=complete_state),
            states=ft.partial(_states, complete_state=complete_state),
            is_state=ft.partial(_is_state, complete_state=complete_state),
            round=_round,
            dial_value=ft.partial(_dial_value, dial=dial),
            dial_attr=ft.partial(_dial_attr, dial=dial),
        ).strip()
    except jinja2.exceptions.TemplateError as err:
        console.print_exception(show_locals=True)
        console.log(f"Error rendering template: {err} with error type {type(err)}")
        return text


async def get_states(websocket: websockets.WebSocketClientProtocol) -> dict[str, Any]:
    """Get the current state of all entities."""
    _id = _next_id()
    subscribe_payload = {"type": "get_states", "id": _id}
    await websocket.send(json.dumps(subscribe_payload))
    while True:
        data = json.loads(await websocket.recv())
        if data["type"] == "result":
            # Extract the state data from the response
            return {state["entity_id"]: state for state in data["result"]}


async def unsubscribe(websocket: websockets.WebSocketClientProtocol, id_: int) -> None:
    """Unsubscribe from an event."""
    subscribe_payload = {
        "id": _next_id(),
        "type": "unsubscribe_events",
        "subscription": id_,
    }
    await websocket.send(json.dumps(subscribe_payload))


async def call_service(
    websocket: websockets.WebSocketClientProtocol,
    service: str,
    data: dict[str, Any],
    target: dict[str, Any] | None = None,
) -> None:
    """Call a service."""
    domain, service = service.split(".")
    subscribe_payload = {
        "id": _next_id(),
        "type": "call_service",
        "domain": domain,
        "service": service,
        "service_data": data,
    }
    if target is not None:
        subscribe_payload["target"] = target

    await websocket.send(json.dumps(subscribe_payload))


def _rgb_to_hex(rgb: tuple[int, int, int]) -> str:
    """Convert an RGB color to a hex color."""
    return "#{:02x}{:02x}{:02x}".format(*rgb)


def _hex_to_rgb(hex_color: str) -> tuple[int, int, int]:
    # Remove '#' if present
    if hex_color.startswith("#"):
        hex_color = hex_color[1:]

    # Convert hexadecimal to RGB
    r, g, b = tuple(int(hex_color[i : i + 2], 16) for i in (0, 2, 4))

    # Return RGB tuple
    return (r, g, b)


def _named_to_hex(color: str) -> str:
    """Convert a named color to a hex color."""
    rgb: tuple[int, int, int] | str = ImageColor.getrgb(color)
    if isinstance(rgb, tuple):
        return _rgb_to_hex(rgb)
    if color.startswith("#"):
        return color
    msg = f"Invalid color: {color}"
    raise ValueError(msg)


def _convert_to_grayscale(image: Image.Image) -> Image.Image:
    """Convert an image to grayscale."""
    return image.convert("L").convert("RGB")


def _download_and_save_mdi(icon_mdi: str) -> Path:
    url = _mdi_url(icon_mdi)
    filename_svg = ASSETS_PATH / f"{icon_mdi}.svg"
    if filename_svg.exists():
        return filename_svg
    svg_content = _download(url)
    try:
        etree.fromstring(svg_content)  # noqa: S320
    except etree.XMLSyntaxError:
        msg = (f"Invalid SVG: {url}, `svg_content` starts with: {svg_content[:100]!r}",)
        console.log(f"[b red]{msg}[/]")
        raise ValueError(msg) from None

    with filename_svg.open("wb") as f:
        f.write(svg_content)
    return filename_svg


@ft.lru_cache(maxsize=128)  # storing 128 72x72 icons in memory takes ≈2MB
def _init_icon(
    *,
    icon_filename: str | None = None,
    icon_mdi: str | None = None,
    icon_mdi_margin: int | None = None,
    icon_mdi_color: str | None = None,  # hex color
    icon_background_color: str | None = None,  # hex color
    size: tuple[int, int] = (ICON_PIXELS, ICON_PIXELS),
) -> Image.Image:
    """Initialize the icon."""
    if icon_filename is not None:
        icon_path = Path(icon_filename)
        path = icon_path if icon_path.is_absolute() else ASSETS_PATH / icon_path
        icon = Image.open(path)
        # Convert to RGB if needed
        if icon.mode != "RGB":
            icon = icon.convert("RGB")
        if icon.size != size:
            console.log(f"Resizing icon {icon_filename} to from {icon.size} to {size}")
            icon = icon.resize(size)
        return icon
    if icon_mdi is not None:
        assert icon_mdi_margin is not None
        filename_svg = _download_and_save_mdi(icon_mdi)
        return _convert_svg_to_png(
            filename_svg=filename_svg,
            color=icon_mdi_color,
            background_color=icon_background_color,
            opacity=0.3,
            margin=icon_mdi_margin,
            size=size,
        ).copy()  # copy to avoid modifying the cached image
    if icon_background_color is None:
        icon_background_color = "white"
    color = _named_to_hex(icon_background_color)
    rgb_color = _hex_to_rgb(color)
    return Image.new("RGB", size, rgb_color)


def _add_text(
    *,
    image: Image.Image,
    font_filename: str,
    text_size: int,
    text: str,
    text_color: str,
    text_offset: int = 0,
) -> None:
    if text_size == 0:
        console.log(f"Text size is 0, not drawing text: {text!r}")
        return
    draw = ImageDraw.Draw(image)
    font = ImageFont.truetype(str(ASSETS_PATH / font_filename), text_size)
    draw.text(
        (image.width / 2, image.height / 2 + text_offset),
        text=text,
        font=font,
        anchor="ms",
        fill=text_color,
        align="center",
    )


def _generate_failed_icon(
    size: tuple[int, int] = (ICON_PIXELS, ICON_PIXELS),
) -> Image.Image:
    """Generate a red icon with 'rendering failed' text."""
    background_color = "red"
    text_color = "white"
    font_filename = DEFAULT_FONT
    text_size = int(min(size) * 0.15)  # Adjust font size based on the icon size
    icon = Image.new("RGB", size, background_color)
    _add_text(
        image=icon,
        font_filename=font_filename,
        text_size=text_size,
        text="Rendering\nfailed",
        text_color=text_color,
    )
    return icon


def update_all_dials(
    deck: StreamDeck,
    config: Config,
    complete_state: StateDict,
) -> None:
    """Updates all dials."""
    console.log("Called update_all_dials")
    for key, current_dial in enumerate(config.current_page().dials):
        assert current_dial is not None
        if current_dial.entity_id is None:
            return
        update_dial(
            deck,
            key,
            config,
            complete_state,
            complete_state[current_dial.entity_id],
        )


def update_dial(
    deck: StreamDeck,
    key: int,
    config: Config,
    complete_state: StateDict,
    data: dict[str, Any] | None = None,
) -> None:
    """Update the dial."""
    dial = config.dial(key)
    assert dial is not None

    if dial.dial_event_type == "PUSH":
        return

    if data is not None:
        if "event" in data and "data" in data["event"]:
            event_data = data["event"]["data"]
            new_state = event_data["new_state"]
            dial.update_attributes(new_state)
        else:
            dial.update_attributes(data)

    size_lcd = deck.touchscreen_image_format()["size"]
    size_per_dial = (size_lcd[0] // deck.dial_count(), size_lcd[1])
    dial_key = config.current_page().get_sorted_key(dial)
    assert dial_key is not None
    dial_offset = dial_key * size_per_dial[0]
    image = dial.render_lcd_image(
        complete_state=complete_state,
        size=(size_per_dial),
        key=config.current_page().get_sorted_key(dial),  # type: ignore[arg-type]
    )
    img_bytes = io.BytesIO()
    image.save(img_bytes, format="JPEG")
    lcd_image_bytes = img_bytes.getvalue()
    deck.set_touchscreen_image(
        lcd_image_bytes,
        dial_offset,
        0,
        size_per_dial[0],
        size_per_dial[1],
    )


def update_key_image(
    deck: StreamDeck,
    *,
    key: int,
    config: Config,
    complete_state: StateDict,
    key_pressed: bool = False,
) -> None:
    """Update the image for a key."""
    button = config.button(key)
    if button is None:
        return
    if button.special_type == "empty":
        return
    size = deck.key_image_format()["size"]
    image = button.try_render_icon(
        complete_state=complete_state,
        key_pressed=key_pressed,
        size=size,
    )
    assert image is not None
    image = PILHelper.to_native_format(deck, image)
    with deck:
        deck.set_key_image(key, image)


def get_deck() -> StreamDeck:
    """Get the first Stream Deck device found on the system."""
    streamdecks = DeviceManager().enumerate()
    found = False
    for deck in streamdecks:
        if not deck.is_visual():
            continue
        deck.open()
        deck.reset()
        found = True
        break
    if not found:
        msg = "No Stream Deck found"
        raise RuntimeError(msg)
    console.log(f"Found {deck.key_count()} keys, {deck=}")
    return deck


def turn_on(config: Config, deck: StreamDeck, complete_state: StateDict) -> None:
    """Turn on the Stream Deck and update all key images."""
    console.log(f"Calling turn_on, with {config._is_on=}")
    if config._is_on:
        return
    config._is_on = True
    update_all_key_images(deck, config, complete_state)
    update_all_dials(deck, config, complete_state)
    deck.set_brightness(config.brightness)


def turn_off(config: Config, deck: StreamDeck) -> None:
    """Turn off the Stream Deck."""
    console.log(f"Calling turn_off, with {config._is_on=}")
    if not config._is_on:
        return
    config._is_on = False
    # This resets all buttons except the turn-off button that
    # was just pressed, however, this doesn't matter with the
    # 0 brightness. Unless no button was pressed.
    deck.reset()
    deck.set_brightness(0)


async def _sync_input_boolean(
    state_entity_id: str | None,
    websocket: websockets.WebSocketClientProtocol,
    state: Literal["on", "off"],
) -> None:
    """Sync the input boolean state with the Stream Deck."""
    if (state_entity_id is not None) and (
        state_entity_id.split(".")[0] == "input_boolean"
    ):
        await call_service(
            websocket,
            f"input_boolean.turn_{state}",
            {},
            {"entity_id": state_entity_id},
        )


def _on_touchscreen_event_callback(
    websocket: websockets.WebSocketClientProtocol,
    complete_state: StateDict,
    config: Config,
) -> Callable[
    [StreamDeck, TouchscreenEventType, dict[str, int]],
    Coroutine[StreamDeck, TouchscreenEventType, None],
]:
    async def touchscreen_event_callback(
        deck: StreamDeck,
        event_type: TouchscreenEventType,
        value: dict[str, int],
    ) -> None:
        console.log(f"Touchscreen event {event_type} called at value {value}")
        if event_type == TouchscreenEventType.DRAG:
            # go to next or previous page
            if value["x"] > value["x_out"]:
                console.log(f"Going to page {config.next_page_index}")
                config.to_page(config.next_page_index)

            else:
                console.log(f"Going to page {config.next_page_index}")
                config.to_page(config.previous_page_index)
            deck.reset()
            config.current_page().sort_dials()
            update_all_key_images(deck, config, complete_state)
            update_all_dials(deck, config, complete_state)
        else:
            # Short touch: Sets dial value to minimal value
            # Long touch: Sets dial to maximal value
            lcd_icon_size = (
                deck.touchscreen_image_format()["size"][0] / deck.dial_count()
            )
            icon_pos = value["x"] // lcd_icon_size
            dials = config.dial_sorted(int(icon_pos))
            assert dials is not None

            selected_dial = (
                dials[0]
                if dials[0].dial_event_type == DialEventType.TURN.name
                else dials[1]
            )
            assert selected_dial is not None

            if selected_dial.allow_touchscreen_events:
                if event_type == TouchscreenEventType.SHORT:
                    set_type = "min"
                elif event_type == TouchscreenEventType.LONG:
                    set_type = "max"
                selected_dial.set_state(selected_dial.get_attributes()[set_type])
                await handle_dial_event(
                    websocket,
                    complete_state,
                    config,
                    dials,
                    deck,
                    DialEventType.TURN,
                    0,
                    False,  # noqa: FBT003
                )

    return touchscreen_event_callback


async def handle_dial_event(
    websocket: websockets.WebSocketClientProtocol,
    complete_state: StateDict,
    config: Config,
    dial: tuple[Dial, Dial | None],
    deck: StreamDeck,
    event_type: DialEventType,
    value: int,
    local_update: bool = False,  # noqa: FBT001, FBT002
) -> None:
    """Handles dial_event."""
    if not config._is_on:
        turn_on(config, deck, complete_state)
        await _sync_input_boolean(config.state_entity_id, websocket, "on")
        return

    if dial[0].dial_event_type == event_type.name:
        selected_dial = dial[0]
    elif dial[1].dial_event_type == event_type.name:  # type: ignore[union-attr]
        assert isinstance(dial[1], Dial)
        selected_dial = dial[1]
    else:
        console.log("Could not resolve event type for dial")
        return
    dial_num_sorted = config.current_page().get_sorted_key(selected_dial)
    assert selected_dial is not None

    if event_type == DialEventType.TURN:
        selected_dial.increment_state(value)
    elif value:
        return

    if selected_dial.service is not None:
        selected_dial = selected_dial.rendered_template_dial(complete_state)
        service_data = (
            {"entity_id": selected_dial.entity_id}
            if selected_dial.service_data is None
            else selected_dial.service_data
        )

    # Ensures the entity id is given to the service even if service_data is set
    if "entity_id" not in service_data:
        service_data["entity_id"] = selected_dial.entity_id

    assert selected_dial.service is not None
    if local_update:
        assert isinstance(dial_num_sorted, int)
        update_dial(deck, dial_num_sorted, config, complete_state)
        return
    console.log(
        f"Calling service {selected_dial.service} with data {selected_dial.service_data}",
    )
    await call_service(
        websocket,
        selected_dial.service,
        service_data,
        selected_dial.target,
    )


def _on_dial_event_callback(
    websocket: websockets.WebSocketClientProtocol,
    complete_state: StateDict,
    config: Config,
) -> Callable[
    [StreamDeck, int, DialEventType, int],
    Coroutine[StreamDeck, int, None],
]:
    async def dial_event_callback(
        deck: StreamDeck,
        dial_num: int,
        event_type: DialEventType,
        value: int,
    ) -> None:
        console.log(
            f"Dial {dial_num} event {event_type} at value {value} has been called",
        )
        dial = config.dial_sorted(dial_num)
        assert dial is not None

        async def callback() -> None:
            await handle_dial_event(
                websocket,
                complete_state,
                config,
                dial,
                deck,
                event_type,
                0,
            )

        current_dial = config.dial(dial_num)
        assert isinstance(current_dial, Dial)
        if event_type == DialEventType.TURN and current_dial.start_or_restart_timer(
            callback,
        ):
            await handle_dial_event(
                websocket,
                complete_state,
                config,
                dial,
                deck,
                event_type,
                value,
                True,  # noqa: FBT003
            )
            return

        await handle_dial_event(
            websocket,
            complete_state,
            config,
            dial,
            deck,
            event_type,
            value,
        )

    return dial_event_callback


<<<<<<< HEAD
async def _handle_key_press(  # noqa: PLR0912
=======
async def _handle_key_press(  # noqa: PLR0915
>>>>>>> b3f3f66e
    websocket: websockets.WebSocketClientProtocol,
    complete_state: StateDict,
    config: Config,
    button: Button,
    deck: StreamDeck,
<<<<<<< HEAD
    is_long_press: bool = False,
=======
    *,
    is_long_press: bool,
>>>>>>> b3f3f66e
) -> None:
    if not config._is_on:
        turn_on(config, deck, complete_state)
        await _sync_input_boolean(config.state_entity_id, websocket, "on")
        return

    def update_all() -> None:
        deck.reset()
        config.current_page().sort_dials()
        update_all_key_images(deck, config, complete_state)
        update_all_dials(deck, config, complete_state)

    async def handle_press(
        button: Button,
        entity_id: str | None = None,
        service: str | None = None,
        service_data: dict[str, Any] | None = None,
        target: dict[str, Any] | None = None,
        special_type: str | None = None,
        special_type_data: str | None = None,
    ) -> None:
        if special_type == "next-page":
            config.next_page()
            update_all()
        elif special_type == "previous-page":
            config.previous_page()
            update_all()
<<<<<<< HEAD
        elif button.special_type == "close-page":
            config.close_page()
            update_all()
=======
>>>>>>> b3f3f66e
        elif special_type == "go-to-page":
            assert isinstance(special_type_data, (str, int))
            config.to_page(special_type_data)  # type: ignore[arg-type]
            update_all()
            return  # to skip the _detached_page reset below
        elif special_type == "turn-off":
            turn_off(config, deck)
            await _sync_input_boolean(config.state_entity_id, websocket, "off")
        elif special_type == "light-control":
            assert isinstance(special_type_data, dict)
            try:
                page = _light_page(
                    entity_id=entity_id,
                    n_colors=10,
                    colormap=special_type_data.get("colormap", None),
                    colors=special_type_data.get("colors", None),
                    color_temp_kelvin=special_type_data.get("color_temp_kelvin", None),
                )
                config.load_page_as_detached(page)
                update_all()
            except Exception as e:
                console.print_exception(show_locals=True)
                console.log(f"Error while creating light page: {e}")
<<<<<<< HEAD
            return  # to skip the _detached_page reset below
        elif special_type == "climate-control":
            assert isinstance(special_type_data, dict) or special_type_data is None
            temperatures = special_type_data.get("temperatures", None)
            hvac_modes = special_type_data.get("hvac_modes", None)
            name = special_type_data.get("name", None)  # Pass name explicitly
            try:
                if entity_id not in complete_state:
                    console.log(
                        f"Error: entity_id {entity_id} not found in complete_state",
                    )
                    return
                page = _climate_page(
                    entity_id=entity_id,
                    complete_state=complete_state,
                    temperatures=temperatures,
                    hvac_modes=hvac_modes,
                    name=name,
                    deck_key_count=deck.key_count(),
                )
                console.log(f"got detached page {page}")
                config._detached_page = page
                update_all()
            except Exception as e:
                console.print_exception(show_locals=True)  # Log full stack trace
                console.log(f"Error creating climate page: {e}")
                return
=======
                raise
>>>>>>> b3f3f66e
            return  # to skip the _detached_page reset below
        elif special_type == "reload":
            config.reload()
            update_all()
            return
        elif service is not None:
            button = button.rendered_template_button(complete_state)
            if service_data is None:
                service_data = {}
                if entity_id is not None:
                    service_data["entity_id"] = entity_id
<<<<<<< HEAD
            else:
                service_data = service_data
=======
>>>>>>> b3f3f66e
            assert service is not None  # for mypy
            await call_service(websocket, service, service_data, target)

        if config._detached_page:
            config.close_detached_page()
            update_all()

    if is_long_press:
        if button.long_press:
            await handle_press(
                entity_id=button.long_press.get("entity_id", button.entity_id),
                service=button.long_press.get("service"),
                service_data=button.long_press.get("service_data"),
                target=button.long_press.get("target", button.target),
                special_type=button.long_press.get("special_type"),
                special_type_data=button.long_press.get("special_type_data"),
                button=button,
            )
        else:
            console.log(
                f"Long press detected, but no long press action defined for {button.entity_id}",
            )
            return
    else:
        await handle_press(
            entity_id=button.entity_id,
            service=button.service,
            service_data=button.service_data,
            target=button.target,
            special_type=button.special_type,
            special_type_data=button.special_type_data,
            button=button,
        )


def _on_press_callback(  # noqa: PLR0915
    websocket: websockets.WebSocketClientProtocol,
    complete_state: StateDict,
    config: Config,
) -> Callable[[StreamDeck, int, bool], Coroutine[StreamDeck, int, None]]:
<<<<<<< HEAD
    press_tasks: Dict[int, asyncio.Task] = {}  # Track ongoing press tasks
    press_start_times: Dict[int, float] = {}  # Track press start times
=======
    press_tasks: dict[int, asyncio.Task] = {}  # Track ongoing press tasks
    press_start_times: dict[int, float] = {}  # Track press start times
>>>>>>> b3f3f66e
    long_press_threshold = config.long_press_duration

    async def key_change_callback(
        deck: StreamDeck,
        key: int,
        key_pressed: bool,  # noqa: FBT001
    ) -> None:
        console.log(f"Key {key} {'pressed' if key_pressed else 'released'}")

        button = config.button(key)
        if button is None:
            console.log(f"No button found for key {key}")
            return

        if key_pressed:
            press_start_times[key] = time.time()
            console.log(
                f"Key {key} pressed, starting long press monitor with threshold {long_press_threshold}s",
            )
            update_key_image(
                deck,
                key=key,
                config=config,
                complete_state=complete_state,
                key_pressed=True,
            )

<<<<<<< HEAD
            async def monitor_long_press():
=======
            async def monitor_long_press() -> None:
>>>>>>> b3f3f66e
                try:
                    await asyncio.sleep(long_press_threshold)
                    if key in press_start_times:  # Button still pressed
                        console.log(
                            f"Key {key} long press detected after {long_press_threshold}s",
                        )
                        try:
                            await _handle_key_press(
                                websocket,
                                complete_state,
                                config,
                                button,
                                deck,
                                is_long_press=True,
                            )
                        except Exception as e:
<<<<<<< HEAD
                            console.log(f"Error in long press handling: {e}")
=======
                            console.print_exception(show_locals=True)
                            console.log(f"Error in long press handling: {e}")
                            raise
>>>>>>> b3f3f66e
                        # Update key image to unpressed state after long press
                        update_key_image(
                            deck,
                            key=key,
                            config=config,
                            complete_state=complete_state,
                            key_pressed=False,
                        )
                        del press_start_times[key]
                except asyncio.CancelledError:
                    console.log(f"Long press monitor for key {key} was canceled")
                except Exception as e:
                    console.log(
                        f"Unexpected error in long press monitor for key {key}: {e}",
                    )
<<<<<<< HEAD
=======
                    raise
>>>>>>> b3f3f66e

            press_tasks[key] = asyncio.create_task(monitor_long_press())

        else:  # Key released
            if key in press_tasks:
                # Cancel the long press task if it hasn't completed
                press_tasks[key].cancel()
                del press_tasks[key]

            if key in press_start_times:
                # If still in press_start_times, it was a short press
                press_duration = time.time() - press_start_times[key]
                del press_start_times[key]

                # Update the key image back to unpressed state
                update_key_image(
                    deck,
                    key=key,
                    config=config,
                    complete_state=complete_state,
                    key_pressed=False,
                )

                console.log(f"Key {key} released after {press_duration:.2f}s")
                if press_duration < long_press_threshold:
                    console.log(f"Handling short press for key {key}")

                    async def cb() -> None:
                        """Update the deck once more after the timer is over."""
                        assert button is not None  # for mypy
                        try:
                            await _handle_key_press(
                                websocket,
                                complete_state,
                                config,
                                button,
                                deck,
                                is_long_press=False,
                            )
                        except Exception as e:
                            console.log(f"Error in short press handling: {e}")
<<<<<<< HEAD
=======
                            raise
>>>>>>> b3f3f66e

                    if button.maybe_start_or_cancel_timer(cb):
                        console.log(
                            f"Timer started for key {key}, delaying short press",
                        )
                        return

                    await _handle_key_press(
                        websocket,
                        complete_state,
                        config,
                        button,
                        deck,
                        is_long_press=False,
                    )

    return key_change_callback


@ft.lru_cache(maxsize=128)
def _download(url: str) -> bytes:
    """Download the content from the URL."""
    console.log(f"Downloading {url}")
    response = requests.get(url, timeout=5)
    console.log(f"Downloaded {len(response.content)} bytes")
    return response.content


def _url_to_filename(url: str, hash_len: int = 8) -> Path:
    """Converts a URL to a Path on disk with an optional hash.

    Parameters
    ----------
    url
        The URL to convert to a filename.
    hash_len
        The length of the hash to include in the filename, by default 8.

    Returns
    -------
    Path
        The filename with the hash included, if specified.

    """
    domain, path = re.findall(r"(?<=://)([a-zA-Z\.]+).*?(/.*)", url)[0]
    h = hashlib.sha256(f"{domain}{path}".encode()).hexdigest()[:hash_len]
    extension = Path(path).suffix
    filename = f"{domain.replace('.', '_')}-{h}{extension}"
    return ASSETS_PATH / Path(filename)


def _scale_hex_color(hex_color: str, scale: float) -> str:
    """Scales a HEX color by a given factor.

    0 is black, 1 is the original color.

    Parameters
    ----------
    hex_color
        A HEX color in the format "#RRGGBB".
    scale
        A scaling factor between 0 and 1.

    Returns
    -------
    A scaled HEX color in the format "#RRGGBB".

    """
    scale = max(0, min(1, scale))
    # Convert HEX color to RGB values
    r = int(hex_color[1:3], 16)
    g = int(hex_color[3:5], 16)
    b = int(hex_color[5:7], 16)

    # Scale RGB values
    r = int(r * scale)
    g = int(g * scale)
    b = int(b * scale)

    # Convert scaled RGB values back to HEX color
    return f"#{r:02x}{g:02x}{b:02x}"


class IconWarning(UserWarning):
    """Warning for when an icon is not found."""


@ft.lru_cache(maxsize=128)
def _convert_svg_to_png(
    *,
    filename_svg: Path,
    color: str,
    background_color: str,
    opacity: float,
    margin: int,
    filename_png: str | Path | None = None,
    size: tuple[int, int] = (ICON_PIXELS, ICON_PIXELS),
) -> Image.Image:
    """Load a SVG file and convert to PNG.

    Modify the fill and background colors based on the input color value,
    convert it to PNG format, and save the resulting PNG image to a file.

    Parameters
    ----------
    filename_svg
        The file name of the SVG file.
    color
        The HEX color to use for the icon.
    background_color
        The HEX color to use for the background.
    opacity
        The opacity of the icon. 0 is black, 1 is full color.
    margin
        The margin to add around the icon.
    filename_png
        The name of the file to save the PNG content to.
    size
        The size of the resulting PNG image.

    """
    import cairosvg  # importing here because it requires a non Python dep

    with filename_svg.open() as f:
        svg_content = f.read()

    fill_color = _scale_hex_color(color, opacity)

    try:
        svg_tree = etree.fromstring(svg_content)  # noqa: S320
        svg_tree.attrib["fill"] = fill_color
        svg_tree.attrib["style"] = f"background-color: {background_color}"
        modified_svg_content = etree.tostring(svg_tree)
    except etree.XMLSyntaxError:
        msg = (
            f"XML parsing failed for {filename_svg}. Creating an image with solid"
            f" fill color. Received `svg_content` starts with {svg_content[:100]}."
        )
        warnings.warn(msg, IconWarning, stacklevel=2)
        console.log(f"[b red]{msg}[/]")
        modified_svg_content = None

    png_content = (
        cairosvg.svg2png(
            bytestring=modified_svg_content,
            background_color=background_color,
            scale=4,
        )
        if modified_svg_content
        else None
    )

    image = (
        Image.open(io.BytesIO(png_content))
        if png_content
        else Image.new("RGBA", size, fill_color)
    )

    im = ImageOps.expand(image, border=(margin, margin), fill="black")
    im = im.resize(size)

    if filename_png is not None:
        im.save(filename_png)

    return im


def _mdi_url(mdi: str) -> str:
    """Return the URL of the Materian. opacity=Design Ico,.

    Check https://mdi.bessarabov.com for the available icons.
    """
    return f"https://raw.githubusercontent.com/Templarian/MaterialDesign/master/svg/{mdi}.svg"


@ft.lru_cache(maxsize=128)
def _download_spotify_image(
    id_: str,
    filename: Path | None = None,
    size: tuple[int, int] = (ICON_PIXELS, ICON_PIXELS),
) -> Image.Image:
    """Download the Spotify image for the given ID.

    Examples of ids are:
    - "playlist/37i9dQZF1DXaRycgyh6kXP"
    - "episode/3RIaY4PM7h4mO2IaD0eSXo"
    - "track/4o0LyB69tylqDG6eTGhmig"
    """
    if filename is not None and filename.exists():
        return Image.open(filename)
    url = f"https://embed.spotify.com/oembed/?url=http://open.spotify.com/{id_}"
    content = _download(url)
    data = json.loads(content)
    image_url = data["thumbnail_url"]
    return _download_image(image_url, filename, size)


@ft.lru_cache(maxsize=32)  # Change only a few images, because they might be large
def _download_image(
    url: str,
    filename: Path | None = None,
    size: tuple[int, int] = (ICON_PIXELS, ICON_PIXELS),
) -> Image.Image:
    """Download an image for a given url."""
    if filename is not None and filename.exists():
        image = Image.open(filename)
        # To correctly size after getting from file
        return image.resize(size)
    image_content = _download(url)
    image = Image.open(io.BytesIO(image_content))
    if image.mode != "RGB":
        image = image.convert("RGB")
    if filename is not None:
        image.save(filename)
    return image.resize(size)


def update_all_key_images(
    deck: StreamDeck,
    config: Config,
    complete_state: StateDict,
) -> None:
    """Update all key images."""
    console.log("Called update_all_key_images")
    for key in range(deck.key_count()):
        update_key_image(
            deck,
            key=key,
            config=config,
            complete_state=complete_state,
            key_pressed=False,
        )


async def run(
    host: str,
    token: str,
    protocol: Literal["wss", "ws"],
    config: Config,
) -> None:
    """Main entry point for the Stream Deck integration."""
    deck = get_deck()
    async with setup_ws(host, token, protocol) as websocket:
        try:
            complete_state = await get_states(websocket)

            deck.set_brightness(config.brightness)
            # Turn on state entity boolean on home assistant
            await _sync_input_boolean(config.state_entity_id, websocket, "on")
            update_all_key_images(deck, config, complete_state)
            deck.set_key_callback_async(
                _on_press_callback(websocket, complete_state, config),
            )
            update_all_dials(deck, config, complete_state)
            if deck.dial_count() != 0:
                deck.set_dial_callback_async(
                    _on_dial_event_callback(websocket, complete_state, config),
                )
            if deck.is_visual():
                deck.set_touchscreen_callback_async(
                    _on_touchscreen_event_callback(websocket, complete_state, config),
                )
            deck.set_brightness(config.brightness)
            await subscribe_state_changes(websocket)
            await handle_changes(websocket, complete_state, deck, config)
        finally:
            await _sync_input_boolean(config.state_entity_id, websocket, "off")
            deck.reset()


def _rich_table_str(df: pd.DataFrame) -> str:
    table = _pandas_to_rich_table(df)
    console = Console(file=io.StringIO(), width=120)
    console.print(table)
    return console.file.getvalue()


def safe_load_yaml(
    f: TextIO | str,
    *,
    return_included_paths: bool = False,
    encoding: str | None = None,
) -> Any | tuple[Any, list]:
    """Load a YAML file."""
    included_files = []

    def _traverse_yaml(node: dict[str, Any], variables: dict[str, str]) -> None:
        if isinstance(node, dict):
            for key, value in node.items():
                if not isinstance(value, dict):
                    for var, var_value in variables.items():
                        if not isinstance(value, str):
                            continue

                        regex_format = rf"\$\{{{var}\}}"
                        node[key] = re.sub(regex_format, str(var_value), node[key])
                else:
                    _traverse_yaml(value, variables)
        elif isinstance(node, list):
            for item in node:
                _traverse_yaml(item, variables)

    class IncludeLoader(yaml.SafeLoader):
        """YAML Loader with `!include` constructor."""

        def __init__(self, stream: Any) -> None:
            """Initialize IncludeLoader."""
            self._root = (
                Path(stream.name).parent if hasattr(stream, "name") else Path.cwd()
            )
            super().__init__(stream)

    def _include(loader: IncludeLoader, node: yaml.nodes.Node) -> Any:
        """Include file referenced at node."""
        if isinstance(node.value, str):
            filepath = loader._root / str(loader.construct_scalar(node))  # type: ignore[arg-type]
            included_files.append(filepath)
            return yaml.load(
                filepath.read_text(encoding=encoding),
                IncludeLoader,  # noqa: S506
            )
        else:  # noqa: RET505
            mapping = loader.construct_mapping(node, deep=True)  # type: ignore[arg-type]
            assert mapping is not None
            filepath = loader._root / str(mapping["file"])
            included_files.append(filepath)
            variables = mapping["vars"]

            loaded_data = yaml.load(
                filepath.read_text(encoding=encoding),
                IncludeLoader,  # noqa: S506
            )
            assert loaded_data is not None
            assert variables is not None
            _traverse_yaml(loaded_data, variables)
            return loaded_data

    IncludeLoader.add_constructor("!include", _include)
    loaded_data = yaml.load(f, IncludeLoader)  # noqa: S506
    if return_included_paths:
        return loaded_data, included_files
    return loaded_data


def _help() -> str:
    try:
        return (
            f"See the configuration options below:\n\n"
            f"Config YAML options:\n{_rich_table_str(Config.to_pandas_table())}\n\n"
            f"Page YAML options:\n{_rich_table_str(Page.to_pandas_table())}\n\n"
            f"Button YAML options:\n{_rich_table_str(Button.to_pandas_table())}\n\n"
        )
    except ModuleNotFoundError:
        return ""


def main() -> None:
    """Start the Stream Deck integration."""
    import argparse
    import os

    from dotenv import load_dotenv

    load_dotenv()

    # Get the system default encoding
    system_encoding = locale.getpreferredencoding()
    yaml_encoding = os.getenv("YAML_ENCODING", system_encoding)

    parser = argparse.ArgumentParser(
        epilog=_help(),
        formatter_class=argparse.RawDescriptionHelpFormatter,
    )
    parser.add_argument("--host", default=os.environ.get("HASS_HOST", "localhost"))
    parser.add_argument("--token", default=os.environ.get("HASS_TOKEN"))
    parser.add_argument(
        "--config",
        default=os.environ.get("STREAMDECK_CONFIG", DEFAULT_CONFIG),
        type=Path,
    )
    parser.add_argument(
        "--yaml-encoding",
        default=yaml_encoding,
        help=f"Specify encoding for YAML files (default is system encoding or from environment variable YAML_ENCODING (default: {yaml_encoding})",
    )

    parser.add_argument(
        "--protocol",
        default=os.environ.get("WEBSOCKET_PROTOCOL", "wss"),
        choices=["wss", "ws"],
    )
    args = parser.parse_args()
    console.log(f"Using version {__version__} of the Home Assistant Stream Deck.")
    console.log(
        f"Starting Stream Deck integration with {args.host=}, {args.config=}, {args.protocol=}",
    )
    config = Config.load(args.config, yaml_encoding=args.yaml_encoding)
    asyncio.run(
        run(
            host=args.host,
            token=args.token,
            protocol=args.protocol,
            config=config,
        ),
    )


if __name__ == "__main__":
    main()<|MERGE_RESOLUTION|>--- conflicted
+++ resolved
@@ -22,6 +22,7 @@
     Any,
     Callable,
     Literal,
+    NamedTuple,
     TextIO,
     TypeAlias,
 )
@@ -74,11 +75,7 @@
 LCD_ICON_SIZE_X = 200
 LCD_ICON_SIZE_Y = 100
 
-<<<<<<< HEAD
-press_start_times: Dict[int, float] = (
-=======
 press_start_times: dict[int, float] = (
->>>>>>> b3f3f66e
     {}
 )  # Dictionary to store press start times per key.
 
@@ -86,36 +83,31 @@
 StateDict: TypeAlias = dict[str, dict[str, Any]]
 
 
-# Gets the climate icon, text, and text color for climate modes
-def get_climate_icon_text_and_color(mode: str) -> tuple[str, str, str]:
-    """Gets the climate icon, text, and text color for climate modes."""
-    cool_color = "cyan"
-    cool_text = "cool"
-    cool_icon = "snowflake"
-    heat_color = "#FFA500"
-    heat_icon = "fire"
-    heat_text = "heat"
-    auto_color = "#00FF00"
-    auto_icon = "sun-snowflake"
-    auto_text = "auto"
-    off_text = "OFF"
-    off_icon = None
-    off_color = None
-    unknown_icon = "help"
-    unknown_text = "UNKNOWN"
-    unknown_color = None
-
+class HvacModeInfo(NamedTuple):
+    """Aggregates some data to draw buttons representing a hvac mode."""
+
+    icon_mdi: str | None
+    text: str
+    color: str | None
+
+
+def get_hvac_mode_info(mode: str) -> HvacModeInfo:
+    """Gets the HvacModeInfo for a given hvac mode."""
     match mode.lower():
         case "cool":
-            return cool_icon, cool_text, cool_color
+            return HvacModeInfo(icon_mdi="snowflake", text="cool", color="cyan")
         case "heat":
-            return heat_icon, heat_text, heat_color
+            return HvacModeInfo(icon_mdi="fire", text="heat", color="#FFA500")
         case "auto" | "heat_cool":
-            return auto_icon, auto_text, auto_color
+            return HvacModeInfo(
+                icon_mdi="sun-snowflake",
+                text="auto",
+                color="#00FF00",
+            )
         case "off":
-            return off_icon, off_text, off_color
+            return HvacModeInfo(icon_mdi=None, text="OFF", color=None)
         case _:
-            return unknown_icon, unknown_text, unknown_color
+            return HvacModeInfo(icon_mdi="help", text="MODE UNK", color=None)
 
 
 class _ButtonDialBase(BaseModel, extra="forbid"):  # type: ignore[call-arg]
@@ -329,17 +321,6 @@
         " `special_type_data`: Data for the special type action (e.g., {'colors': ['#FF0000']})."
         " If not specified, the default service or special_type action is used for both short and long presses.",
     )
-    long_press: dict[str, Any] | None = Field(
-        default=None,
-        allow_template=True,
-        description="Configuration for long press actions. Can include:"
-        " `service`: The service to call on long press (e.g., 'light.turn_off')."
-        " `service_data`: Data to pass to the service (e.g., {'brightness_pct': 10})."
-        " `entity_id`: The entity ID to target (e.g., 'light.living_room'), overriding the button's entity_id if specified."
-        " `special_type`: Special action for long press (e.g., 'next-page', 'light-control')."
-        " `special_type_data`: Data for the special type action (e.g., {'colors': ['#FF0000']})."
-        " If not specified, the default service or special_type action is used for both short and long presses.",
-    )
 
     @classmethod
     def from_yaml(
@@ -415,7 +396,7 @@
         display_mode: bool,
         open_climate_page_on_press: bool,
     ) -> Button:
-        """Return a climate control button, preserving base_button attributes
+        """Return a climate control button, preserving base_button attributes.
 
         Note:
         Text_offset is not preserved, it is calculated based on the text size and number of lines.
@@ -445,9 +426,9 @@
             + "°C\n"
             + (current_mode.capitalize() if display_mode and current_mode else "")
         )
-        computed_icon_mdi, _, computed_text_color = get_climate_icon_text_and_color(
-            current_mode or "unknown",
-        )
+        mode_info = get_hvac_mode_info(current_mode or "unknown")
+        computed_icon_mdi = mode_info.icon_mdi
+        computed_text_color = mode_info.color
 
         # Initialize attributes
         button_kwargs = {}
@@ -623,7 +604,10 @@
         return image
 
     @staticmethod
-    def _validate_special_type_data(special_type: str, v: Any) -> Any:  # noqa: PLR0912
+    def _validate_special_type_data(  # noqa: C901 PLR0912
+        special_type: str,
+        v: Any,
+    ) -> Any:
         if special_type == "go-to-page" and not isinstance(v, (int, str)):
             msg = (
                 "If special_type is go-to-page, special_type_data must be an int or str"
@@ -674,7 +658,6 @@
                         raise AssertionError(msg)  # noqa: TRY004
                 # Cast color_temp_kelvin to tuple (to make it hashable)
                 v["color_temp_kelvin"] = tuple(v["color_temp_kelvin"])
-<<<<<<< HEAD
         if special_type == "climate-control":
             if v is None:
                 v = {}
@@ -700,15 +683,6 @@
                         raise AssertionError(msg)  # noqa: TRY004
                 # Cast temperatures to tuple (to make it hashable)
                 v["temperatures"] = tuple(v["temperatures"])
-        return v
-
-    @validator("long_press", pre=True)
-    def _validate_long_press(cls, v: Any, values: dict[str, Any]) -> Any:
-        if v is None:
-            return None
-        if not isinstance(v, dict):
-            raise ValueError("long_press must be a dictionary")
-=======
 
         return v
 
@@ -729,7 +703,6 @@
         if not isinstance(v, dict):
             msg = "long_press must be a dictionary"
             raise TypeError(msg)
->>>>>>> b3f3f66e
         allowed_keys = {
             "service",
             "service_data",
@@ -739,17 +712,6 @@
         }
         invalid_keys = set(v.keys()) - allowed_keys
         if invalid_keys:
-<<<<<<< HEAD
-            raise ValueError(
-                f"Invalid keys in long_press: {invalid_keys}. Allowed: {allowed_keys}",
-            )
-        if "service" in v and not isinstance(v["service"], str):
-            raise ValueError("long_press.service must be a string")
-        if "service_data" in v and not isinstance(v["service_data"], dict):
-            raise ValueError("long_press.service_data must be a dictionary")
-        if "entity_id" in v and not isinstance(v["entity_id"], str):
-            raise ValueError("long_press.entity_id must be a string")
-=======
             msg = f"Invalid keys in long_press: {invalid_keys}. Allowed: {allowed_keys}"
             raise AssertionError(msg)
         if "service" in v and not isinstance(v["service"], str):
@@ -761,7 +723,6 @@
         if "entity_id" in v and not isinstance(v["entity_id"], str):
             msg = "long_press.entity_id must be a string"
             raise AssertionError(msg)
->>>>>>> b3f3f66e
         if "special_type" in v:
             allowed_special_types = {
                 "next-page",
@@ -775,20 +736,6 @@
                 "reload",
             }
             if v["special_type"] not in allowed_special_types:
-<<<<<<< HEAD
-                raise ValueError(
-                    f"long_press.special_type must be one of {allowed_special_types}",
-                )
-        if "special_type_data" in v and "special_type" not in v:
-            raise ValueError(
-                "long_press.special_type_data requires special_type to be set",
-            )
-        if "special_type" in v and "special_type_data" in v:
-            cls._validate_special_type(
-                v["special_type_data"],
-                {"special_type": v["special_type"]},
-            )
-=======
                 msg = f"long_press.special_type must be one of {allowed_special_types} (got {v['special_type']})"
                 raise AssertionError(msg)
         if "special_type_data" in v and "special_type" not in v:
@@ -797,7 +744,6 @@
         if "special_type" in v and "special_type_data" in v:
             cls._validate_special_type_data(v["special_type"], v["special_type_data"])
 
->>>>>>> b3f3f66e
         return v
 
     @classmethod
@@ -1671,14 +1617,8 @@
     name: str | None,
     deck_key_count: int,
 ) -> Page:
-    """Return a page of buttons for controlling lights."""
+    """Return a page of buttons for controlling climate."""
     console.log(f"Creating climate page for {entity_id}")
-    state = complete_state.get(entity_id, {})
-
-    current_temperature = state.get("attributes", {}).get(
-        "current_temperature",
-        "MISSING",
-    )
 
     def format_temp(temp: float | None) -> str:
         if temp is None:
@@ -1686,16 +1626,16 @@
         return f"{temp:.2f}".rstrip("0").rstrip(".")
 
     def mode_button(mode: str) -> Button:
-        icon_mdi, text, text_color = get_climate_icon_text_and_color(mode)
+        mode_info = get_hvac_mode_info(mode)
         return Button(
             service="climate.set_hvac_mode",
             service_data={
                 "entity_id": entity_id,
                 "hvac_mode": mode,
             },
-            text=f"Set\n{text.capitalize()}",
-            text_color=text_color,
-            icon_mdi=icon_mdi,
+            text=f"Set\n{mode_info.text.capitalize()}",
+            text_color=mode_info.color,
+            icon_mdi=mode_info.icon_mdi,
         )
 
     button_status = [
@@ -1741,7 +1681,9 @@
     )
     if n_empty_buttons < 0:
         console.log(
-            f"Too many buttons in the climate page. Some might not be shown. The deck has {abs(n_empty_buttons)} too many buttons. Remove some temperatures or hvac modes.",
+            "Too many buttons in the climate page. Some might not be shown.\n"
+            "The page configuration has has {abs(n_empty_buttons)} too many buttons."
+            "Remove some temperatures or hvac modes.",
             style="red",
         )
         n_empty_buttons = 0
@@ -2595,22 +2537,14 @@
     return dial_event_callback
 
 
-<<<<<<< HEAD
-async def _handle_key_press(  # noqa: PLR0912
-=======
-async def _handle_key_press(  # noqa: PLR0915
->>>>>>> b3f3f66e
+async def _handle_key_press(  # noqa: PLR0915 C901
     websocket: websockets.WebSocketClientProtocol,
     complete_state: StateDict,
     config: Config,
     button: Button,
     deck: StreamDeck,
-<<<<<<< HEAD
-    is_long_press: bool = False,
-=======
     *,
     is_long_press: bool,
->>>>>>> b3f3f66e
 ) -> None:
     if not config._is_on:
         turn_on(config, deck, complete_state)
@@ -2623,7 +2557,7 @@
         update_all_key_images(deck, config, complete_state)
         update_all_dials(deck, config, complete_state)
 
-    async def handle_press(
+    async def handle_press(  # noqa: PLR0912 PLR0915
         button: Button,
         entity_id: str | None = None,
         service: str | None = None,
@@ -2638,12 +2572,9 @@
         elif special_type == "previous-page":
             config.previous_page()
             update_all()
-<<<<<<< HEAD
         elif button.special_type == "close-page":
             config.close_page()
             update_all()
-=======
->>>>>>> b3f3f66e
         elif special_type == "go-to-page":
             assert isinstance(special_type_data, (str, int))
             config.to_page(special_type_data)  # type: ignore[arg-type]
@@ -2667,13 +2598,20 @@
             except Exception as e:
                 console.print_exception(show_locals=True)
                 console.log(f"Error while creating light page: {e}")
-<<<<<<< HEAD
+                raise
             return  # to skip the _detached_page reset below
         elif special_type == "climate-control":
             assert isinstance(special_type_data, dict) or special_type_data is None
-            temperatures = special_type_data.get("temperatures", None)
-            hvac_modes = special_type_data.get("hvac_modes", None)
-            name = special_type_data.get("name", None)  # Pass name explicitly
+
+            if isinstance(special_type_data, dict):
+                temperatures = special_type_data.get("temperatures")
+                hvac_modes = special_type_data.get("hvac_modes")
+                name = special_type_data.get("name")
+            else:
+                temperatures = None
+                hvac_modes = None
+                name = None
+
             try:
                 if entity_id not in complete_state:
                     console.log(
@@ -2694,10 +2632,7 @@
             except Exception as e:
                 console.print_exception(show_locals=True)  # Log full stack trace
                 console.log(f"Error creating climate page: {e}")
-                return
-=======
                 raise
->>>>>>> b3f3f66e
             return  # to skip the _detached_page reset below
         elif special_type == "reload":
             config.reload()
@@ -2709,11 +2644,6 @@
                 service_data = {}
                 if entity_id is not None:
                     service_data["entity_id"] = entity_id
-<<<<<<< HEAD
-            else:
-                service_data = service_data
-=======
->>>>>>> b3f3f66e
             assert service is not None  # for mypy
             await call_service(websocket, service, service_data, target)
 
@@ -2754,13 +2684,8 @@
     complete_state: StateDict,
     config: Config,
 ) -> Callable[[StreamDeck, int, bool], Coroutine[StreamDeck, int, None]]:
-<<<<<<< HEAD
-    press_tasks: Dict[int, asyncio.Task] = {}  # Track ongoing press tasks
-    press_start_times: Dict[int, float] = {}  # Track press start times
-=======
     press_tasks: dict[int, asyncio.Task] = {}  # Track ongoing press tasks
     press_start_times: dict[int, float] = {}  # Track press start times
->>>>>>> b3f3f66e
     long_press_threshold = config.long_press_duration
 
     async def key_change_callback(
@@ -2788,11 +2713,7 @@
                 key_pressed=True,
             )
 
-<<<<<<< HEAD
-            async def monitor_long_press():
-=======
             async def monitor_long_press() -> None:
->>>>>>> b3f3f66e
                 try:
                     await asyncio.sleep(long_press_threshold)
                     if key in press_start_times:  # Button still pressed
@@ -2809,13 +2730,9 @@
                                 is_long_press=True,
                             )
                         except Exception as e:
-<<<<<<< HEAD
-                            console.log(f"Error in long press handling: {e}")
-=======
                             console.print_exception(show_locals=True)
                             console.log(f"Error in long press handling: {e}")
                             raise
->>>>>>> b3f3f66e
                         # Update key image to unpressed state after long press
                         update_key_image(
                             deck,
@@ -2831,10 +2748,7 @@
                     console.log(
                         f"Unexpected error in long press monitor for key {key}: {e}",
                     )
-<<<<<<< HEAD
-=======
                     raise
->>>>>>> b3f3f66e
 
             press_tasks[key] = asyncio.create_task(monitor_long_press())
 
@@ -2876,10 +2790,7 @@
                             )
                         except Exception as e:
                             console.log(f"Error in short press handling: {e}")
-<<<<<<< HEAD
-=======
                             raise
->>>>>>> b3f3f66e
 
                     if button.maybe_start_or_cancel_timer(cb):
                         console.log(
