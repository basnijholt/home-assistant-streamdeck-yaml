#!/usr/bin/env python3
"""Home Assistant Stream Deck integration."""

from __future__ import annotations

import asyncio
import colorsys
import functools as ft
import hashlib
import io
import json
import locale
import math
import re
import ssl
import time
import warnings
from contextlib import asynccontextmanager
from importlib.metadata import PackageNotFoundError, version
from pathlib import Path
from typing import (
    TYPE_CHECKING,
    Any,
    Callable,
    Literal,
    TextIO,
    TypeAlias,
)

import jinja2
import requests
import websockets
import yaml
from lxml import etree
from PIL import Image, ImageColor, ImageDraw, ImageFont, ImageOps
from pydantic import BaseModel, Field, PrivateAttr, validator
from pydantic.fields import Undefined
from rich.console import Console
from rich.table import Table
from StreamDeck.DeviceManager import DeviceManager
from StreamDeck.Devices.StreamDeck import DialEventType, TouchscreenEventType
from StreamDeck.ImageHelpers import PILHelper

if TYPE_CHECKING:
    from collections.abc import Coroutine

    import pandas as pd
    from StreamDeck.Devices import StreamDeck


try:
    __version__ = version("home_assistant_streamdeck_yaml")
except PackageNotFoundError:
    __version__ = "unknown"


SCRIPT_DIR = Path(__file__).parent
ASSETS_PATH = SCRIPT_DIR / "assets"
DEFAULT_CONFIG = SCRIPT_DIR / "configuration.yaml"
DEFAULT_FONT: str = "Roboto-Regular.ttf"
DEFAULT_MDI_ICONS = {
    "light": "lightbulb",
    "switch": "power-socket-eu",
    "script": "script",
}
ICON_PIXELS = 72
_ID_COUNTER = 0

# Resolution for Stream deck plus
LCD_PIXELS_X = 800
LCD_PIXELS_Y = 100

# Default resolution for each icon on Stream deck plus
LCD_ICON_SIZE_X = 200
LCD_ICON_SIZE_Y = 100

console = Console()
StateDict: TypeAlias = dict[str, dict[str, Any]]


class _ButtonDialBase(BaseModel, extra="forbid"):  # type: ignore[call-arg]
    """Parent of Button and Dial."""

    entity_id: str | None = Field(
        default=None,
        allow_template=True,
        description="The `entity_id` that this button controls."
        " This entity will be passed to the `service` when the button is pressed."
        " The button is re-rendered whenever the state of this entity changes.",
    )
    linked_entity: str | None = Field(
        default=None,
        allow_template=True,
        description="A secondary entity_id that is used for updating images and states",
    )
    service: str | None = Field(
        default=None,
        allow_template=True,
        description="The `service` that will be called when the button is pressed.",
    )
    service_data: dict[str, Any] | None = Field(
        default=None,
        allow_template=True,
        description="The `service_data` that will be passed to the `service` when the button is pressed."
        " If empty, the `entity_id` will be passed.",
    )
    target: dict[str, Any] | None = Field(
        default=None,
        allow_template=True,
        description="The `target` that will be passed to the `service` when the button is pressed.",
    )
    text: str = Field(
        default="",
        allow_template=True,
        description="The text to display on the button."
        " If empty, no text is displayed."
        r" You might want to add `\n` characters to spread the text over several"
        r" lines, or use the `\|` character in YAML to create a multi-line string.",
    )
    text_color: str | None = Field(
        default=None,
        allow_template=True,
        description="Color of the text."
        " If empty, the color is `white`, unless an `entity_id` is specified, in"
        " which case the color is `amber` when the state is `on`, and `white` when it is `off`.",
    )
    text_size: int = Field(
        default=12,
        allow_template=False,
        description="Integer size of the text.",
    )
    text_offset: int = Field(
        default=0,
        allow_template=False,
        description="The text's position can be moved up or down from the center of"
        " the button, and this movement is measured in pixels. The value can be"
        " positive (for upward movement) or negative (for downward movement).",
    )
    icon: str | None = Field(
        default=None,
        allow_template=True,
        description="The icon filename to display on the button."
        " Make the path absolute (e.g., `/config/streamdeck/my_icon.png`) or relative to the"
        " `assets` directory (e.g., `my_icon.png`)."
        " If empty, a icon with `icon_background_color` and `text` is displayed."
        " The icon can be a URL to an image,"
        " like `'url:https://www.nijho.lt/authors/admin/avatar.jpg'`, or a `spotify:`"
        " icon, like `'spotify:album/6gnYcXVaffdG0vwVM34cr8'`."
        " If the icon is a `spotify:` icon, the icon will be downloaded and cached."
        " The icon can also display a partially complete ring, like a progress bar,"
        " or sensor value, like `ring:25` for a 25% complete ring.",
    )
    icon_mdi: str | None = Field(
        default=None,
        allow_template=True,
        description="The Material Design Icon to display on the button."
        " If empty, no icon is displayed."
        " See https://mdi.bessarabov.com/ for a list of icons."
        " The SVG icon will be downloaded and cached.",
    )
    icon_background_color: str = Field(
        default="#000000",
        allow_template=True,
        description="A color (in hex format, e.g., '#FF0000') for the background of the icon (if no `icon` is specified).",
    )
    icon_mdi_color: str | None = Field(
        default=None,
        allow_template=True,
        description="The color of the Material Design Icon (in hex format, e.g., '#FF0000')."
        " If empty, the color is derived from `text_color` but is less saturated (gray is mixed in).",
    )
    icon_gray_when_off: bool = Field(
        default=False,
        allow_template=False,
        description="When specifying `icon` and `entity_id`, if the state is `off`, the icon will be converted to grayscale.",
    )
    delay: float | str = Field(
        default=0.0,
        allow_template=True,
        description="The delay (in seconds) before the `service` is called."
        " This is useful if you want to wait before calling the `service`."
        " Counts down from the time the button is pressed."
        " If while counting the button is pressed again, the timer is cancelled."
        " Should be a float or template string that evaluates to a float.",
    )

    _timer: AsyncDelayedCallback | None = PrivateAttr(None)

    @classmethod
    def templatable(cls: type[Button]) -> set[str]:
        """Return if an attribute is templatable, which is if the type-annotation is str."""
        schema = cls.schema()
        properties = schema["properties"]
        return {k for k, v in properties.items() if v["allow_template"]}

    @classmethod
    def to_pandas_table(cls: type[Button]) -> pd.DataFrame:
        """Return a pandas table with the schema."""
        import pandas as pd

        rows = []
        for k, field in cls.__fields__.items():
            info = field.field_info
            if info.description is None:
                continue

            def code(text: str) -> str:
                return f"`{text}`"

            row = {
                "Variable name": code(k),
                "Allow template": "✅" if info.extra["allow_template"] else "❌",
                "Description": info.description,
                "Default": code(info.default) if info.default else "",
                "Type": code(field._type_display()),
            }
            rows.append(row)
        return pd.DataFrame(rows)

    @classmethod
    def to_markdown_table(cls: type[Button]) -> str:
        """Return a markdown table with the schema."""
        return cls.to_pandas_table().to_markdown(index=False)


class Button(_ButtonDialBase, extra="forbid"):  # type: ignore[call-arg]
    """Button configuration."""

    special_type: (
        Literal[
            "next-page",
            "previous-page",
            "empty",
            "go-to-page",
            "close-page",
            "turn-off",
            "light-control",
            "reload",
        ]
        | None
    ) = Field(
        default=None,
        allow_template=False,
        description="Special type of button."
        " If no specified, the button is a normal button."
        " If `next-page`, the button will go to the next page."
        " If `previous-page`, the button will go to the previous page."
        " If `turn-off`, the button will turn off the SteamDeck until any button is pressed."
        " If `empty`, the button will be empty."
        " If `close-page`, the button will close the current page and return to the previous one."
        " If `go-to-page`, the button will go to the page specified by `special_type_data`"
        " (either an `int` or `str` (name of the page))."
        " If `light-control`, the button will control a light, and the `special_type_data`"
        " can be a dictionary, see its description."
        " If `reload`, the button will reload the configuration file when pressed.",
    )
    special_type_data: Any | None = Field(
        default=None,
        allow_template=True,
        description="Data for the special type of button."
        " If `go-to-page`, the data should be an `int` or `str` (name of the page)."
        " If `light-control`, the data should optionally be a dictionary."
        " The dictionary can contain the following keys:"
        " The `colors` key and a value a list of max (`n_keys_on_streamdeck - 5`) hex colors."
        " The `color_temp_kelvin` key and a value a list of max (`n_keys_on_streamdeck - 5`) color temperatures in Kelvin."
        " The `colormap` key and a value a colormap (https://matplotlib.org/stable/tutorials/colors/colormaps.html)"
        " can be used. This requires the `matplotlib` package to be installed. If no"
        " list of `colors` or `colormap` is specified, 10 equally spaced colors are used.",
    )

    @classmethod
    def from_yaml(
        cls: type[Button],
        yaml_str: str,
        encoding: str | None = None,
    ) -> Button:
        """Set the attributes from a YAML string."""
        data = safe_load_yaml(yaml_str, encoding=encoding)
        return cls(**data[0])

    @property
    def domain(self) -> str | None:
        """Return the domain of the entity."""
        if self.service is None:
            return None
        return self.service.split(".", 1)[0]

    def rendered_template_button(
        self,
        complete_state: StateDict,
    ) -> Button:
        """Return a button with the rendered text."""
        dct = self.dict(exclude_unset=True)
        for key in self.templatable():
            if key not in dct:
                continue
            val = dct[key]
            if isinstance(val, dict):  # e.g., service_data, target
                for k, v in val.items():
                    val[k] = _render_jinja(v, complete_state)
            else:
                dct[key] = _render_jinja(val, complete_state)  # type: ignore[assignment]
        return Button(**dct)

    def try_render_icon(
        self,
        complete_state: StateDict,
        *,
        key_pressed: bool = False,
        size: tuple[int, int] = (ICON_PIXELS, ICON_PIXELS),
        icon_mdi_margin: int = 0,
        font_filename: str = DEFAULT_FONT,
    ) -> Image.Image:
        """Try to render the icon."""
        try:
            return self.render_icon(
                complete_state,
                key_pressed=key_pressed,
                size=size,
                icon_mdi_margin=icon_mdi_margin,
                font_filename=font_filename,
            )
        except Exception as exc:  # noqa: BLE001
            console.print_exception()
            warnings.warn(
                f"Failed to render icon for {self}: {exc}",
                IconWarning,
                stacklevel=2,
            )
            return _generate_failed_icon(size)

    def render_icon(  # noqa: PLR0912 PLR0915 C901
        self,
        complete_state: StateDict,
        *,
        key_pressed: bool = False,
        size: tuple[int, int] = (ICON_PIXELS, ICON_PIXELS),
        icon_mdi_margin: int = 0,
        font_filename: str = DEFAULT_FONT,
    ) -> Image.Image:
        """Render the icon."""
        if self.is_sleeping():
            button, image = self.sleep_button_and_image(size)
        else:
            button = self.rendered_template_button(complete_state)
            image = None

        if isinstance(button.icon, str) and ":" in button.icon:
            which, id_ = button.icon.split(":", 1)
            if which == "spotify":
                filename = _to_filename(button.icon, ".jpeg")
                # copy to avoid modifying the cached image
                image = _download_spotify_image(id_, filename).copy()
            if which == "url":
                filename = _url_to_filename(id_)
                # copy to avoid modifying the cached image
                image = _download_image(id_, filename, size).copy()
            if which == "ring":
                pct = _maybe_number(id_)
                assert isinstance(pct, (int, float)), f"Invalid ring percentage: {id_}"
                image = _draw_percentage_ring(pct, size)

        icon_convert_to_grayscale = False
        text = button.text
        text_color = button.text_color or "white"
        icon_mdi = button.icon_mdi

        if button.special_type == "next-page":
            text = button.text or "Next\nPage"
            icon_mdi = button.icon_mdi or "chevron-right"
        elif button.special_type == "previous-page":
            text = button.text or "Previous\nPage"
            icon_mdi = button.icon_mdi or "chevron-left"
        elif button.special_type == "go-to-page":
            page = button.special_type_data
            text = button.text or f"Go to\nPage\n{page}"
            icon_mdi = button.icon_mdi or "book-open-page-variant"
        elif button.special_type == "close-page":
            text = button.text or "Close\nPage"
            icon_mdi = button.icon_mdi or "arrow-u-left-bottom-bold"
        elif button.special_type == "turn-off":
            text = button.text or "Turn off"
            icon_mdi = button.icon_mdi or "power"
        elif button.special_type == "reload":
            text = button.text or "Reload\nconfig"
            icon_mdi = button.icon_mdi or "reload"
        elif button.entity_id in complete_state:
            # Has entity_id
            state = complete_state[button.entity_id]

            if button.text_color is not None:
                text_color = button.text_color
            elif state["state"] == "on":
                text_color = "orangered"

            if (
                button.icon_mdi is None
                and button.icon is None
                and button.domain in DEFAULT_MDI_ICONS
            ):
                icon_mdi = DEFAULT_MDI_ICONS[button.domain]

            if state["state"] == "off":
                icon_convert_to_grayscale = button.icon_gray_when_off

        if image is None:
            image = _init_icon(
                icon_background_color=button.icon_background_color,
                icon_filename=button.icon,
                icon_mdi=icon_mdi,
                icon_mdi_margin=icon_mdi_margin,
                icon_mdi_color=_named_to_hex(button.icon_mdi_color or text_color),
                size=size,
            ).copy()  # copy to avoid modifying the cached image

        if icon_convert_to_grayscale:
            image = _convert_to_grayscale(image)

        return _add_text_to_image(
            image=image,
            font_filename=font_filename,
            text_size=self.text_size,
            text=text,
            text_color=text_color if not key_pressed else "green",
            text_offset=self.text_offset,
        )

    @staticmethod
    def _validate_special_type_data(special_type: str, v: Any) -> Any:  # noqa: PLR0912
        if special_type == "go-to-page" and not isinstance(v, (int, str)):
            msg = "If special_type is go-to-page, special_type_data must be an int or str"
            raise AssertionError(msg)
<<<<<<< HEAD

        if (
            special_type in {"next-page", "previous-page", "empty", "turn-off"}
            and v is not None
        ):
=======
        if special_type in {"next-page", "previous-page", "empty", "turn-off"} and v is not None:
>>>>>>> 6da3ce5c
            msg = f"special_type_data needs to be empty with {special_type=}"
            raise AssertionError(msg)

        if special_type == "light-control":
            if v is None:
                v = {}
            if not isinstance(v, dict):
                msg = f"With 'light-control', 'special_type_data' must be a dict, not '{v}'"
                raise AssertionError(msg)

            allowed_keys = {"colors", "colormap", "color_temp_kelvin"}
            invalid_keys = v.keys() - allowed_keys
            if invalid_keys:
                msg = f"Invalid keys in 'special_type_data', only {allowed_keys} allowed"
                raise AssertionError(msg)

            # If colors is present, it must be a list of strings
            if "colors" in v:
                if not isinstance(v["colors"], (tuple, list)):
                    msg = "If 'colors' is present, it must be a list"
                    raise AssertionError(msg)
                for color in v["colors"]:
                    if not isinstance(color, str):
                        msg = "All colors must be strings"
                        raise AssertionError(msg)  # noqa: TRY004
                # Cast colors to tuple (to make it hashable)
                v["colors"] = tuple(v["colors"])

            if "color_temp_kelvin" in v:
                for kelvin in v["color_temp_kelvin"]:
                    if not isinstance(kelvin, int):
                        msg = "All color_temp_kelvin must be integers"
                        raise AssertionError(msg)  # noqa: TRY004
                # Cast color_temp_kelvin to tuple (to make it hashable)
                v["color_temp_kelvin"] = tuple(v["color_temp_kelvin"])

        return v

    @validator("special_type_data")
    def _validate_special_type(
        cls: type[Button],
        v: Any,
        values: dict[str, Any],
    ) -> Any:
        """Validate the special_type_data."""
        special_type = values["special_type"]
        return cls._validate_special_type_data(special_type, v)

    def maybe_start_or_cancel_timer(
        self,
        callback: Callable[[], None | Coroutine] | None = None,
    ) -> bool:
        """Start or cancel the timer."""
        if self.delay:
            if self._timer is None:
                assert isinstance(
                    self.delay,
                    (int, float),
                ), f"Invalid delay: {self.delay}"
                self._timer = AsyncDelayedCallback(delay=self.delay, callback=callback)
            if self._timer.is_running():
                self._timer.cancel()
            else:
                self._timer.start()
            return True
        return False

    def is_sleeping(self) -> bool:
        """Return True if the timer is sleeping."""
        return self._timer is not None and self._timer.is_sleeping

    def sleep_button_and_image(
        self,
        size: tuple[int, int],
    ) -> tuple[Button, Image.Image]:
        """Return the button and image for the sleep button."""
        assert self._timer is not None
        assert isinstance(self.delay, (int, float)), f"Invalid delay: {self.delay}"
        remaining = self._timer.remaining_time()
        pct = round(remaining / self.delay * 100)
        image = _draw_percentage_ring(pct, size)
        button = Button(
            text=f"{remaining:.0f}s\n{pct}%",
            text_color="white",
        )
        return button, image


class Dial(_ButtonDialBase, extra="forbid"):  # type: ignore[call-arg]
    """Dial configuration."""

    dial_event_type: str | None = Field(
        default=None,
        allow_template=True,
        description="The event type of the dial that will trigger the service."
        " Either `DialEventType.TURN` or `DialEventType.PUSH`.",
    )

    state_attribute: str | None = Field(
        default=None,
        allow_template=True,
        description="The attribute of the entity which gets used for the dial state.",
        # TODO: use this?
        # An attribute of an HA entity that the dial should control e.g., brightness for a light.
    )
    attributes: dict[str, float] | None = Field(
        default=None,
        allow_template=True,
        description="Sets the attributes of the dial."
        " `min`: The minimal value of the dial."
        " `max`: The maximal value of the dial."
        " `step`: the step size by which the value of the dial is increased by on an event.",
    )
    allow_touchscreen_events: bool = Field(
        default=False,
        allow_template=True,
        description="Whether events from the touchscreen are allowed, for example set the minimal value on `SHORT` and set maximal value on `LONG`.",
    )

    # vars for timer
    _timer: AsyncDelayedCallback | None = PrivateAttr(None)

    # Internal attributes for Dial
    _attributes: dict[str, float] = PrivateAttr(
        {"state": 0, "min": 0, "max": 100, "step": 1},
    )

    def update_attributes(self, data: dict[str, Any]) -> None:
        """Updates all home assistant entity attributes."""
        if self.attributes is None:
            self._attributes = data["attributes"]
        else:
            self._attributes = self.attributes

        if self.state_attribute is None:
            self._attributes.update({"state": float(data["state"])})
        else:
            try:
                if data["attributes"][self.state_attribute] is None:
                    self._attributes["state"] = 0
                else:
                    self._attributes["state"] = float(
                        data["attributes"][self.state_attribute],
                    )
            except KeyError:
                console.log(f"Could not find attribute {self.state_attribute}")
                self._attributes["state"] = 0

    def get_attributes(self) -> dict[str, float]:
        """Returns all home assistant entity attributes."""
        return self._attributes

    def increment_state(self, value: float) -> None:
        """Increments the value of the dial with checks for the minimal and maximal value."""
        num: float = self._attributes["state"] + value * self._attributes["step"]
        num = min(self._attributes["max"], num)
        num = max(self._attributes["min"], num)
        self._attributes["state"] = num

    def set_state(self, value: float) -> None:
        """Sets the value of the dial without checks for the minimal and maximal value."""
        self._attributes["state"] = value

    def rendered_template_dial(
        self,
        complete_state: StateDict,
    ) -> Dial:
        """Return a dial with the rendered text."""
        dct = self.dict(exclude_unset=True)
        for key in self.templatable():
            if key not in dct:
                continue
            val = dct[key]
            if isinstance(val, dict):
                for k, v in val.items():
                    val[k] = _render_jinja(v, complete_state, self)
            else:
                dct[key] = _render_jinja(val, complete_state, self)
        return Dial(**dct)

    # LCD/Touchscreen management
    def render_lcd_image(
        self,
        complete_state: StateDict,
        key: int,  # Key needs to be from sorted dials
        size: tuple[int, int],
        icon_mdi_margin: int = 0,
        font_filename: str = DEFAULT_FONT,
    ) -> Image.Image:
        """Render the image for the LCD."""
        try:
            image = None
            dial = self.rendered_template_dial(complete_state)

            if isinstance(dial.icon, str) and ":" in dial.icon:
                which, id_ = dial.icon.split(":", 1)
                if which == "spotify":
                    filename = _to_filename(dial.icon, ".jpeg")
                    image = _download_spotify_image(id_, filename).copy()
                elif which == "url":
                    filename = _url_to_filename(id_)
                    image = _download_image(id_, filename, size).copy()
                elif which == "ring":
                    pct = _maybe_number(id_)
                    assert isinstance(
                        pct,
                        (int, float),
                    ), f"Invalid ring percentage: {id_}"
                    image = _draw_percentage_ring(
                        percentage=pct,
                        size=size,
                        radius=40,
                    )

            icon_convert_to_grayscale = False
            text = dial.text
            text_color = dial.text_color or "white"

            assert dial.entity_id is not None
            if complete_state[dial.entity_id]["state"] == "off" and dial.icon_gray_when_off:
                icon_convert_to_grayscale = True

            if image is None:
                image = _init_icon(
                    icon_background_color=dial.icon_background_color,
                    icon_filename=dial.icon,
                    icon_mdi=dial.icon_mdi,
                    icon_mdi_margin=icon_mdi_margin,
                    icon_mdi_color=_named_to_hex(dial.icon_mdi_color or text_color),
                    size=size,
                ).copy()

            if icon_convert_to_grayscale:
                image = _convert_to_grayscale(image)

            return _add_text_to_image(
                image=image,
                font_filename=font_filename,
                text_size=self.text_size,
                text=text,
                text_color=text_color,
                text_offset=self.text_offset,
            )

        except ValueError as e:
            console.log(e)
            warnings.warn(
                f"Failed to render icon for dial {key}",
                IconWarning,
                stacklevel=2,
            )
            return _generate_failed_icon(size=size)

    def start_or_restart_timer(
        self,
        callback: Callable[[], None | Coroutine] | None = None,
    ) -> bool:
        """Starts or restarts AsyncDelayedCallback timer."""
        if not self.delay:
            return False
        if self._timer is None:
            assert isinstance(
                self.delay,
                (int, float),
            ), f"Invalid delay: {self.delay}"
            self._timer = AsyncDelayedCallback(delay=self.delay, callback=callback)
        self._timer.start()
        return True


def _update_dial_descriptions() -> None:
    for _k, _v in Dial.__fields__.items():
        _v.field_info.description = (
            _v.field_info.description.replace("on the button", "above the dial")
            .replace("button", "dial")
            .replace("pressed", "rotated")
        )
        if _k == "delay":
            _v.field_info.description = (
                "The delay (in seconds) before the `service` is called."
                " This counts down from the specified time and collects the called turn events and"
                " sends the bundled value to Home Assistant after the dial hasn't been turned for the specified time in delay."
            )


_update_dial_descriptions()


def _to_filename(id_: str, suffix: str = "") -> Path:
    """Converts an id with ":" and "_" to a filename with optional suffix."""
    filename = ASSETS_PATH / id_.replace("/", "_").replace(":", "_")
    return filename.with_suffix(suffix)


def to_pandas_table(cls: type[BaseModel]) -> pd.DataFrame:
    """Return a markdown table with the schema."""
    import pandas as pd

    rows = []
    for k, field in cls.__fields__.items():
        info = field.field_info
        if info.description is None:
            continue

        def code(text: str) -> str:
            return f"`{text}`"

        row = {
            "Variable name": code(k),
            "Description": info.description,
            "Default": code(info.default) if info.default is not Undefined else "",
            "Type": code(field._type_display()),
        }
        rows.append(row)
    return pd.DataFrame(rows)


def _pandas_to_rich_table(df: pd.DataFrame) -> Table:
    """Return a rich table from a pandas DataFrame."""
    table = Table()

    # Add the columns
    for column in df.columns:
        table.add_column(column)

    # Add the rows
    for _, row in df.iterrows():
        table.add_row(*row.astype(str).tolist())

    return table


class Page(BaseModel):
    """A page of buttons."""

    name: str = Field(description="The name of the page.")
    buttons: list[Button] = Field(
        default_factory=list,
        description="A list of buttons on the page.",
    )

    dials: list[Dial] = Field(
        default_factory=list,
        description="A list of dials on the page.",
    )

    _parent_page_index: int = PrivateAttr([])

    _dials_sorted: list[Dial] = PrivateAttr([])

    def sort_dials(self) -> list[tuple[Dial, Dial | None]]:
        """Sorts dials by dialEventType."""
        self._dials_sorted = []
        skip = False
        for index, dial in enumerate(self.dials):
            if index + 1 < len(self.dials):
                if skip:
                    skip = False
                    continue

                next_dial = self.dials[index + 1]
                if dial.dial_event_type != next_dial.dial_event_type:
                    self._dials_sorted.append((dial, next_dial))  # type: ignore[arg-type]
                    skip = True
                else:
                    self._dials_sorted.append((dial, None))  # type: ignore[arg-type]
            else:
                self._dials_sorted.append((dial, None))  # type: ignore[arg-type]
        return self._dials_sorted  # type: ignore[return-value]

    def get_sorted_key(self, dial: Dial) -> int | None:
        """Returns the integer key for a dial."""
        dial_list = self._dials_sorted
        for i in range(len(dial_list)):
            if dial in dial_list[i]:
                return i
        return None

    @classmethod
    def to_pandas_table(cls: type[Page]) -> pd.DataFrame:
        """Return a pandas DataFrame with the schema."""
        return to_pandas_table(cls)

    @classmethod
    def to_markdown_table(cls: type[Page]) -> str:
        """Return a markdown table with the schema."""
        return cls.to_pandas_table().to_markdown(index=False)


class Config(BaseModel):
    """Configuration file."""

    yaml_encoding: str | None = Field(
        default="utf-8",
        description="The encoding of the YAML file.",
    )
    pages: list[Page] = Field(
        default_factory=list,
        description="A list of `Page`s in the configuration.",
    )
    anonymous_pages: list[Page] = Field(
        default_factory=list,
        description="A list of anonymous Pages in the configuration."
        " These pages are hidden and not displayed when cycling through the pages."
        " They can only be reached using the `special_type: 'go-to-page'` button."
        " Designed for single use, these pages return to the previous page"
        " upon clicking a button.",
    )
    state_entity_id: str | None = Field(
        default=None,
        description="The entity ID to sync display state with. For"
        " example `input_boolean.streamdeck` or `binary_sensor.anyone_home`.",
    )
    brightness: int = Field(
        default=100,
        description="The default brightness of the Stream Deck (0-100).",
    )
    auto_reload: bool = Field(
        default=False,
        description="If True, the configuration YAML file will automatically"
        " be reloaded when it is modified.",
    )
    _current_page_index: int = PrivateAttr(default=0)
    _parent_page_index: int = PrivateAttr(default=0)
    _is_on: bool = PrivateAttr(default=True)
    _detached_page: Page | None = PrivateAttr(default=None)
    _configuration_file: Path | None = PrivateAttr(default=None)
    _include_files: list[Path] = PrivateAttr(default_factory=list)

    @classmethod
    def load(
        cls: type[Config],
        fname: Path,
        yaml_encoding: str | None = None,
    ) -> Config:
        """Read the configuration file."""
        with fname.open() as f:
            data, include_files = safe_load_yaml(
                f,
                return_included_paths=True,
                encoding=yaml_encoding,
            )
            config = cls(**data)  # type: ignore[arg-type]
            config._configuration_file = fname
            config._include_files = include_files
            config.current_page().sort_dials()
            return config

    def reload(self) -> None:
        """Reload the configuration file."""
        assert self._configuration_file is not None
        # Updates all public attributes
        new_config = self.load(
            self._configuration_file,
            yaml_encoding=self.yaml_encoding,
        )
        self.__dict__.update(new_config.__dict__)
        self._include_files = new_config._include_files
        # Set the private attributes we want to preserve
        if self._detached_page is not None:
            self._detached_page = self.to_page(self._detached_page.name)
            self.current_page().sort_dials()
        if self._current_page_index >= len(self.pages):
            # In case pages were removed, reset to the first page
            self._current_page_index = 0

    @classmethod
    def to_pandas_table(cls: type[Config]) -> pd.DataFrame:
        """Return a pandas DataFrame with the schema."""
        return to_pandas_table(cls)

    @classmethod
    def to_markdown_table(cls: type[Config]) -> str:
        """Return a markdown table with the schema."""
        return cls.to_pandas_table().to_markdown(index=False)

    def update_timers(
        self,
        deck: StreamDeck,
        complete_state: dict[str, dict[str, Any]],
    ) -> None:
        """Update all timers."""
        for key in range(deck.key_count()):
            button = self.button(key)
            if button is not None and button.is_sleeping():
                console.log(f"Updating timer for key {key}")
                update_key_image(
                    deck,
                    key=key,
                    config=self,
                    complete_state=complete_state,
                    key_pressed=False,
                )

    def next_page(self) -> Page:
        """Go to the next page."""
        self._parent_page_index = self._current_page_index
        self._current_page_index = self.next_page_index
        return self.pages[self._current_page_index]

    @property
    def next_page_index(self) -> int:
        """Return the next page index."""
        return (self._current_page_index + 1) % len(self.pages)

    @property
    def previous_page_index(self) -> int:
        """Return the previous page index."""
        return (self._current_page_index - 1) % len(self.pages)

    def previous_page(self) -> Page:
        """Go to the previous page."""
        self._parent_page_index = self._current_page_index
        self._current_page_index = self.previous_page_index
        return self.pages[self._current_page_index]

    def current_page(self) -> Page:
        """Return the current page."""
        if self._detached_page is not None:
            return self._detached_page
        return self.pages[self._current_page_index]

    def dial(self, key: int) -> Dial | None:
        """Gets Dial from key."""
        dials = self.current_page().dials
        if key < len(dials):
            return dials[key]
        return None

    def dial_sorted(self, key: int) -> tuple[Dial, Dial | None] | None:
        """Gets sorted dials by key."""
        dials = self.current_page()._dials_sorted
        if key < len(dials):
            return dials[key]
        return None

    def button(self, key: int) -> Button | None:
        """Return the button for a key."""
        buttons = self.current_page().buttons
        if key < len(buttons):
            return buttons[key]
        return None

    def to_page(self, page: int | str) -> Page:
        """Go to a page based on the page name or index."""
        if isinstance(page, int):
            self._parent_page_index = self._current_page_index
            self._current_page_index = page
            return self.current_page()

        for i, p in enumerate(self.pages):
            if p.name == page:
                self._current_page_index = i
                return self.current_page()

        for p in self.anonymous_pages:
            if p.name == page:
                self._detached_page = p
                return p
        console.log(f"Could find page {page}, staying on current page")
        return self.current_page()

    def load_page_as_detached(self, page: Page) -> None:
        """Load a page as detached."""
        self._detached_page = page

    def close_detached_page(self) -> None:
        """Close the detached page."""
        self._detached_page = None

    def close_page(self) -> Page:
        """Close the current page."""
        self._detached_page = None
        self._current_page_index = self._parent_page_index
        return self.current_page()


def _next_id() -> int:
    global _ID_COUNTER
    _ID_COUNTER += 1
    return _ID_COUNTER


class AsyncDelayedCallback:
    """A callback that is called after a delay.

    Parameters
    ----------
    delay
        The delay in seconds after which the callback will be called.
    callback
        The function or coroutine to be called after the delay.

    """

    def __init__(
        self,
        delay: float,
        callback: Callable[[], None | Coroutine] | None = None,
    ) -> None:
        """Initialize."""
        self.delay = delay
        self.callback = callback
        self.task: asyncio.Task | None = None
        self.start_time: float | None = None
        self.is_sleeping: bool = False

    async def _run(self) -> None:
        """Run the timer. Don't call this directly, use start() instead."""
        self.is_sleeping = True
        self.start_time = time.time()
        await asyncio.sleep(self.delay)
        self.is_sleeping = False
        if self.callback is not None:
            if asyncio.iscoroutinefunction(self.callback):
                await self.callback()
            else:
                self.callback()

    def is_running(self) -> bool:
        """Return whether the timer is running."""
        return self.task is not None and not self.task.done()

    def start(self) -> None:
        """Start the timer."""
        if self.task is not None and not self.task.done():
            self.cancel()
        self.task = asyncio.ensure_future(self._run())

    def cancel(self) -> None:
        """Cancel the timer."""
        console.log("Cancel timer")
        if self.task:
            self.task.cancel()
            self.is_sleeping = False
            self.task = None

    def remaining_time(self) -> float:
        """Return the remaining time before the timer expires."""
        if self.task is None:
            return 0
        if self.start_time is not None:
            elapsed_time = time.time() - self.start_time
            return max(0, self.delay - elapsed_time)
        return 0


def _draw_percentage_ring(
    percentage: float,
    size: tuple[int, int],
    *,
    radius: int | None = None,
    thickness: int = 4,
    ring_color: tuple[int, int, int] = (255, 0, 0),
    full_ring_backgroud_color: tuple[int, int, int] = (100, 100, 100),
) -> Image.Image:
    """Draw a ring with a percentage."""
    img = Image.new("RGB", size, (0, 0, 0))

    if radius is None:
        radius = size[0] // 2 - thickness // 2

    # Draw the full ring for the background
    draw = ImageDraw.Draw(img)
    draw.ellipse(
        [
            (size[0] // 2 - radius, size[1] // 2 - radius),
            (size[0] // 2 + radius, size[1] // 2 + radius),
        ],
        outline=full_ring_backgroud_color,
        width=thickness,
    )

    # Draw the percentage of the ring with a bright color
    start_angle = -90
    end_angle = start_angle + (360 * percentage / 100)
    draw.arc(
        [
            (size[0] // 2 - radius, size[1] // 2 - radius),
            (size[0] // 2 + radius, size[1] // 2 + radius),
        ],
        start_angle,
        end_angle,
        fill=ring_color,
        width=thickness,
    )
    return img


def _linspace(start: float, stop: float, num: int) -> list[float]:
    """Return evenly spaced numbers over a specified interval."""
    if num == 1:
        return [start]
    step = (stop - start) / (num - 1)
    return [start + i * step for i in range(num)]


def _generate_colors_from_colormap(num_colors: int, colormap: str) -> tuple[str, ...]:
    """Returns `num_colors` number of colors in hexadecimal format, sampled from colormaps."""
    try:
        import matplotlib.pyplot as plt
        import numpy as np
    except ModuleNotFoundError:
        msg = "You need to install matplotlib to use the colormap feature."
        raise ModuleNotFoundError(msg) from None

    cmap = plt.get_cmap(colormap)
    colors = cmap(np.linspace(0, 1, num_colors))
    return tuple(plt.matplotlib.colors.to_hex(color) for color in colors)


def _color_temp_kelvin_to_rgb(  # noqa: PLR0912
    colour_temperature: int,
) -> tuple[int, int, int]:
    """Converts from K to RGB.

    Algorithm courtesy of
    http://www.tannerhelland.com/4435/convert-temperature-rgb-algorithm-code/.
    """
    # range check
    if colour_temperature < 1000:  # noqa: PLR2004
        colour_temperature = 1000
    elif colour_temperature > 40000:  # noqa: PLR2004
        colour_temperature = 40000

    tmp_internal = colour_temperature / 100.0

    # red
    if tmp_internal <= 66:  # noqa: PLR2004
        red = 255
    else:
        tmp_red = 329.698727446 * math.pow(tmp_internal - 60, -0.1332047592)
        if tmp_red < 0:
            red = 0
        elif tmp_red > 255:  # noqa: PLR2004
            red = 255
        else:
            red = int(tmp_red)

    # green
    if tmp_internal <= 66:  # noqa: PLR2004
        tmp_green = 99.4708025861 * math.log(tmp_internal) - 161.1195681661
        if tmp_green < 0:
            green = 0
        elif tmp_green > 255:  # noqa: PLR2004
            green = 255
        else:
            green = int(tmp_green)
    else:
        tmp_green = 288.1221695283 * math.pow(tmp_internal - 60, -0.0755148492)
        if tmp_green < 0:
            green = 0
        elif tmp_green > 255:  # noqa: PLR2004
            green = 255
        else:
            green = int(tmp_green)

    # blue
    if tmp_internal >= 66:  # noqa: PLR2004
        blue = 255
    elif tmp_internal <= 19:  # noqa: PLR2004
        blue = 0
    else:
        tmp_blue = 138.5177312231 * math.log(tmp_internal - 10) - 305.0447927307
        if tmp_blue < 0:
            blue = 0
        elif tmp_blue > 255:  # noqa: PLR2004
            blue = 255
        else:
            blue = int(tmp_blue)

    return red, green, blue


def _generate_uniform_hex_colors(n_colors: int) -> tuple[str, ...]:
    """Generate a list of `n_colors` hex colors that are uniformly perceptually spaced.

    Parameters
    ----------
    n_colors
        The number of colors to generate.

    Returns
    -------
    list[str]
        A list of `n_colors` hex colors, represented as strings.

    Examples
    --------
    >>> _generate_uniform_hex_colors(3)
    ['#0000ff', '#00ff00', '#ff0000']

    """

    def generate_hues(n_hues: int) -> list[float]:
        """Generate `n_hues` hues that are uniformly spaced around the color wheel."""
        return _linspace(0, 1, n_hues)

    def generate_saturations(n_saturations: int) -> list[float]:
        """Generate `n_saturations` saturations that increase linearly from 0 to 1."""
        return _linspace(0, 1, n_saturations)

    def generate_values(n_values: int) -> list[float]:
        """Generate `n_values` values that increase linearly from 1 to 0.5 and then decrease to 0."""
        values = _linspace(1, 0.5, n_values // 2)
        if n_values % 2 == 1:
            values.append(0.0)
        values += _linspace(0.5, 0, n_values // 2)
        return values

    def hsv_to_hex(hsv: tuple[float, float, float]) -> str:
        """Convert an HSV color tuple to a hex color string."""
        rgb = tuple(round(x * 255) for x in colorsys.hsv_to_rgb(*hsv))
        return "#{:02x}{:02x}{:02x}".format(*rgb)

    hues = generate_hues(n_colors)
    saturations = generate_saturations(n_colors)
    values = generate_values(n_colors)
    hsv_colors = [(h, s, v) for h in hues for s in saturations for v in values]
    hex_colors = [hsv_to_hex(hsv) for hsv in hsv_colors]
    return tuple(hex_colors[:n_colors])


def _max_contrast_color(hex_color: str) -> str:
    """Given hex color return a color with maximal contrast."""
    # Convert hex color to RGB format
    r, g, b = _hex_to_rgb(hex_color)
    # Convert RGB color to grayscale
    gray = 0.2989 * r + 0.5870 * g + 0.1140 * b
    # Determine whether white or black will have higher contrast
    middle_range = 128
    return "#FFFFFF" if gray < middle_range else "#000000"


@ft.lru_cache(maxsize=16)
def _light_page(
    entity_id: str,
    n_colors: int,
    colors: tuple[str, ...] | None,
    color_temp_kelvin: tuple[int, ...] | None,
    colormap: str | None,
) -> Page:
    """Return a page of buttons for controlling lights."""
    if colormap is None and colors is None:
        colors = _generate_uniform_hex_colors(n_colors)
    elif colormap is not None:
        colors = _generate_colors_from_colormap(n_colors, colormap)
    assert colors is not None
    buttons_colors = [
        Button(
            icon_background_color=color,
            service="light.turn_on",
            service_data={
                "entity_id": entity_id,
                "rgb_color": _hex_to_rgb(color),
            },
        )
        for color in colors
    ]
    buttons_color_temp_kelvin = [
        Button(
            icon_background_color=_rgb_to_hex(_color_temp_kelvin_to_rgb(kelvin)),
            service="light.turn_on",
            service_data={
                "entity_id": entity_id,
                "color_temp_kelvin": kelvin,
            },
        )
        for kelvin in (color_temp_kelvin or ())
    ]
    buttons_brightness = []
    for brightness in [0, 10, 30, 60, 100]:
        background_color = _scale_hex_color("#FFFFFF", brightness / 100)
        button = Button(
            icon_background_color=background_color,
            service="light.turn_on",
            text_color=_max_contrast_color(background_color),
            text=f"{brightness}%",
            service_data={
                "entity_id": entity_id,
                "brightness_pct": brightness,
            },
        )
        buttons_brightness.append(button)
    buttons_back = [Button(special_type="close-page")]
    return Page(
        name="Lights",
        buttons=buttons_colors + buttons_color_temp_kelvin + buttons_brightness + buttons_back,
    )


@asynccontextmanager
async def setup_ws(
    host: str,
    token: str,
    protocol: Literal["wss", "ws"],
    *,
    allow_weaker_ssl: bool = False,
) -> websockets.ClientConnection:
    """Set up the connection to Home Assistant."""
    uri = f"{protocol}://{host}/api/websocket"
    connect_args: dict[str, Any] = {"max_size": 10485760}  # limit size to 10 MiB
    if protocol == "wss":
        ssl_context = ssl.create_default_context()
        connect_args["ssl"] = ssl_context

    while True:
        try:
            async with websockets.connect(uri, **connect_args) as websocket:
                # Send an authentication message to Home Assistant
                auth_payload = {"type": "auth", "access_token": token}
                await websocket.send(json.dumps(auth_payload))

                # Wait for the authentication response
                auth_response = await websocket.recv()
                console.log(auth_response)
                console.log("Connected to Home Assistant")
                yield websocket
        except ConnectionResetError:  # noqa: PERF203
            # Connection was reset, retrying in 3 seconds
            console.print_exception(show_locals=True)
            console.log("Connection was reset, retrying in 3 seconds")
            if allow_weaker_ssl:
                ssl_context.set_ciphers("DEFAULT@SECLEVEL=1")
                console.log("Using weaker SSL settings")
            await asyncio.sleep(5)


async def subscribe_state_changes(
    websocket: websockets.ClientConnection,
) -> None:
    """Subscribe to the state change events."""
    subscribe_payload = {
        "type": "subscribe_events",
        "event_type": "state_changed",
        "id": _next_id(),
    }
    await websocket.send(json.dumps(subscribe_payload))


async def handle_changes(
    websocket: websockets.ClientConnection,
    complete_state: StateDict,
    deck: StreamDeck,
    config: Config,
) -> None:
    """Handle state changes."""

    async def process_websocket_messages() -> None:
        """Process websocket messages."""
        while True:
            data = json.loads(await websocket.recv())
            _update_state(complete_state, data, config, deck)

    async def call_update_timers() -> None:
        """Call config.update_timers every second."""
        while True:
            await asyncio.sleep(1)
            config.update_timers(deck, complete_state)

    async def watch_configuration_file() -> None:
        """Watch for changes to the configuration file and reload config when it changes."""
        if config._configuration_file is None:
            console.log("[red bold] No configuration file to watch[/]")
            return

        def edit_time(fn: Path) -> float:
            return fn.stat().st_mtime if fn.exists() else 0

        last_modified_time = edit_time(config._configuration_file)
        while True:
            files = [config._configuration_file, *config._include_files]
            if config.auto_reload and any(edit_time(fn) > last_modified_time for fn in files):
                console.log("Configuration file has been modified, reloading")
                last_modified_time = max(edit_time(fn) for fn in files)
                try:
                    config.reload()
                    deck.reset()
                    update_all_key_images(deck, config, complete_state)
                    update_all_dials(deck, config, complete_state)
                except Exception as e:  # noqa: BLE001
                    console.log(f"Error reloading configuration: {e}")

            await asyncio.sleep(1)

    # Run the websocket message processing and timer update tasks concurrently
    await asyncio.gather(
        process_websocket_messages(),
        call_update_timers(),
        watch_configuration_file(),
    )


def _keys(entity_id: str, buttons: list[Button] | list[Dial]) -> list[int]:
    """Get the key indices for an entity_id."""
    return [
        i
        for i, button in enumerate(buttons)
        if button.entity_id == entity_id  # type: ignore[attr-defined] # noqa: PLR1714
        or button.linked_entity == entity_id  # type: ignore[attr-defined]
    ]


def _update_state(
    complete_state: StateDict,
    data: dict[str, Any],
    config: Config,
    deck: StreamDeck,
) -> None:
    """Update the state dictionary and update the keys."""
    buttons = config.current_page().buttons
    dials = config.current_page().dials
    if data["type"] == "event":
        event_data = data["event"]
        if event_data["event_type"] == "state_changed":
            event_data = event_data["data"]
            eid = event_data["entity_id"]
            complete_state[eid] = event_data["new_state"]

            # Handle the state entity (turning on/off display)
            if eid == config.state_entity_id:
                is_on = complete_state[config.state_entity_id]["state"] == "on"
                if is_on:
                    turn_on(config, deck, complete_state)
                else:
                    turn_off(config, deck)
                return

            keys_dials = _keys(eid, dials)
            for key in keys_dials:
                console.log(f"Updating dial {key} for {eid}")
                update_dial(
                    deck=deck,
                    key=key,
                    config=config,
                    complete_state=complete_state,
                    data=data,
                )

            keys = _keys(eid, buttons)
            for key in keys:
                console.log(f"Updating key {key} for {eid}")
                update_key_image(
                    deck,
                    key=key,
                    config=config,
                    complete_state=complete_state,
                    key_pressed=False,
                )


def _state_attr(
    entity_id: str,
    attr: str,
    complete_state: StateDict,
) -> Any:
    """Get the state attribute for an entity."""
    attrs = complete_state.get(entity_id, {}).get("attributes", {})
    state_attr = attrs.get(attr)
    return _maybe_number(state_attr)


def _is_state_attr(
    entity_id: str,
    attr: str,
    value: Any,
    complete_state: StateDict,
) -> bool:
    """Check if the state attribute for an entity is a value."""
    return _state_attr(entity_id, attr, complete_state) == _maybe_number(value)


def _is_float(s: str) -> bool:
    try:
        float(s)
    except ValueError:
        return False
    else:
        return True


def _maybe_number(s: str, *, rounded: bool = False) -> int | str | float:
    """Convert a string to a number if possible."""
    if not isinstance(s, str):  # already a number or other type
        return s

    if _is_integer(s):
        num = int(s)
    elif _is_float(s):
        num = float(s)  # type: ignore[assignment]
    else:
        return s

    if rounded:
        return round(num)

    return num


def _is_integer(s: str) -> bool:
    try:
        int(s)
    except ValueError:
        return False
    else:
        return True


def _states(
    entity_id: str,
    *,
    with_unit: bool = False,
    rounded: bool = False,
    complete_state: StateDict | None = None,
) -> Any:
    """Get the state for an entity."""
    assert complete_state is not None
    entity_state = complete_state.get(entity_id, {})
    if not entity_state:
        return None
    state = entity_state["state"]
    state = _maybe_number(state, rounded=rounded)
    if with_unit:
        unit = entity_state.get("attributes", {}).get("unit_of_measurement")
        if unit:
            state = f"{state} {unit}"
    return state


def _is_state(
    entity_id: str,
    state: str,
    complete_state: StateDict,
) -> bool:
    """Check if the state for an entity is a value."""
    return _states(entity_id, complete_state=complete_state) == _maybe_number(state)


def _min_filter(value: float, other_value: float) -> float:
    """Return the minimum of two values.

    Can be used in Jinja templates like
    >>> {{ 1 | min(2) }}
    1
    """
    return min(value, other_value)


def _max_filter(value: float, other_value: float) -> float:
    """Return the maximum of two values.

    Can be used in Jinja templates like
    >>> {{ 1 | max(2) }}
    2
    """
    return max(value, other_value)


def _round(num: float, digits: int) -> int | float:
    """Returns rounded value with number of digits."""
    return round(num, digits)


def _dial_value(dial: Dial | None) -> float:
    if dial is None:
        return 0
    try:
        attributes = dial.get_attributes()
        return float(attributes["state"])
    except KeyError:
        return 0


def _dial_attr(
    attr: str,
    dial: Dial | None,
) -> float:
    if dial is None:
        return 0
    try:
        assert attr is not None
        dial_attributes = dial.get_attributes()
        return dial_attributes[attr]
    except ValueError as e:
        console.log(
            f"Error while trying to get attribute {attr} from dial with error code {e}",
        )
        return 0


def _render_jinja(
    text: str,
    complete_state: StateDict,
    dial: Dial | None = None,
) -> str:
    """Render a Jinja template."""
    if not isinstance(text, str):
        return text
    if "{" not in text:
        return text
    try:
        env = jinja2.Environment(
            loader=jinja2.BaseLoader(),
            autoescape=False,  # noqa: S701
        )
        env.filters["min"] = _min_filter
        env.filters["max"] = _max_filter
        template = env.from_string(text)
        return template.render(
            min=min,
            max=max,
            is_state_attr=ft.partial(_is_state_attr, complete_state=complete_state),
            state_attr=ft.partial(_state_attr, complete_state=complete_state),
            states=ft.partial(_states, complete_state=complete_state),
            is_state=ft.partial(_is_state, complete_state=complete_state),
            round=_round,
            dial_value=ft.partial(_dial_value, dial=dial),
            dial_attr=ft.partial(_dial_attr, dial=dial),
        ).strip()
    except jinja2.exceptions.TemplateError as err:
        console.print_exception(show_locals=True)
        console.log(f"Error rendering template: {err} with error type {type(err)}")
        return text


async def get_states(websocket: websockets.ClientConnection) -> dict[str, Any]:
    """Get the current state of all entities."""
    _id = _next_id()
    subscribe_payload = {"type": "get_states", "id": _id}
    await websocket.send(json.dumps(subscribe_payload))
    while True:
        data = json.loads(await websocket.recv())
        if data["type"] == "result":
            # Extract the state data from the response
            return {state["entity_id"]: state for state in data["result"]}


async def unsubscribe(websocket: websockets.ClientConnection, id_: int) -> None:
    """Unsubscribe from an event."""
    subscribe_payload = {
        "id": _next_id(),
        "type": "unsubscribe_events",
        "subscription": id_,
    }
    await websocket.send(json.dumps(subscribe_payload))


async def call_service(
    websocket: websockets.ClientConnection,
    service: str,
    data: dict[str, Any],
    target: dict[str, Any] | None = None,
) -> None:
    """Call a service."""
    domain, service = service.split(".")
    subscribe_payload = {
        "id": _next_id(),
        "type": "call_service",
        "domain": domain,
        "service": service,
        "service_data": data,
    }
    if target is not None:
        subscribe_payload["target"] = target
    await websocket.send(json.dumps(subscribe_payload))


def _rgb_to_hex(rgb: tuple[int, int, int]) -> str:
    """Convert an RGB color to a hex color."""
    return "#{:02x}{:02x}{:02x}".format(*rgb)


def _hex_to_rgb(hex_color: str) -> tuple[int, int, int]:
    # Remove '#' if present
    hex_color = hex_color.removeprefix("#")

    # Convert hexadecimal to RGB
    r, g, b = tuple(int(hex_color[i : i + 2], 16) for i in (0, 2, 4))

    # Return RGB tuple
    return (r, g, b)


def _named_to_hex(color: str) -> str:
    """Convert a named color to a hex color."""
    rgb: tuple[int, int, int] | str = ImageColor.getrgb(color)
    if isinstance(rgb, tuple):
        return _rgb_to_hex(rgb)
    if color.startswith("#"):
        return color
    msg = f"Invalid color: {color}"
    raise ValueError(msg)


def _convert_to_grayscale(image: Image.Image) -> Image.Image:
    """Convert an image to grayscale."""
    return image.convert("L").convert("RGB")


def _download_and_save_mdi(icon_mdi: str) -> Path:
    url = _mdi_url(icon_mdi)
    filename_svg = ASSETS_PATH / f"{icon_mdi}.svg"
    if filename_svg.exists():
        return filename_svg
    svg_content = _download(url)
    try:
        etree.fromstring(svg_content)
    except etree.XMLSyntaxError:
        msg = (f"Invalid SVG: {url}, `svg_content` starts with: {svg_content[:100]!r}",)
        console.log(f"[b red]{msg}[/]")
        raise ValueError(msg) from None

    with filename_svg.open("wb") as f:
        f.write(svg_content)
    return filename_svg


@ft.lru_cache(maxsize=128)  # storing 128 72x72 icons in memory takes ≈2MB
def _init_icon(
    *,
    icon_filename: str | None = None,
    icon_mdi: str | None = None,
    icon_mdi_margin: int | None = None,
    icon_mdi_color: str | None = None,  # hex color
    icon_background_color: str | None = None,  # hex color
    size: tuple[int, int] = (ICON_PIXELS, ICON_PIXELS),
) -> Image.Image:
    """Initialize the icon."""
    if icon_filename is not None:
        icon_path = Path(icon_filename)
        path = icon_path if icon_path.is_absolute() else ASSETS_PATH / icon_path
        icon = Image.open(path)
        # Convert to RGB if needed
        if icon.mode != "RGB":
            icon = icon.convert("RGB")
        if icon.size != size:
            console.log(f"Resizing icon {icon_filename} to from {icon.size} to {size}")
            icon = icon.resize(size)
        return icon
    if icon_mdi is not None:
        assert icon_mdi_margin is not None
        filename_svg = _download_and_save_mdi(icon_mdi)
        return _convert_svg_to_png(
            filename_svg=filename_svg,
            color=icon_mdi_color,
            background_color=icon_background_color,
            opacity=0.3,
            margin=icon_mdi_margin,
            size=size,
        ).copy()  # copy to avoid modifying the cached image
    if icon_background_color is None:
        icon_background_color = "white"
    color = _named_to_hex(icon_background_color)
    rgb_color = _hex_to_rgb(color)
    return Image.new("RGB", size, rgb_color)


@ft.lru_cache(maxsize=1000)
def _generate_text_image(
    *,
    font_filename: str,
    text_size: int,
    text: str,
    text_color: str,
    text_offset: int = 0,
    size: tuple[int, int] = (ICON_PIXELS, ICON_PIXELS),
) -> Image.Image:
    """Render text onto a transparent image and return it for compositing."""
    if text_size == 0:
        console.log(f"Text size is 0, not drawing text: {text!r}")
        return Image.new("RGBA", size, (0, 0, 0, 0))

    text_image = Image.new("RGBA", size, (0, 0, 0, 0))
    draw = ImageDraw.Draw(text_image)
    font = ImageFont.truetype(str(ASSETS_PATH / font_filename), text_size)
    draw.text(
        (size[0] / 2, size[1] / 2 + text_offset),
        text=text,
        font=font,
        anchor="ms",
        fill=text_color,
        align="center",
    )
    return text_image


def _add_text_to_image(
    image: Image.Image,
    *,
    font_filename: str,
    text_size: int,
    text: str,
    text_color: str,
    text_offset: int = 0,
) -> Image.Image:
    """Combine two images."""
    text_image = _generate_text_image(
        font_filename=font_filename,
        text_size=text_size,
        text=text,
        text_color=text_color,
        text_offset=text_offset,
        size=image.size,
    )
    return Image.alpha_composite(image.convert("RGBA"), text_image).convert("RGB")


@ft.lru_cache(maxsize=1)
def _generate_failed_icon(
    size: tuple[int, int] = (ICON_PIXELS, ICON_PIXELS),
) -> Image.Image:
    """Generate a red icon with 'rendering failed' text."""
    background_color = "red"
    text_color = "white"
    font_filename = DEFAULT_FONT
    text_size = int(min(size) * 0.15)  # Adjust font size based on the icon size
    icon = Image.new("RGB", size, background_color)
    return _add_text_to_image(
        image=icon,
        font_filename=font_filename,
        text_size=text_size,
        text="Rendering\nfailed",
        text_color=text_color,
    )


def update_all_dials(
    deck: StreamDeck,
    config: Config,
    complete_state: StateDict,
) -> None:
    """Updates all dials."""
    console.log("Called update_all_dials")
    for key, current_dial in enumerate(config.current_page().dials):
        assert current_dial is not None
        if current_dial.entity_id is None:
            return
        update_dial(
            deck,
            key,
            config,
            complete_state,
            complete_state[current_dial.entity_id],
        )


def update_dial(
    deck: StreamDeck,
    key: int,
    config: Config,
    complete_state: StateDict,
    data: dict[str, Any] | None = None,
) -> None:
    """Update the dial."""
    dial = config.dial(key)
    assert dial is not None

    if dial.dial_event_type == "PUSH":
        return

    if data is not None:
        if "event" in data and "data" in data["event"]:
            event_data = data["event"]["data"]
            new_state = event_data["new_state"]
            dial.update_attributes(new_state)
        else:
            dial.update_attributes(data)

    size_lcd = deck.touchscreen_image_format()["size"]
    size_per_dial = (size_lcd[0] // deck.dial_count(), size_lcd[1])
    dial_key = config.current_page().get_sorted_key(dial)
    assert dial_key is not None
    dial_offset = dial_key * size_per_dial[0]
    image = dial.render_lcd_image(
        complete_state=complete_state,
        size=(size_per_dial),
        key=config.current_page().get_sorted_key(dial),  # type: ignore[arg-type]
    )
    img_bytes = io.BytesIO()
    image.save(img_bytes, format="JPEG")
    lcd_image_bytes = img_bytes.getvalue()
    deck.set_touchscreen_image(
        lcd_image_bytes,
        dial_offset,
        0,
        size_per_dial[0],
        size_per_dial[1],
    )


def update_key_image(
    deck: StreamDeck,
    *,
    key: int,
    config: Config,
    complete_state: StateDict,
    key_pressed: bool = False,
) -> None:
    """Update the image for a key."""
    button = config.button(key)

    def clear_image() -> None:
        deck.set_key_image(key, None)

    if button is None:
        clear_image()
        return
    if button.special_type == "empty":
        clear_image()
        return
    size = deck.key_image_format()["size"]
    image = button.try_render_icon(
        complete_state=complete_state,
        key_pressed=key_pressed,
        size=size,
    )
    assert image is not None
    image = PILHelper.to_native_format(deck, image)
    with deck:
        deck.set_key_image(key, image)


def get_deck() -> StreamDeck:
    """Get the first Stream Deck device found on the system."""
    streamdecks = DeviceManager().enumerate()
    found = False
    for deck in streamdecks:
        if not deck.is_visual():
            continue
        deck.open()
        deck.reset()
        found = True
        break
    if not found:
        msg = "No Stream Deck found"
        raise RuntimeError(msg)
    console.log(f"Found {deck.key_count()} keys, {deck=}")
    return deck


def turn_on(config: Config, deck: StreamDeck, complete_state: StateDict) -> None:
    """Turn on the Stream Deck and update all key images."""
    console.log(f"Calling turn_on, with {config._is_on=}")
    if config._is_on:
        return
    config._is_on = True
    update_all_key_images(deck, config, complete_state)
    update_all_dials(deck, config, complete_state)
    deck.set_brightness(config.brightness)


def turn_off(config: Config, deck: StreamDeck) -> None:
    """Turn off the Stream Deck."""
    console.log(f"Calling turn_off, with {config._is_on=}")
    if not config._is_on:
        return
    config._is_on = False
    # This resets all buttons except the turn-off button that
    # was just pressed, however, this doesn't matter with the
    # 0 brightness. Unless no button was pressed.
    deck.reset()
    deck.set_brightness(0)


async def _sync_input_boolean(
    state_entity_id: str | None,
    websocket: websockets.ClientConnection,
    state: Literal["on", "off"],
) -> None:
    """Sync the input boolean state with the Stream Deck."""
    if (state_entity_id is not None) and (state_entity_id.split(".")[0] == "input_boolean"):
        await call_service(
            websocket,
            f"input_boolean.turn_{state}",
            {},
            {"entity_id": state_entity_id},
        )


def _on_touchscreen_event_callback(
    websocket: websockets.ClientConnection,
    complete_state: StateDict,
    config: Config,
) -> Callable[
    [StreamDeck, TouchscreenEventType, dict[str, int]],
    Coroutine[StreamDeck, TouchscreenEventType, None],
]:
    async def touchscreen_event_callback(
        deck: StreamDeck,
        event_type: TouchscreenEventType,
        value: dict[str, int],
    ) -> None:
        console.log(f"Touchscreen event {event_type} called at value {value}")
        if event_type == TouchscreenEventType.DRAG:
            # go to next or previous page
            if value["x"] > value["x_out"]:
                console.log(f"Going to page {config.next_page_index}")
                config.to_page(config.next_page_index)

            else:
                console.log(f"Going to page {config.next_page_index}")
                config.to_page(config.previous_page_index)
            config.current_page().sort_dials()
            update_all_key_images(deck, config, complete_state)
            update_all_dials(deck, config, complete_state)
        else:
            # Short touch: Sets dial value to minimal value
            # Long touch: Sets dial to maximal value
            lcd_icon_size = deck.touchscreen_image_format()["size"][0] / deck.dial_count()
            icon_pos = value["x"] // lcd_icon_size
            dials = config.dial_sorted(int(icon_pos))
            assert dials is not None

            selected_dial = (
                dials[0] if dials[0].dial_event_type == DialEventType.TURN.name else dials[1]
            )
            assert selected_dial is not None

            if selected_dial.allow_touchscreen_events:
                if event_type == TouchscreenEventType.SHORT:
                    set_type = "min"
                elif event_type == TouchscreenEventType.LONG:
                    set_type = "max"
                selected_dial.set_state(selected_dial.get_attributes()[set_type])
                await handle_dial_event(
                    websocket,
                    complete_state,
                    config,
                    dials,
                    deck,
                    DialEventType.TURN,
                    0,
                    False,  # noqa: FBT003
                )

    return touchscreen_event_callback


async def handle_dial_event(
    websocket: websockets.ClientConnection,
    complete_state: StateDict,
    config: Config,
    dial: tuple[Dial, Dial | None],
    deck: StreamDeck,
    event_type: DialEventType,
    value: int,
    local_update: bool = False,  # noqa: FBT001, FBT002
) -> None:
    """Handles dial_event."""
    if not config._is_on:
        turn_on(config, deck, complete_state)
        await _sync_input_boolean(config.state_entity_id, websocket, "on")
        return

    if dial[0].dial_event_type == event_type.name:
        selected_dial = dial[0]
    elif dial[1].dial_event_type == event_type.name:  # type: ignore[union-attr]
        assert isinstance(dial[1], Dial)
        selected_dial = dial[1]
    else:
        console.log("Could not resolve event type for dial")
        return
    dial_num_sorted = config.current_page().get_sorted_key(selected_dial)
    assert selected_dial is not None

    if event_type == DialEventType.TURN:
        selected_dial.increment_state(value)
    elif value:
        return

    if selected_dial.service is not None:
        selected_dial = selected_dial.rendered_template_dial(complete_state)
        service_data = (
            {"entity_id": selected_dial.entity_id}
            if selected_dial.service_data is None
            else selected_dial.service_data
        )

    # Ensures the entity id is given to the service even if service_data is set
    if "entity_id" not in service_data:
        service_data["entity_id"] = selected_dial.entity_id

    assert selected_dial.service is not None
    if local_update:
        assert isinstance(dial_num_sorted, int)
        update_dial(deck, dial_num_sorted, config, complete_state)
        return
    console.log(
        f"Calling service {selected_dial.service} with data {selected_dial.service_data}",
    )
    await call_service(
        websocket,
        selected_dial.service,
        service_data,
        selected_dial.target,
    )


def _on_dial_event_callback(
    websocket: websockets.ClientConnection,
    complete_state: StateDict,
    config: Config,
) -> Callable[
    [StreamDeck, int, DialEventType, int],
    Coroutine[StreamDeck, int, None],
]:
    async def dial_event_callback(
        deck: StreamDeck,
        dial_num: int,
        event_type: DialEventType,
        value: int,
    ) -> None:
        console.log(
            f"Dial {dial_num} event {event_type} at value {value} has been called",
        )
        dial = config.dial_sorted(dial_num)
        assert dial is not None

        async def callback() -> None:
            await handle_dial_event(
                websocket,
                complete_state,
                config,
                dial,
                deck,
                event_type,
                0,
            )

        current_dial = config.dial(dial_num)
        assert isinstance(current_dial, Dial)
        if event_type == DialEventType.TURN and current_dial.start_or_restart_timer(
            callback,
        ):
            await handle_dial_event(
                websocket,
                complete_state,
                config,
                dial,
                deck,
                event_type,
                value,
                True,  # noqa: FBT003
            )
            return

        await handle_dial_event(
            websocket,
            complete_state,
            config,
            dial,
            deck,
            event_type,
            value,
        )

    return dial_event_callback


async def _handle_key_press(  # noqa: PLR0912
    websocket: websockets.ClientConnection,
    complete_state: StateDict,
    config: Config,
    button: Button,
    deck: StreamDeck,
) -> None:
    if not config._is_on:
        turn_on(config, deck, complete_state)
        await _sync_input_boolean(config.state_entity_id, websocket, "on")
        return

    def update_all() -> None:
        config.current_page().sort_dials()
        update_all_key_images(deck, config, complete_state)
        update_all_dials(deck, config, complete_state)

    if button.special_type == "next-page":
        config.next_page()
        update_all()
    elif button.special_type == "previous-page":
        config.previous_page()
        update_all()
    elif button.special_type == "close-page":
        config.close_page()
        update_all()
    elif button.special_type == "go-to-page":
        assert isinstance(button.special_type_data, (str, int))
        config.to_page(button.special_type_data)  # type: ignore[arg-type]
        update_all()
        return  # to skip the _detached_page reset below
    elif button.special_type == "turn-off":
        turn_off(config, deck)
        await _sync_input_boolean(config.state_entity_id, websocket, "off")
    elif button.special_type == "light-control":
        assert isinstance(button.special_type_data, dict)
        page = _light_page(
            entity_id=button.entity_id,
            n_colors=9,
            colormap=button.special_type_data.get("colormap", None),
            colors=button.special_type_data.get("colors", None),
            color_temp_kelvin=button.special_type_data.get("color_temp_kelvin", None),
        )
        config.load_page_as_detached(page)
        update_all()
        return  # to skip the _detached_page reset below
    elif button.special_type == "reload":
        config.reload()
        update_all()
        return
    elif button.service is not None:
        button = button.rendered_template_button(complete_state)
        if button.service_data is None:
            service_data = {}
            if button.entity_id is not None:
                service_data["entity_id"] = button.entity_id
        else:
            service_data = button.service_data
        console.log(f"Calling service {button.service} with data {service_data}")
        assert button.service is not None  # for mypy
        await call_service(websocket, button.service, service_data, button.target)

    if config._detached_page:
        config.close_detached_page()
        update_all()


def _on_press_callback(
    websocket: websockets.ClientConnection,
    complete_state: StateDict,
    config: Config,
) -> Callable[[StreamDeck, int, bool], Coroutine[StreamDeck, int, None]]:
    async def key_change_callback(
        deck: StreamDeck,
        key: int,
        key_pressed: bool,  # noqa: FBT001
    ) -> None:
        console.log(f"Key {key} {'pressed' if key_pressed else 'released'}")

        button = config.button(key)
        assert button is not None
        if button is not None and key_pressed:

            async def cb() -> None:
                """Update the deck once more after the timer is over."""
                assert button is not None  # for mypy
                await _handle_key_press(websocket, complete_state, config, button, deck)

            if button.maybe_start_or_cancel_timer(cb):
                key_pressed = False  # do not click now

        try:
            update_key_image(
                deck,
                key=key,
                config=config,
                complete_state=complete_state,
                key_pressed=key_pressed,
            )
            if key_pressed:
                await _handle_key_press(websocket, complete_state, config, button, deck)
        except Exception as e:  # noqa: BLE001
            console.print_exception(show_locals=True)
            console.log(f"key_change_callback failed with a {type(e)}: {e}")

    return key_change_callback


@ft.lru_cache(maxsize=128)
def _download(url: str) -> bytes:
    """Download the content from the URL."""
    console.log(f"Downloading {url}")
    response = requests.get(url, timeout=5)
    console.log(f"Downloaded {len(response.content)} bytes")
    return response.content


def _url_to_filename(url: str, hash_len: int = 8) -> Path:
    """Converts a URL to a Path on disk with an optional hash.

    Parameters
    ----------
    url
        The URL to convert to a filename.
    hash_len
        The length of the hash to include in the filename, by default 8.

    Returns
    -------
    Path
        The filename with the hash included, if specified.

    """
    domain, path = re.findall(r"(?<=://)([a-zA-Z\.]+).*?(/.*)", url)[0]
    h = hashlib.sha256(f"{domain}{path}".encode()).hexdigest()[:hash_len]
    extension = Path(path).suffix
    filename = f"{domain.replace('.', '_')}-{h}{extension}"
    return ASSETS_PATH / Path(filename)


def _scale_hex_color(hex_color: str, scale: float) -> str:
    """Scales a HEX color by a given factor.

    0 is black, 1 is the original color.

    Parameters
    ----------
    hex_color
        A HEX color in the format "#RRGGBB".
    scale
        A scaling factor between 0 and 1.

    Returns
    -------
    A scaled HEX color in the format "#RRGGBB".

    """
    scale = max(0, min(1, scale))
    # Convert HEX color to RGB values
    r = int(hex_color[1:3], 16)
    g = int(hex_color[3:5], 16)
    b = int(hex_color[5:7], 16)

    # Scale RGB values
    r = int(r * scale)
    g = int(g * scale)
    b = int(b * scale)

    # Convert scaled RGB values back to HEX color
    return f"#{r:02x}{g:02x}{b:02x}"


class IconWarning(UserWarning):
    """Warning for when an icon is not found."""


@ft.lru_cache(maxsize=128)
def _convert_svg_to_png(
    *,
    filename_svg: Path,
    color: str,
    background_color: str,
    opacity: float,
    margin: int,
    filename_png: str | Path | None = None,
    size: tuple[int, int] = (ICON_PIXELS, ICON_PIXELS),
) -> Image.Image:
    """Load a SVG file and convert to PNG.

    Modify the fill and background colors based on the input color value,
    convert it to PNG format, and save the resulting PNG image to a file.

    Parameters
    ----------
    filename_svg
        The file name of the SVG file.
    color
        The HEX color to use for the icon.
    background_color
        The HEX color to use for the background.
    opacity
        The opacity of the icon. 0 is black, 1 is full color.
    margin
        The margin to add around the icon.
    filename_png
        The name of the file to save the PNG content to.
    size
        The size of the resulting PNG image.

    """
    import cairosvg  # importing here because it requires a non Python dep

    with filename_svg.open() as f:
        svg_content = f.read()

    fill_color = _scale_hex_color(color, opacity)

    try:
        svg_tree = etree.fromstring(svg_content)
        svg_tree.attrib["fill"] = fill_color
        svg_tree.attrib["style"] = f"background-color: {background_color}"
        modified_svg_content = etree.tostring(svg_tree)
    except etree.XMLSyntaxError:
        msg = (
            f"XML parsing failed for {filename_svg}. Creating an image with solid"
            f" fill color. Received `svg_content` starts with {svg_content[:100]}."
        )
        warnings.warn(msg, IconWarning, stacklevel=2)
        console.log(f"[b red]{msg}[/]")
        modified_svg_content = None

    png_content = (
        cairosvg.svg2png(
            bytestring=modified_svg_content,
            background_color=background_color,
            scale=4,
        )
        if modified_svg_content
        else None
    )

    image = (
        Image.open(io.BytesIO(png_content)) if png_content else Image.new("RGBA", size, fill_color)
    )

    im = ImageOps.expand(image, border=(margin, margin), fill="black")
    im = im.resize(size)

    if filename_png is not None:
        im.save(filename_png)

    return im


def _mdi_url(mdi: str) -> str:
    """Return the URL of the Materian. opacity=Design Ico,.

    Check https://mdi.bessarabov.com for the available icons.
    """
    return f"https://raw.githubusercontent.com/Templarian/MaterialDesign/master/svg/{mdi}.svg"


@ft.lru_cache(maxsize=128)
def _download_spotify_image(
    id_: str,
    filename: Path | None = None,
    size: tuple[int, int] = (ICON_PIXELS, ICON_PIXELS),
) -> Image.Image:
    """Download the Spotify image for the given ID.

    Examples of ids are:
    - "playlist/37i9dQZF1DXaRycgyh6kXP"
    - "episode/3RIaY4PM7h4mO2IaD0eSXo"
    - "track/4o0LyB69tylqDG6eTGhmig"
    """
    if filename is not None and filename.exists():
        return Image.open(filename)
    url = f"https://embed.spotify.com/oembed/?url=http://open.spotify.com/{id_}"
    content = _download(url)
    data = json.loads(content)
    image_url = data["thumbnail_url"]
    return _download_image(image_url, filename, size)


@ft.lru_cache(maxsize=32)  # Change only a few images, because they might be large
def _download_image(
    url: str,
    filename: Path | None = None,
    size: tuple[int, int] = (ICON_PIXELS, ICON_PIXELS),
) -> Image.Image:
    """Download an image for a given url."""
    if filename is not None and filename.exists():
        image = Image.open(filename)
        # To correctly size after getting from file
        return image.resize(size)
    image_content = _download(url)
    image = Image.open(io.BytesIO(image_content))
    if image.mode != "RGB":
        image = image.convert("RGB")
    if filename is not None:
        image.save(filename)
    return image.resize(size)


def update_all_key_images(
    deck: StreamDeck,
    config: Config,
    complete_state: StateDict,
) -> None:
    """Update all key images."""
    console.log("Called update_all_key_images")
    for key in range(deck.key_count()):
        update_key_image(
            deck,
            key=key,
            config=config,
            complete_state=complete_state,
            key_pressed=False,
        )


async def run(
    host: str,
    token: str,
    protocol: Literal["wss", "ws"],
    config: Config,
    *,
    allow_weaker_ssl: bool = False,
) -> None:
    """Main entry point for the Stream Deck integration."""
    deck = get_deck()
    async with setup_ws(host, token, protocol, allow_weaker_ssl=allow_weaker_ssl) as websocket:
        try:
            complete_state = await get_states(websocket)

            deck.set_brightness(config.brightness)
            # Turn on state entity boolean on home assistant
            await _sync_input_boolean(config.state_entity_id, websocket, "on")
            update_all_key_images(deck, config, complete_state)
            deck.set_key_callback_async(
                _on_press_callback(websocket, complete_state, config),
            )
            update_all_dials(deck, config, complete_state)
            if deck.dial_count() != 0:
                deck.set_dial_callback_async(
                    _on_dial_event_callback(websocket, complete_state, config),
                )
            if deck.is_visual():
                deck.set_touchscreen_callback_async(
                    _on_touchscreen_event_callback(websocket, complete_state, config),
                )
            deck.set_brightness(config.brightness)
            await subscribe_state_changes(websocket)
            await handle_changes(websocket, complete_state, deck, config)
        finally:
            await _sync_input_boolean(config.state_entity_id, websocket, "off")
            deck.reset()


def _rich_table_str(df: pd.DataFrame) -> str:
    table = _pandas_to_rich_table(df)
    console = Console(file=io.StringIO(), width=120)
    console.print(table)
    return console.file.getvalue()


def safe_load_yaml(
    f: TextIO | str,
    *,
    return_included_paths: bool = False,
    encoding: str | None = None,
) -> Any | tuple[Any, list]:
    """Load a YAML file."""
    included_files = []

    def _traverse_yaml(node: dict[str, Any], variables: dict[str, str]) -> None:
        if isinstance(node, dict):
            for key, value in node.items():
                if not isinstance(value, dict):
                    for var, var_value in variables.items():
                        if not isinstance(value, str):
                            continue

                        regex_format = rf"\$\{{{var}\}}"
                        node[key] = re.sub(regex_format, str(var_value), node[key])
                else:
                    _traverse_yaml(value, variables)
        elif isinstance(node, list):
            for item in node:
                _traverse_yaml(item, variables)

    class IncludeLoader(yaml.SafeLoader):
        """YAML Loader with `!include` constructor."""

        def __init__(self, stream: Any) -> None:
            """Initialize IncludeLoader."""
            self._root = Path(stream.name).parent if hasattr(stream, "name") else Path.cwd()
            super().__init__(stream)

    def _include(loader: IncludeLoader, node: yaml.nodes.Node) -> Any:
        """Include file referenced at node."""
        if isinstance(node.value, str):
            filepath = loader._root / str(loader.construct_scalar(node))  # type: ignore[arg-type]
            included_files.append(filepath)
            return yaml.load(
                filepath.read_text(encoding=encoding),
                IncludeLoader,  # noqa: S506
            )
        else:  # noqa: RET505
            mapping = loader.construct_mapping(node, deep=True)  # type: ignore[arg-type]
            assert mapping is not None
            filepath = loader._root / str(mapping["file"])
            included_files.append(filepath)
            variables = mapping["vars"]

            loaded_data = yaml.load(
                filepath.read_text(encoding=encoding),
                IncludeLoader,  # noqa: S506
            )
            assert loaded_data is not None
            assert variables is not None
            _traverse_yaml(loaded_data, variables)
            return loaded_data

    IncludeLoader.add_constructor("!include", _include)
    loaded_data = yaml.load(f, IncludeLoader)  # noqa: S506
    if return_included_paths:
        return loaded_data, included_files
    return loaded_data


def _help() -> str:
    try:
        return (
            f"See the configuration options below:\n\n"
            f"Config YAML options:\n{_rich_table_str(Config.to_pandas_table())}\n\n"
            f"Page YAML options:\n{_rich_table_str(Page.to_pandas_table())}\n\n"
            f"Button YAML options:\n{_rich_table_str(Button.to_pandas_table())}\n\n"
        )
    except ModuleNotFoundError:
        return ""


def main() -> None:
    """Start the Stream Deck integration."""
    import argparse
    import os

    from dotenv import load_dotenv

    load_dotenv()

    # Get the system default encoding
    system_encoding = locale.getpreferredencoding()
    yaml_encoding = os.getenv("YAML_ENCODING", system_encoding)

    parser = argparse.ArgumentParser(
        epilog=_help(),
        formatter_class=argparse.RawDescriptionHelpFormatter,
    )
    parser.add_argument("--host", default=os.environ.get("HASS_HOST", "localhost"))
    parser.add_argument("--token", default=os.environ.get("HASS_TOKEN"))
    parser.add_argument(
        "--config",
        default=os.environ.get("STREAMDECK_CONFIG", DEFAULT_CONFIG),
        type=Path,
    )
    parser.add_argument(
        "--yaml-encoding",
        default=yaml_encoding,
        help=f"Specify encoding for YAML files (default is system encoding or from environment variable YAML_ENCODING (default: {yaml_encoding})",
    )
    parser.add_argument(
        "--protocol",
        default=os.environ.get("WEBSOCKET_PROTOCOL", "wss"),
        choices=["wss", "ws"],
    )
    parser.add_argument(
        "--allow-weaker-ssl",
        action="store_true",
        help="Allow less secure SSL (security level 1) for compatibility with slower hardware (e.g., RPi Zero).",
    )
    args = parser.parse_args()
    if os.getenv("ALLOW_WEAKER_SSL", "").lower().startswith(("y", "t", "1")):
        args.allow_weaker_ssl = True
    console.log(f"Using version {__version__} of the Home Assistant Stream Deck.")
    console.log(
        f"Starting Stream Deck integration with {args.host=}, {args.config=}, {args.protocol=}, {args.allow_weaker_ssl=}",
    )
    config = Config.load(args.config, yaml_encoding=args.yaml_encoding)
    asyncio.run(
        run(
            host=args.host,
            token=args.token,
            protocol=args.protocol,
            config=config,
            allow_weaker_ssl=args.allow_weaker_ssl,
        ),
    )


if __name__ == "__main__":
    main()<|MERGE_RESOLUTION|>--- conflicted
+++ resolved
@@ -430,15 +430,7 @@
         if special_type == "go-to-page" and not isinstance(v, (int, str)):
             msg = "If special_type is go-to-page, special_type_data must be an int or str"
             raise AssertionError(msg)
-<<<<<<< HEAD
-
-        if (
-            special_type in {"next-page", "previous-page", "empty", "turn-off"}
-            and v is not None
-        ):
-=======
         if special_type in {"next-page", "previous-page", "empty", "turn-off"} and v is not None:
->>>>>>> 6da3ce5c
             msg = f"special_type_data needs to be empty with {special_type=}"
             raise AssertionError(msg)
 
