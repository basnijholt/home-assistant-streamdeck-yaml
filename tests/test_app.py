"""Test Home Assistant Stream Deck YAML."""

from __future__ import annotations

import asyncio
import functools as ft
import json
import sys
import textwrap
from pathlib import Path
from typing import Any
from unittest.mock import MagicMock, Mock, call, patch

import pytest
import websockets
from dotenv import dotenv_values
from PIL import Image
from pydantic import ValidationError
from StreamDeck.Devices.StreamDeckOriginal import StreamDeckOriginal
from websockets.exceptions import ConnectionClosedError  # noqa: F401

from home_assistant_streamdeck_yaml import (
    ASSETS_PATH,
    DEFAULT_CONFIG,
    Button,
    Config,
    IconWarning,
    Page,
    _download_and_save_mdi,
    _download_spotify_image,
    _generate_uniform_hex_colors,
    _handle_key_press,
    _init_icon,
    _is_state,
    _is_state_attr,
    _keys,
    _light_page,
    _named_to_hex,
    _on_press_callback,
    _render_jinja,
    _states,
    _to_filename,
    _url_to_filename,
    get_states,
    run,
    setup_ws,
    update_all_key_images,
    update_key_image,
)

ROOT = Path(__file__).parent.parent
sys.path.append(str(ROOT))
TEST_STATE_FILENAME = ROOT / "tests" / "state.json"
IS_CONNECTED_TO_HOMEASSISTANT = False
BUTTONS_PER_PAGE = 15
DEFAULT_CONFIG_ENCODING = "utf-8"


def test_load_config() -> None:
    """Test Config.load."""
    Config.load(DEFAULT_CONFIG, yaml_encoding=DEFAULT_CONFIG_ENCODING)


def test_reload_config() -> None:
    """Test Config.load."""
    c = Config.load(DEFAULT_CONFIG, yaml_encoding=DEFAULT_CONFIG_ENCODING)
    c.pages = []
    assert c.pages == []
    c.reload()
    assert c.pages != []


def test_load_config_no_pages_raises_error(tmp_path: Path) -> None:
    """Test that loading a config with no pages raises ValueError.

    Regression test for #280 - previously raised IndexError.
    """
    config_file = tmp_path / "empty_config.yaml"
    config_file.write_text("pages: []")

    with pytest.raises(ValueError, match="No pages defined"):
        Config.load(config_file, yaml_encoding=DEFAULT_CONFIG_ENCODING)


@pytest.fixture
def state() -> dict[str, dict[str, Any]]:
    """State fixture."""
    with TEST_STATE_FILENAME.open("r") as f:
        return json.load(f)


@pytest.fixture
def button_dict() -> dict[str, dict[str, Any]]:
    """Different button configurations."""
    return {
        "light": {
            "entity_id": "light.living_room_lights_z2m",
            "service": "light.toggle",
            "text": "Living room\nlights\n",
        },
        "light-control": {
            "entity_id": "light.living_room_lights_z2m",
            "special_type": "light-control",
            "special_type_data": {
                "colors": [
                    "#FF0000",  # red
                    "#00FF00",  # green
                    "#0000FF",  # blue
                    "#FFFF00",  # yellow
                    "#FFC0CB",  # pink
                    "#800080",  # purple
                    "#FFA500",  # orange
                    "#00FFFF",  # cyan
                    "#FFD700",  # gold
                    "#008000",  # dark green
                ],
            },
        },
        "icon_from_url": {
            "icon": "url:https://www.nijho.lt/authors/admin/avatar.jpg",
            # Normally one would use `person.bas`, however, that state is not in the test JSON.
            "text": "{% if is_state('light.living_room_lights_z2m', 'on') %}Home{% else %}Away{% endif %}",
        },
        "volume_down": {
            "entity_id": "media_player.kef_ls50",
            "service": "media_player.volume_set",
            "service_data": {
                "volume_level": '{{ max(state_attr("media_player.kef_ls50", "volume_level") - 0.05, 0) }}',
                "entity_id": "media_player.kef_ls50",
            },
            "text": '{{ (100 * state_attr("media_player.kef_ls50", "volume_level")) | int }}%',
            "text_size": 16,
            "icon_mdi": "volume-minus",
        },
        "script_with_text": {
            "service": "script.reset_adaptive_lighting",
            "text": "Reset\nadaptive\nlighting\n",
        },
        "script_with_text_and_icon": {
            "service": "script.turn_off_everything",
            "text": "ALL OFF",
            "text_offset": 4,
            "icon": "night_sky.png",
        },
        "input_select_with_template": {
            "entity_id": "input_select.sleep_mode",
            "service": "input_select.select_previous",
            "text": 'Sleep {{ states("input_select.sleep_mode") }}',
            "icon_mdi": "power-sleep",
        },
        "script_with_icon": {
            "service": "script.start_fireplace_netflix",
            "icon": "fireplace.png",
        },
        "spotify_playlist": {
            "service": "script.start_spotify",
            "service_data": {
                "playlist": "37i9dQZF1DXaRycgyh6kXP",
                "source": "KEF LS50",
            },
            "icon": "spotify:playlist/37i9dQZF1DXaRycgyh6kXP",
        },
        "grayscale_button": {
            "entity_id": "input_select.sleep_mode",
            "icon": "spotify:playlist/37i9dQZF1DXaRycgyh6kXP",
            "icon_gray_when_off": True,
        },
        "special_empty": {"special_type": "empty"},
        "special_goto_0": {"special_type": "go-to-page", "special_type_data": 0},
        "special_goto_home": {
            "special_type": "go-to-page",
            "special_type_data": "Home",
        },
        "special_prev_page": {"special_type": "previous-page"},
        "special_next_page": {"special_type": "next-page"},
        "turn_off": {"special_type": "turn-off"},
    }


@pytest.fixture
def buttons(button_dict: dict[str, dict[str, Any]]) -> list[Button]:
    """List of `Button`s."""
    button_order = [
        "light",
        "volume_down",
        "script_with_text",
        "script_with_text_and_icon",
        "input_select_with_template",
        "script_with_icon",
        "spotify_playlist",
        "icon_from_url",
        "light-control",
        "special_empty",
        "turn_off",
        "special_goto_0",
        "special_goto_home",
        "special_prev_page",
        "special_next_page",
        "grayscale_button",
    ]

    return [Button(**button_dict[key]) for key in button_order]


@pytest.fixture
def config(buttons: list[Button]) -> Config:
    """Config fixture."""
    page_1 = Page(buttons=buttons[:BUTTONS_PER_PAGE], name="Home")
    page_2 = Page(buttons=buttons[BUTTONS_PER_PAGE:], name="Second")
    return Config(pages=[page_1, page_2])


def test_named_to_hex() -> None:
    """Test named to hex conversion."""
    assert _named_to_hex("red") == "#ff0000"
    assert _named_to_hex("#ff0000") == "#ff0000"


def test_example_config_browsing_pages(config: Config) -> None:
    """Test example config browsing pages."""
    assert isinstance(config, Config)
    assert config._current_page_index == 0
    second_page = config.next_page()
    assert isinstance(second_page, Page)
    assert config._current_page_index == 1
    first_page = config.previous_page()
    assert isinstance(first_page, Page)
    assert config._current_page_index == 0
    assert len(first_page.buttons) == BUTTONS_PER_PAGE
    assert len(second_page.buttons) == 1  # update when adding more buttons
    second_page = config.to_page(1)
    assert isinstance(second_page, Page)
    assert config._current_page_index == 1
    first_page = config.to_page(first_page.name)
    assert config._current_page_index == 0
    assert config.button(0) == first_page.buttons[0]


def test_example_close_pages(config: Config) -> None:
    """Test example config close pages."""
    assert isinstance(config, Config)
    assert config._current_page_index == 0
    second_page = config.next_page()
    assert isinstance(second_page, Page)
    assert config._current_page_index == 1
    config.close_page()
    assert config._current_page_index == 0


@pytest.mark.skipif(
    not IS_CONNECTED_TO_HOMEASSISTANT,
    reason="Not connected to Home Assistant",
)
async def test_websocket_connection(buttons: list[Button]) -> None:
    """Test websocket connection."""
    config = dotenv_values(ROOT / ".env")
    async with setup_ws(
        config["HASS_HOST"],
        config["HASS_TOKEN"],
        config["WEBSOCKET_PROTOCOL"],
    ) as websocket:
        complete_state = await get_states(websocket)
        save_and_extract_relevant_state(buttons, complete_state)
        websocket.close()


def save_and_extract_relevant_state(
    buttons: list[Button],
    state: dict[str, dict[str, Any]],
) -> None:
    """Save and extract relevant state."""
    condensed_state = {}
    for button in buttons:
        if button.entity_id in state:
            condensed_state[button.entity_id] = state[button.entity_id]
    with TEST_STATE_FILENAME.open("w") as f:
        json.dump(condensed_state, f, indent=4)


def test_buttons(buttons: list[Button], state: dict[str, dict[str, Any]]) -> None:
    """Test buttons."""
    page = Page(name="Home", buttons=buttons)
    config = Config(pages=[page])
    first_page = config.to_page(0)
    rendered_buttons = [button.rendered_template_button(state) for button in first_page.buttons]

    b = rendered_buttons[0]  # LIGHT
    assert b.domain == "light"
    icon = b.render_icon(state)
    assert isinstance(icon, Image.Image)

    b = rendered_buttons[1]  # VOLUME_DOWN
    assert b.entity_id in state
    entity_state = state[b.entity_id]
    attrs = entity_state["attributes"]
    volume = attrs["volume_level"]
    assert b.text == f"{int(100 * volume)}%"
    assert b.service_data is not None
    assert float(b.service_data["volume_level"]) == volume - 0.05

    b = rendered_buttons[3]  # SCRIPT_WITH_TEXT_AND_ICON
    icon = b.render_icon(state)
    assert isinstance(icon, Image.Image)

    b = rendered_buttons[4]  # INPUT_SELECT_WITH_TEMPLATE
    assert b.text == "Sleep off"

    b = rendered_buttons[6]  # SPOTIFY_PLAYLIST
    icon = b.render_icon(state)
    assert b.icon is not None
    # render_icon should create a file
    filename = _to_filename(b.icon, ".jpeg")
    assert Path(filename).exists()

    b = rendered_buttons[14]  # SPECIAL_NEXT_PAGE
    assert b.domain is None

    b = rendered_buttons[0]  # LIGHT
    assert b.entity_id is not None
    assert _keys(b.entity_id, page.buttons) == [0, 8]


def test_validate_special_type(button_dict: dict[str, dict[str, Any]]) -> None:
    """Test validation of special type buttons."""
    with pytest.raises(ValidationError):
        Button(**button_dict["special_next_page"], special_type_data="Yo")
    with pytest.raises(ValidationError):
        Button(**dict(button_dict["special_goto_0"], special_type_data=[]))


def test_long_press_target_allowed() -> None:
    """Test that 'target' is allowed in long_press configuration.

    Regression test: Previously 'target' was missing from allowed_keys in
    _validate_long_press, causing ValidationError when using target in long_press.
    """
    # This should NOT raise ValidationError - target is a valid key
    button = Button(
        service="light.turn_on",
        long_press={
            "service": "light.turn_off",
            "target": {"entity_id": "light.living_room"},
        },
    )
    assert button.long_press is not None
    assert button.long_press["target"] == {"entity_id": "light.living_room"}

    # Test with all valid long_press keys together
    button2 = Button(
        entity_id="light.bedroom",
        service="light.toggle",
        long_press={
            "service": "light.turn_off",
            "service_data": {"brightness": 50},
            "entity_id": "light.kitchen",
            "target": {"area_id": "living_room"},
            "special_type": "go-to-page",
            "special_type_data": "settings",
        },
    )
    assert button2.long_press is not None
    assert button2.long_press["target"] == {"area_id": "living_room"}


def test_long_press_target_validation() -> None:
    """Test that long_press.target must be a dictionary.

    Regression test: Validates that target type checking was added.
    """
    with pytest.raises(ValidationError, match=r"long_press\.target must be a dictionary"):
        Button(
            service="light.turn_on",
            long_press={
                "service": "light.turn_off",
                "target": "light.living_room",  # Wrong type - should be dict
            },
        )


def test_download_and_save_mdi() -> None:
    """Test whether function downloads MDI correctly."""
    # might be cached
    filename = _download_and_save_mdi("phone")
    assert filename.exists()

    # is cached
    filename = _download_and_save_mdi("phone")
    assert filename.exists()
    filename.unlink()

    # downloads again
    filename = _download_and_save_mdi("phone")
    assert filename.exists()
    filename.unlink()


def test_init_icon() -> None:
    """Test init icon."""
    _init_icon(icon_filename="xbox.png")
    _init_icon(
        icon_mdi="phone",
        icon_mdi_margin=1,
        icon_mdi_color="#ffbb00",
        size=(100, 100),
    )
    _init_icon(size=(100, 100))


@pytest.fixture
def mock_deck() -> Mock:
    """Mocks a StreamDeck."""
    deck_mock = Mock(spec=StreamDeckOriginal)

    deck_mock.KEY_PIXEL_WIDTH = StreamDeckOriginal.KEY_PIXEL_WIDTH
    deck_mock.KEY_PIXEL_HEIGHT = StreamDeckOriginal.KEY_PIXEL_HEIGHT
    deck_mock.KEY_FLIP = StreamDeckOriginal.KEY_FLIP
    deck_mock.KEY_ROTATION = StreamDeckOriginal.KEY_ROTATION
    deck_mock.KEY_IMAGE_FORMAT = StreamDeckOriginal.KEY_IMAGE_FORMAT

    deck_mock.key_image_format.return_value = {
        "size": (deck_mock.KEY_PIXEL_WIDTH, deck_mock.KEY_PIXEL_HEIGHT),
        "format": deck_mock.KEY_IMAGE_FORMAT,
        "flip": deck_mock.KEY_FLIP,
        "rotation": deck_mock.KEY_ROTATION,
    }

    deck_mock.key_count.return_value = 15
    deck_mock.dial_count.return_value = 0

    # Add the context manager methods
    deck_mock.__enter__ = Mock(return_value=deck_mock)
    deck_mock.__exit__ = Mock(return_value=False)

    return deck_mock


def test_update_key_image(
    mock_deck: Mock,
    config: Config,
    state: dict[str, dict[str, Any]],
) -> None:
    """Test update_key_image with MockDeck."""
    update_key_image(mock_deck, key=0, config=config, complete_state=state)
    page = config.current_page()
    assert config._current_page_index == 0
    for key, _ in enumerate(page.buttons):
        update_key_image(mock_deck, key=key, config=config, complete_state=state)

    key_empty = next(
        (i for i, b in enumerate(page.buttons) if b.special_type == "empty"),
    )
    assert key_empty is not None


def test_download_spotify_image() -> None:
    """Test download_spotify_image."""
    icon = "playlist/37i9dQZF1DXaRycgyh6kXP"
    filename = _to_filename(icon, ".jpeg")
    _download_spotify_image(icon, filename)
    assert filename.exists()


def test_is_state_attr(state: dict[str, dict[str, Any]]) -> None:
    """Test is_state_attr jinja template function."""
    for entity_id, e_state in state.items():
        if attrs := e_state.get("attributes"):
            for attr, value in attrs.items():
                _is_state_attr(
                    entity_id=entity_id,
                    attr=attr,
                    value=value,
                    complete_state=state,
                )


def test_states(state: dict[str, dict[str, Any]]) -> None:
    """Test states jinja template function."""
    for entity_id, e_state in state.items():
        if current_state := e_state.get("state"):
            assert _states(entity_id=entity_id, complete_state=state) == current_state

    assert _states(entity_id="domain.does_not_exist", complete_state=state) is None


def test_is_state(state: dict[str, dict[str, Any]]) -> None:
    """Test is_state jinja template function."""
    for entity_id, e_state in state.items():
        if current_state := e_state.get("state"):
            assert _is_state(
                entity_id=entity_id,
                state=current_state,
                complete_state=state,
            )


def test_light_page() -> None:
    """Test light page."""
    page = _light_page(
        entity_id="light.bedroom",
        n_colors=9,
        colormap="hsv",
        colors=None,
        color_temp_kelvin=None,
        brightnesses=None,
        deck_key_count=BUTTONS_PER_PAGE,
    )
    buttons = page.buttons
    assert len(buttons) == BUTTONS_PER_PAGE
    assert buttons[0].icon_background_color is not None

    page = _light_page(
        entity_id="light.bedroom",
        n_colors=9,
        colormap=None,
        colors=None,
        color_temp_kelvin=None,
        brightnesses=None,
        deck_key_count=BUTTONS_PER_PAGE,
    )
    buttons = page.buttons
    assert len(buttons) == BUTTONS_PER_PAGE
    assert buttons[0].icon_background_color is not None

    hex_colors = (
        "#FF0000",  # red
        "#00FF00",  # green
        "#0000FF",  # blue
        "#FFFF00",  # yellow
        "#FFC0CB",  # pink
        "#800080",  # purple
        "#FFA500",  # orange
        "#00FFFF",  # cyan
        "#FFD700",  # gold
        "#008000",  # dark green
    )

    page = _light_page(
        entity_id="light.bedroom",
        n_colors=9,
        colormap=None,
        colors=hex_colors,
        color_temp_kelvin=None,
        brightnesses=None,
        deck_key_count=BUTTONS_PER_PAGE,
    )
    buttons = page.buttons

    # Check that we fill the page with buttons to have close-page in the same position
    page = _light_page(
        entity_id="light.bedroom",
        n_colors=0,
        colormap=None,
        colors=None,
        color_temp_kelvin=None,
        brightnesses=(0, 100),
        deck_key_count=BUTTONS_PER_PAGE,
    )
    buttons = page.buttons
    assert len(buttons) == BUTTONS_PER_PAGE


def test_url_to_filename() -> None:
    """Test url_to_filename."""
    url = "https://www.example.com/path/to/file.html"
    expected_filename = ASSETS_PATH / "www_example_com-1f8a388e.html"
    assert str(_url_to_filename(url)) == str(expected_filename)


def test_not_enough_buttons() -> None:
    """Test not enough buttons."""
    page = Page(
        buttons=[
            Button(
                entity_id="light.bedroom",
                icon="mdi:lightbulb",
                icon_background_color="#000000",
            ),
        ],
        name="test",
    )
    config = Config(pages=[page])
    assert config.button(2) is None


def test_generate_uniform_hex_colors() -> None:
    """Test _generate_uniform_hex_colors."""
    assert _generate_uniform_hex_colors(3) == ("#ffffff", "#000000", "#808080")
    n = 10
    assert len(_generate_uniform_hex_colors(n)) == n
    hex_str_length = 7
    assert all(
        isinstance(color, str) and len(color) == hex_str_length and color[0] == "#"
        for color in _generate_uniform_hex_colors(20)
    )


@pytest.fixture
def websocket_mock() -> Mock:
    """Mock websocket client connection."""
    return Mock(spec=websockets.ClientConnection)


async def test_handle_key_press_toggle_light(
    mock_deck: Mock,
    websocket_mock: Mock,
    state: dict[str, dict[str, Any]],
    config: Config,
) -> None:
    """Test handle_key_press toggle light."""
    button = config.button(0)
    assert button is not None
    await _handle_key_press(
        websocket_mock,
        state,
        config,
        button,
        mock_deck,
        is_long_press=False,
    )

    websocket_mock.send.assert_called_once()
    send_call_args = websocket_mock.send.call_args.args[0]
    payload = json.loads(send_call_args)

    assert payload["type"] == "call_service"
    assert payload["domain"] == "light"
    assert payload["service"] == "toggle"
    assert payload["service_data"] == {"entity_id": "light.living_room_lights_z2m"}


async def test_handle_key_press_next_page(
    websocket_mock: Mock,
    mock_deck: Mock,
    state: dict[str, dict[str, Any]],
    config: Config,
) -> None:
    """Test handle_key_press next page."""
    button = config.button(14)
    assert button is not None
    await _handle_key_press(
        websocket_mock,
        state,
        config,
        button,
        mock_deck,
        is_long_press=False,
    )

    # No service should be called
    websocket_mock.send.assert_not_called()

    # Ensure that the next_page method is called
    assert config._current_page_index == 1


async def test_button_with_target(
    websocket_mock: Mock,
    mock_deck: Mock,
) -> None:
    """Test button with target."""
    button = Button(
        service="media_player.join",
        service_data={
            "group_members": ["media_player.2", "media_player.3", "media_player.4"],
        },
        target={"entity_id": "media_player.1"},
    )
    config = Config(pages=[Page(buttons=[button], name="test")])
    _button = config.button(0)
    assert _button is not None
    assert _button.service == "media_player.join"
    await _handle_key_press(
        websocket_mock,
        {},
        config,
        _button,
        mock_deck,
        is_long_press=False,
    )
    # Check that the send method was called with the correct payload
    called_payload = json.loads(websocket_mock.send.call_args.args[0])
    expected_payload = {
        "id": called_payload["id"],  # Use the called id to match it
        "type": "call_service",
        "domain": "media_player",
        "service": "join",
        "service_data": {
            "group_members": [
                "media_player.2",
                "media_player.3",
                "media_player.4",
            ],
        },
        "target": {
            "entity_id": "media_player.1",
        },
    }

    assert called_payload == expected_payload


@pytest.mark.parametrize(
    ("template", "state", "expected_output"),
    [
        # Test 1: Activate a scene
        # No jinja template to test
        # Test 2: Toggle a cover
        (
            """
            {% if is_state('cover.garage_door', 'open') %}
            garage-open
            {% else %}
            garage-lock
            {% endif %}
            """,
            {"cover.garage_door": {"state": "open"}},
            "garage-open",
        ),
        (
            """
            {% if is_state('cover.garage_door', 'open') %}
            garage-open
            {% else %}
            garage-lock
            {% endif %}
            """,
            {"cover.garage_door": {"state": "closed"}},
            "garage-lock",
        ),
        # Test 3: Start or stop the vacuum robot (already provided)
        (
            """
            {% if is_state('vacuum.cleaning_robot', 'docked') %}
            vacuum.start
            {% else %}
            vacuum.return_to_base
            {% endif %}
            """,
            {"vacuum.cleaning_robot": {"state": "docked"}},
            "vacuum.start",
        ),
        (
            """
            {% if is_state('vacuum.cleaning_robot', 'docked') %}
            vacuum.start
            {% else %}
            vacuum.return_to_base
            {% endif %}
            """,
            {"vacuum.cleaning_robot": {"state": "cleaning"}},
            "vacuum.return_to_base",
        ),
        # Test 4: Mute/unmute a media player
        (
            """
        {% if is_state_attr('media_player.kef_ls50', 'is_volume_muted', true) %}
        false
        {% else %}
        true
        {% endif %}
        """,
            {"media_player.kef_ls50": {"attributes": {"is_volume_muted": True}}},
            "false",
        ),
        (
            """
            {% if is_state_attr('media_player.living_room_speaker', 'is_volume_muted', true) %}
            volume-off
            {% else %}
            volume-high
            {% endif %}
            """,
            {
                "media_player.living_room_speaker": {
                    "attributes": {"is_volume_muted": True},
                },
            },
            "volume-off",
        ),
        (
            """
            {% if is_state_attr('media_player.living_room_speaker', 'is_volume_muted', true) %}
            volume-off
            {% else %}
            volume-high
            {% endif %}
            """,
            {
                "media_player.living_room_speaker": {
                    "attributes": {"is_volume_muted": False},
                },
            },
            "volume-high",
        ),
        # Test 5: Control the brightness of a light
        (
            """
            {% set current_brightness = state_attr('light.living_room_lights', 'brightness') %}
            {% set brightness_pct = (current_brightness / 255) * 100 %}
            {{ brightness_pct | round }}%
            """,
            {"light.living_room_lights": {"attributes": {"brightness": 128}}},
            "50.0%",
        ),
        # Test 6: Toggle a fan
        (
            """
            {% if is_state('fan.bedroom_fan', 'on') %}
            fan
            {% else %}
            fan-off
            {% endif %}
            """,
            {"fan.bedroom_fan": {"state": "on"}},
            "fan",
        ),
        (
            """
            {% if is_state('fan.bedroom_fan', 'on') %}
            fan
            {% else %}
            fan-off
            {% endif %}
            """,
            {"fan.bedroom_fan": {"state": "off"}},
            "fan-off",
        ),
        # Test 7: Lock/unlock a door (cont.)
        (
            """
            {% if is_state('lock.front_door', 'unlocked') %}
            door-open
            {% else %}
            door-closed
            {% endif %}
            """,
            {"lock.front_door": {"state": "unlocked"}},
            "door-open",
        ),
        (
            """
            {% if is_state('lock.front_door', 'unlocked') %}
            door-open
            {% else %}
            door-closed
            {% endif %}
            """,
            {"lock.front_door": {"state": "locked"}},
            "door-closed",
        ),
        # Test 8: Arm/disarm an alarm system
        (
            """
            {% if is_state('alarm_control_panel.home_alarm', 'armed_away') %}
            alarm_control_panel.alarm_disarm
            {% else %}
            alarm_control_panel.alarm_arm_away
            {% endif %}
            """,
            {"alarm_control_panel.home_alarm": {"state": "armed_away"}},
            "alarm_control_panel.alarm_disarm",
        ),
        (
            """
            {% if is_state('alarm_control_panel.home_alarm', 'armed_away') %}
            alarm_control_panel.alarm_disarm
            {% else %}
            alarm_control_panel.alarm_arm_away
            {% endif %}
            """,
            {"alarm_control_panel.home_alarm": {"state": "disarmed"}},
            "alarm_control_panel.alarm_arm_away",
        ),
        # Test 9: Set an alarm time for the next day
        (
            """
            {{ '07:00:00' if states('input_datetime.alarm_time') != '07:00:00' else '08:00:00' }}
            """,
            {"input_datetime.alarm_time": {"state": "07:00:00"}},
            "08:00:00",
        ),
        (
            """
            {{ '07:00:00' if states('input_datetime.alarm_time') != '07:00:00' else '08:00:00' }}
            """,
            {"input_datetime.alarm_time": {"state": "08:00:00"}},
            "07:00:00",
        ),
        # Test 10: Control a media player (e.g., pause/play or skip tracks)
        (
            """
            {% if is_state('media_player.living_room_speaker', 'playing') %}
            pause
            {% else %}
            play
            {% endif %}
            """,
            {"media_player.living_room_speaker": {"state": "playing"}},
            "pause",
        ),
        (
            """
            {% if is_state('media_player.living_room_speaker', 'playing') %}
            pause
            {% else %}
            play
            {% endif %}
            """,
            {"media_player.living_room_speaker": {"state": "paused"}},
            "play",
        ),
        # Test 11: Set a specific color for a light
        (
            """
            {% if is_state('light.living_room_light', 'on') %}
            lightbulb-on
            {% else %}
            lightbulb-off
            {% endif %}
            """,
            {"light.living_room_light": {"state": "on"}},
            "lightbulb-on",
        ),
        (
            """
            {% if is_state('light.living_room_light', 'on') %}
            lightbulb-on
            {% else %}
            lightbulb-off
            {% endif %}
            """,
            {"light.living_room_light": {"state": "off"}},
            "lightbulb-off",
        ),
        # Test 12: Adjust the thermostat to a specific temperature
        # No jinja template to test
        # Test 13: Trigger a script to send a notification to your mobile device
        # No jinja template to test
        # Test 14: Toggle day/night mode (using an input_boolean)
        (
            """
            {% if is_state('input_boolean.day_night_mode', 'on') %}
            weather-night
            {% else %}
            weather-sunny
            {% endif %}
            """,
            {"input_boolean.day_night_mode": {"state": "on"}},
            "weather-night",
        ),
        (
            """
            {% if is_state('input_boolean.day_night_mode', 'on') %}
            weather-night
            {% else %}
            weather-sunny
            {% endif %}
            """,
            {"input_boolean.day_night_mode": {"state": "off"}},
            "weather-sunny",
        ),
        # Test 15: Control a TV (e.g., turn on/off or change input source)
        # No jinja template to test
        # Test 16: Control a group of lights (e.g., turn on/off or change color)
        (
            """
            {% if is_state('group.living_room_lights', 'on') %}
            lightbulb-group
            {% else %}
            lightbulb-group-off
            {% endif %}
            """,
            {"group.living_room_lights": {"state": "on"}},
            "lightbulb-group",
        ),
        (
            """
            {% if is_state('group.living_room_lights', 'on') %}
            lightbulb-group
            {% else %}
            lightbulb-group-off
            {% endif %}
            """,
            {"group.living_room_lights": {"state": "off"}},
            "lightbulb-group-off",
        ),
        # Test 17: Trigger a doorbell or camera announcement
        (
            """
            {{ 17 if state_attr('climate.living_room', 'temperature') >= 22 else 22 }}
            """,
            {"climate.living_room": {"attributes": {"temperature": 22}}},
            "17",
        ),
        (
            """
            Set
            {{ '17°C' if state_attr('climate.living_room', 'temperature') >= 22 else '22°C' }}
            ({{ state_attr('climate.living_room', 'temperature') }}°C now)
            """,
            {"climate.living_room": {"attributes": {"temperature": 22}}},
            "Set\n17°C\n(22°C now)",
        ),
        # Test 18: Enable/disable a sleep timer (using an input_boolean)
        (
            """
            {% if is_state('input_boolean.sleep_timer', 'on') %}
            timer
            {% else %}
            timer-off
            {% endif %}
            """,
            {"input_boolean.sleep_timer": {"state": "on"}},
            "timer",
        ),
        (
            """
            {% if is_state('input_boolean.sleep_timer', 'on') %}
            timer
            {% else %}
            timer-off
            {% endif %}
            """,
            {"input_boolean.sleep_timer": {"state": "off"}},
            "timer-off",
        ),
        # Test 19: Retrieve weather information and display it on the button
        # No jinja template to test
        # Test 20: Toggle Wi-Fi on/off (using a switch)
        (
            """
            {% if is_state('switch.wifi_switch', 'on') %}
            wifi
            {% else %}
            wifi-off
            {% endif %}
            """,
            {"switch.wifi_switch": {"state": "on"}},
            "wifi",
        ),
        (
            """
            {% if is_state('switch.wifi_switch', 'on') %}
            wifi
            {% else %}
            wifi-off
            {% endif %}
            """,
            {"switch.wifi_switch": {"state": "off"}},
            "wifi-off",
        ),
        # Test is_number filter
        (
            """
            {% if state_attr('sensor.temp1', 'temperature') | is_number %}
            {{ state_attr('sensor.temp1', 'temperature') }}°C
            {% else %}
            {{ state_attr('sensor.temp1', 'temperature') }}
            {% endif %}
            """,
            {"sensor.temp1": {"attributes": {"temperature": "unavailable"}}},
            "unavailable",
        ),
        # Test is_number filter
        (
            """
            {% if state_attr('sensor.temp1', 'temperature') | is_number %}
            {{ state_attr('sensor.temp1', 'temperature') }}°C
            {% else %}
            {{ state_attr('sensor.temp1', 'temperature') }}
            {% endif %}
            """,
            {"sensor.temp1": {"attributes": {"temperature": 3.2}}},
            "3.2°C",
        ),
    ],
)
def test_render_jinja2_from_examples_readme(
    template: str,
    state: dict[str, dict[str, Any]],
    expected_output: str,
) -> None:
    """Test _render_jinja for volume control."""
    assert _render_jinja(textwrap.dedent(template), state) == textwrap.dedent(
        expected_output,
    )


def test_render_jinja2_from_my_config_and_example_config() -> None:
    """Test _render_jinja for volume control."""
    template_volume_1 = textwrap.dedent(
        """
        {{ max(state_attr("media_player.kef_ls50", "volume_level") - 0.05, 0) }}
        """,
    )
    template_volume_2 = textwrap.dedent(
        """
            {{ (state_attr("media_player.kef_ls50", "volume_level") - 0.05) | max(0) }}
            """,
    )
    state_volume_1 = {
        "media_player.kef_ls50": {"attributes": {"volume_level": 0.5}},
    }
    state_volume_2 = {
        "media_player.kef_ls50": {"attributes": {"volume_level": 0.03}},
    }

    for template in [template_volume_1, template_volume_2]:
        assert float(_render_jinja(template, state_volume_1)) == 0.5 - 0.05
        assert float(_render_jinja(template, state_volume_2)) == 0

    template_volume_pct = textwrap.dedent(
        """
        {{ (100 * state_attr("media_player.kef_ls50", "volume_level")) | int }}%
        """,
    )
    state_volume_pct_1 = {
        "media_player.kef_ls50": {"attributes": {"volume_level": 0.5}},
    }
    state_volume_pct_2 = {
        "media_player.kef_ls50": {"attributes": {"volume_level": 0.75}},
    }

    assert _render_jinja(template_volume_pct, state_volume_pct_1) == "50%"
    assert _render_jinja(template_volume_pct, state_volume_pct_2) == "75%"

    entity_id = "light.living_room_lights"
    state = {entity_id: {"state": "off"}}
    assert _render_jinja("{{ states('" + entity_id + "') }}", state) == "off"

    template_volume_down_1 = textwrap.dedent(
        """
        {{ max(state_attr("media_player.kef_ls50", "volume_level") - 0.05, 0) }}
        """,
    )
    template_volume_down_2 = textwrap.dedent(
        """
        {{ (state_attr("media_player.kef_ls50", "volume_level") - 0.05) | max(0) }}
        """,
    )
    template_volume_up_1 = textwrap.dedent(
        """
        {{ min(state_attr("media_player.kef_ls50", "volume_level") + 0.05, 1) }}
        """,
    )
    template_volume_up_2 = textwrap.dedent(
        """
        {{ (state_attr("media_player.kef_ls50", "volume_level") + 0.05) | min(1) }}
        """,
    )
    state_volume = {
        "media_player.kef_ls50": {"attributes": {"volume_level": 0.5}},
    }
    for template_volume_down in [template_volume_down_1, template_volume_down_2]:
        assert float(_render_jinja(template_volume_down, state_volume)) == 0.5 - 0.05
    for template_volume_up in [template_volume_up_1, template_volume_up_2]:
        assert float(_render_jinja(template_volume_up, state_volume)) == 0.5 + 0.05

    template_brightness = textwrap.dedent(
        """
        {% set current_brightness = state_attr('light.living_room_lights', 'brightness') %}
        {% set next_brightness = (current_brightness + 25.5) % 255 %}
        {{ min(next_brightness, 255) | int }}
        """,
    )

    state_brightness = {
        "light.living_room_lights": {"attributes": {"brightness": 100}},
    }

    assert int(_render_jinja(template_brightness, state_brightness)) == int(
        (100 + 25.5) % 255,
    )

    template_str = textwrap.dedent(
        """
        {% set current_brightness = 10 %}
        {{ current_brightness | min(255) | int }}
        """,
    )
    assert int(_render_jinja(template_str, {})) == 10  # noqa: PLR2004


def test_icon_failed_icon() -> None:
    """Test icon function with failed icon."""
    button = Button(icon_mdi="non-existing-icon-yolo")

    # Test that ValueError is raised when rendering the icon
    with pytest.raises(ValueError, match="404"):
        button.render_icon({})

    # Test that IconWarning is issued when trying to render the icon
    with pytest.warns(IconWarning):
        button.try_render_icon({})

    icon = button.try_render_icon({}, size=(100, 100))
    assert icon is not None
    assert isinstance(icon, Image.Image)
    assert icon.size == (100, 100)


async def test_delay() -> None:
    """Test the delay."""
    button = Button(delay=0.1)
    assert not button.is_sleeping()
    assert button.maybe_start_or_cancel_timer()
    await asyncio.sleep(0)  # TODO: figure out why this is needed
    assert button._timer is not None
    assert button._timer.is_sleeping
    assert button.is_sleeping()
    _ = button.render_icon({})
    await asyncio.sleep(0.1)
    assert not button.is_sleeping()


def test_to_markdown_table() -> None:
    """Test to_markdown_table for docs."""
    table = Button.to_markdown_table()
    assert isinstance(table, str)


async def test_long_press(
    mock_deck: Mock,
    websocket_mock: Mock,
    state: dict[str, dict[str, Any]],
) -> None:
    """Test long press."""
<<<<<<< HEAD
    long_press_threshold = 0.5
    short_press_time = 0.0
    assert short_press_time < long_press_threshold
    long_press_time = long_press_threshold + 0.1
=======
    # Use a higher threshold to account for icon rendering time
    long_press_threshold = 2.0
    short_press_time = 0.0
    assert short_press_time < long_press_threshold
    long_press_time = long_press_threshold + 0.5
>>>>>>> 0df12ab6
    assert long_press_time > long_press_threshold

    home = Page(
        name="home",
        buttons=[
            Button(
                special_type="go-to-page",
                special_type_data="short",
                long_press={"special_type": "go-to-page", "special_type_data": "long"},
            ),
            Button(special_type="go-to-page", special_type_data="short"),
        ],
    )
    short = Page(
        name="short",
        buttons=[
            Button(text="short", special_type="go-to-page", special_type_data="home"),
        ],
    )
    long = Page(
        name="long",
        buttons=[
            Button(text="long", special_type="go-to-page", special_type_data="home"),
        ],
    )
    config = Config(pages=[home, short, long], long_press_duration=long_press_threshold)
    assert config._current_page_index == 0
    assert config.current_page() == home
<<<<<<< HEAD
    press = _on_press_callback(websocket_mock, state, config)

    async def press_and_release(key: int, seconds: float) -> None:
        await press(mock_deck, key, True)  # noqa: FBT003
        await asyncio.sleep(seconds)
        await press(mock_deck, key, False)  # noqa: FBT003
=======

    press_event = ft.partial(_on_press_callback(websocket_mock, state, config), mock_deck)

    async def press(key: int) -> None:
        await press_event(key, True)  # noqa: FBT003

    async def release(key: int) -> None:
        await press_event(key, False)  # noqa: FBT003

    async def press_and_release(key: int, seconds: float) -> None:
        await press(key)
        await asyncio.sleep(seconds)
        await release(key)
>>>>>>> 0df12ab6

    await press_and_release(0, short_press_time)
    assert config.current_page() == short
    await press_and_release(0, short_press_time)
    assert config.current_page() == home
    await press_and_release(0, long_press_time)
    assert config.current_page() == long
    await press_and_release(0, short_press_time)
    assert config.current_page() == home
    await press_and_release(1, long_press_time)
<<<<<<< HEAD
    assert (
        config.current_page() == home
    )  # shouldn't do anything as no long action is configured
=======
    # uses `short` action because no long action is configured
    assert config.current_page() == short

    # NOTE: A potential future enhancement would be to trigger the long press action
    # automatically when the threshold is reached (without waiting for release).
    # This would require background monitoring and is not currently implemented -
    # the long press action only triggers on key release.


async def test_long_press_template_rendering(
    mock_deck: Mock,
    websocket_mock: Mock,
) -> None:
    """Test that templates in long_press are rendered before calling service.

    Regression test: Previously, values were extracted from long_press BEFORE
    rendered_template_button() was called, so templates weren't rendered.
    """
    state = {
        "light.living_room": {"state": "on", "attributes": {"brightness": 200}},
    }
    button = Button(
        entity_id="light.living_room",
        service="light.turn_on",
        long_press={
            "service": "light.turn_on",
            "service_data": {
                "entity_id": "light.living_room",
                # Template that should be rendered to "78" (200 * 100 / 255 ≈ 78)
                "brightness_pct": '{{ (state_attr("light.living_room", "brightness") * 100 / 255) | int }}',
            },
        },
    )
    config = Config(pages=[Page(name="test", buttons=[button])])

    await _handle_key_press(
        websocket_mock,
        state,
        config,
        button,
        mock_deck,
        is_long_press=True,
    )

    # Verify call_service was called
    websocket_mock.send.assert_called_once()
    send_call_args = websocket_mock.send.call_args.args[0]
    payload = json.loads(send_call_args)

    # The template should have been rendered to the actual value
    assert payload["type"] == "call_service"
    assert payload["domain"] == "light"
    assert payload["service"] == "turn_on"
    # Critical assertion: template must be rendered, not passed as raw string
    assert payload["service_data"]["brightness_pct"] == "78", (
        "Template in long_press.service_data was not rendered! "
        f"Got: {payload['service_data']['brightness_pct']}"
    )


async def test_long_press_service_from_rendered_button(
    mock_deck: Mock,
    websocket_mock: Mock,
) -> None:
    """Test that long_press.service template is rendered.

    Regression test: Ensures service name templates are also rendered.
    """
    state = {
        "input_select.action": {"state": "turn_off", "attributes": {}},
    }
    button = Button(
        entity_id="light.living_room",
        service="light.turn_on",
        long_press={
            # Template that should render to "light.turn_off"
            "service": '{{ "light." ~ states("input_select.action") }}',
            "service_data": {"entity_id": "light.living_room"},
        },
    )
    config = Config(pages=[Page(name="test", buttons=[button])])

    await _handle_key_press(
        websocket_mock,
        state,
        config,
        button,
        mock_deck,
        is_long_press=True,
    )

    websocket_mock.send.assert_called_once()
    payload = json.loads(websocket_mock.send.call_args.args[0])

    # The service template should have been rendered
    assert payload["domain"] == "light"
    assert payload["service"] == "turn_off", (
        "Template in long_press.service was not rendered! "
        f"Got domain.service: {payload['domain']}.{payload['service']}"
    )
>>>>>>> 0df12ab6


async def test_anonymous_page(
    mock_deck: Mock,
    websocket_mock: Mock,
    state: dict[str, dict[str, Any]],
) -> None:
    """Test that the anonymous page works."""
    home = Page(
        name="home",
        buttons=[Button(special_type="go-to-page", special_type_data="anon")],
    )
    anon = Page(
        name="anon",
        buttons=[
            Button(text="yolo"),
            Button(text="foo", delay=0.1),
            Button(special_type="close-page"),
        ],
    )
    config = Config(pages=[home], anonymous_pages=[anon])
    assert config._current_page_index == 0
    assert config._detached_page is None
    assert config.to_page("anon") == anon
    assert config._detached_page is not None
    assert config.current_page() == anon
    button = config.button(0)
    assert button.text == "yolo"

    press = _on_press_callback(websocket_mock, state, config)

    # We need to have a release otherwise it will be timing for a long press
    async def press_and_release(key: int) -> None:
        await press(mock_deck, key, key_pressed=True)
        await press(mock_deck, key, key_pressed=False)

    # Click the button
    await press_and_release(0)
    # Should now be the button on the first page
    button = config.button(0)
    assert button.special_type == "go-to-page"
    # Back to anon page
    assert config.to_page("anon") == anon
    # Click the delay button
    button = config.button(1)
    assert button.text == "foo"
    await press_and_release(1)
    # Should now still be the button because of the delay
    assert button.text == "foo"
    assert config._detached_page is not None
    assert config.current_page() == anon
    with patch("home_assistant_streamdeck_yaml.update_all_key_images") as mock:
        await asyncio.sleep(0.15)  # longer than delay should then switch to home
        mock.assert_called_once()
    assert config._detached_page is None
    assert config.current_page() == home
    # Should now be the button on the first page
    button = config.button(0)
    assert button.special_type == "go-to-page"

    # Test load_page_as_detached and close_detached_page methods
    assert config.current_page() == home
    config.load_page_as_detached(anon)
    assert config.current_page() == anon
    config.close_detached_page()
    assert config.current_page() == home

    # Back to anon page to test that the close button works properly
    assert config.to_page("anon") == anon
<<<<<<< HEAD
    await press_and_release(2)
=======
    await press_and_release(2)  # close page button
>>>>>>> 0df12ab6
    assert config._detached_page is None
    assert config.current_page() == home

    # Test that to_page closes a detached page
    config.load_page_as_detached(anon)
    assert config.current_page() == anon
    config.to_page(home.name)
    assert config.current_page() == home
    assert config._detached_page is None


async def test_retry_logic_called_correct_number_of_times() -> None:
    """Test retry logic in run function."""
    # Config for the test
    config = Config()

    retry_attemps = 2

    # Patch setup_ws to simulate a network failure, and patch asyncio.sleep to avoid delays
    with (
        patch(
            "home_assistant_streamdeck_yaml.setup_ws",
            side_effect=OSError("Network is down"),
        ) as mock_setup_ws,
        patch("asyncio.sleep", return_value=None) as mock_sleep,
        patch("home_assistant_streamdeck_yaml.get_deck") as mock_get_deck,
    ):
        mock_get_deck.return_value = Mock()

        # Run the function with retry_attempts = 2 to simulate retry logic
        await run(
            host="localhost",
            token="",
            protocol="ws",
            config=config,
            retry_attempts=retry_attemps,
            retry_delay=0,
        )

        # Check that setup_ws was called 3 times (1 initial try + 2 retries)
        assert mock_setup_ws.call_count == retry_attemps + 1

        # Check that asyncio.sleep was called the same number of times as retries
        assert mock_sleep.call_count == retry_attemps


async def test_run_exits_immediately_on_zero_retries() -> None:
    """Test that run exits immediately when retry_attempts is set to 0."""
    config = Config()

    with (
        patch(
            "home_assistant_streamdeck_yaml.setup_ws",
            side_effect=OSError("Network is down"),
        ),
        patch("home_assistant_streamdeck_yaml.get_deck") as mock_get_deck,
    ):
        mock_get_deck.return_value = Mock()

        # No exception should be raised, and run should return immediately
        await run(
            host="localhost",
            token="",
            protocol="ws",
            config=config,
            retry_attempts=0,
            retry_delay=0,
        )

        # If setup_ws is called once, it means the retry logic did not retry
        assert mock_get_deck.called


def test_page_switch_clears_unused_keys(state: dict[str, dict[str, Any]]) -> None:
    """Test that switching pages clears unused keys."""
    # Setup pages: page1 has 2 buttons, page2 has only 1
    page1 = Page(name="Page1", buttons=[Button(text="Btn1"), Button(text="Btn2")])
    page2 = Page(name="Page2", buttons=[Button(text="Btn1 Only")])
    config = Config(pages=[page1, page2])

    # Patch dependencies: PILHelper for image conversion and DeviceManager to avoid needing a real deck
    with (
        patch(
            "home_assistant_streamdeck_yaml.PILHelper.to_native_format",
            return_value="mock_image_data",
        ),
        patch("home_assistant_streamdeck_yaml.DeviceManager") as mock_device_manager,
    ):
        # Configure the mock StreamDeck instance
        mock_deck_instance = mock_device_manager().enumerate()[0]
        mock_deck_instance.key_count.return_value = 2
        mock_deck_instance.key_image_format.return_value = {"size": (72, 72)}
        # Use MagicMock to easily track calls to set_key_image
        mock_deck_instance.set_key_image = MagicMock()

        # Start on the first page (page1)
        assert config._current_page_index == 0

        # Simulate switching to the second page (page2) which has fewer buttons
        config.to_page(1)
        assert config._current_page_index == 1

        # Trigger the image update process for the current page
        # This function should now handle clearing keys not defined on page2
        update_all_key_images(mock_deck_instance, config, state)

        # Verify that set_key_image was called correctly:
        # - Key 0 should receive the image for the button on page2.
        # - Key 1, which had a button on page1 but not page2, should be cleared (sent None).
        expected_calls = [
            call(0, "mock_image_data"),
            call(1, None),
        ]
        mock_deck_instance.set_key_image.assert_has_calls(
            expected_calls,
            any_order=False,
        )
        # Ensure exactly these two calls were made for the 2-key mock deck
        assert mock_deck_instance.set_key_image.call_count == 2  # noqa: PLR2004<|MERGE_RESOLUTION|>--- conflicted
+++ resolved
@@ -1225,18 +1225,11 @@
     state: dict[str, dict[str, Any]],
 ) -> None:
     """Test long press."""
-<<<<<<< HEAD
-    long_press_threshold = 0.5
-    short_press_time = 0.0
-    assert short_press_time < long_press_threshold
-    long_press_time = long_press_threshold + 0.1
-=======
     # Use a higher threshold to account for icon rendering time
     long_press_threshold = 2.0
     short_press_time = 0.0
     assert short_press_time < long_press_threshold
     long_press_time = long_press_threshold + 0.5
->>>>>>> 0df12ab6
     assert long_press_time > long_press_threshold
 
     home = Page(
@@ -1265,14 +1258,6 @@
     config = Config(pages=[home, short, long], long_press_duration=long_press_threshold)
     assert config._current_page_index == 0
     assert config.current_page() == home
-<<<<<<< HEAD
-    press = _on_press_callback(websocket_mock, state, config)
-
-    async def press_and_release(key: int, seconds: float) -> None:
-        await press(mock_deck, key, True)  # noqa: FBT003
-        await asyncio.sleep(seconds)
-        await press(mock_deck, key, False)  # noqa: FBT003
-=======
 
     press_event = ft.partial(_on_press_callback(websocket_mock, state, config), mock_deck)
 
@@ -1286,7 +1271,6 @@
         await press(key)
         await asyncio.sleep(seconds)
         await release(key)
->>>>>>> 0df12ab6
 
     await press_and_release(0, short_press_time)
     assert config.current_page() == short
@@ -1297,11 +1281,6 @@
     await press_and_release(0, short_press_time)
     assert config.current_page() == home
     await press_and_release(1, long_press_time)
-<<<<<<< HEAD
-    assert (
-        config.current_page() == home
-    )  # shouldn't do anything as no long action is configured
-=======
     # uses `short` action because no long action is configured
     assert config.current_page() == short
 
@@ -1402,7 +1381,6 @@
         "Template in long_press.service was not rendered! "
         f"Got domain.service: {payload['domain']}.{payload['service']}"
     )
->>>>>>> 0df12ab6
 
 
 async def test_anonymous_page(
@@ -1472,11 +1450,7 @@
 
     # Back to anon page to test that the close button works properly
     assert config.to_page("anon") == anon
-<<<<<<< HEAD
-    await press_and_release(2)
-=======
     await press_and_release(2)  # close page button
->>>>>>> 0df12ab6
     assert config._detached_page is None
     assert config.current_page() == home
 
