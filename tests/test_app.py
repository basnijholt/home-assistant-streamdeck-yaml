--- conflicted
+++ resolved
@@ -483,12 +483,12 @@
         entity_id="dummy_entity_id",
         name="dummy_name",
         complete_state={},
-        temperatures=range(20, 24),
+        temperatures=(20, 21, 23, 24),
         hvac_modes=["off", "heat", "cool", "auto"],
         deck_key_count=deck_key_count,
     )
     buttons = page.buttons
-    assert len(page.buttons) == deck_key_count
+    assert len(buttons) == deck_key_count
 
 
 def test_url_to_filename() -> None:
@@ -1132,10 +1132,7 @@
     websocket_mock: Mock,
     state: dict[str, dict[str, Any]],
 ) -> None:
-<<<<<<< HEAD
-=======
     """Test long press."""
->>>>>>> b3f3f66e
     long_press_threshold = 0.5
     short_press_time = 0.0
     assert short_press_time < long_press_threshold
@@ -1171,15 +1168,9 @@
     press = _on_press_callback(websocket_mock, state, config)
 
     async def press_and_release(key: int, seconds: float) -> None:
-<<<<<<< HEAD
-        await press(mock_deck, key, key_pressed=True)
-        await asyncio.sleep(seconds)
-        await press(mock_deck, key, key_pressed=False)
-=======
         await press(mock_deck, key, True)  # noqa: FBT003
         await asyncio.sleep(seconds)
         await press(mock_deck, key, False)  # noqa: FBT003
->>>>>>> b3f3f66e
 
     await press_and_release(0, short_press_time)
     assert config.current_page() == short
@@ -1262,5 +1253,6 @@
     # Back to anon page to test that the close button works properly
     assert config.to_page("anon") == anon
     await press(mock_deck, 2, key_pressed=True)
+    await press(mock_deck, 2, key_pressed=False)
     assert config._detached_page is None
     assert config.current_page() == home