"""Test the yaml loading."""

from io import StringIO
from pathlib import Path
from typing import Any, cast

import pytest
import yaml

from home_assistant_streamdeck_yaml import safe_load_yaml


def test_basic_yaml_loading(tmp_path: Path) -> None:
    """Test basic yaml loading."""
    content = """
    key: value
    """
    yaml_file = tmp_path / "test.yaml"
    yaml_file.write_text(content)

    with yaml_file.open() as f:
        data = safe_load_yaml(f)

    assert data == {"key": "value"}


def test_include_yaml_loading(tmp_path: Path) -> None:
    """Test yaml loading with includes."""
    main_content = """
    main_key: !include included.yaml
    """
    included_content = """
    included_key: included_value
    """
    main_file = tmp_path / "main.yaml"
    included_file = tmp_path / "included.yaml"
    main_file.write_text(main_content)
    included_file.write_text(included_content)

    with main_file.open() as f:
        data = safe_load_yaml(f)

    assert data == {"main_key": {"included_key": "included_value"}}


def test_string_io_yaml_loading() -> None:
    """Test yaml loading with a string io."""
    content = """
    key: value
    """
    data = safe_load_yaml(StringIO(content))
    assert data == {"key": "value"}


def test_invalid_yaml() -> None:
    """Test yaml loading with invalid yaml."""
    content = """
    key: value
      another_key: another_value
    """
    with pytest.raises(yaml.YAMLError):
        safe_load_yaml(StringIO(content))


def test_missing_include_file(tmp_path: Path) -> None:
    """Test yaml loading where the !include file is missing."""
    main_content = """
    main_key: !include missing.yaml
    """
    main_file = tmp_path / "main.yaml"
    main_file.write_text(main_content)

    with pytest.raises(FileNotFoundError), main_file.open() as f:
        safe_load_yaml(f)


def test_non_existent_file(tmp_path: Path) -> None:
    """Test yaml loading with a non-existent file."""
    non_existent_file = tmp_path / "non_existent.yaml"

    with pytest.raises(FileNotFoundError), non_existent_file.open() as f:
        safe_load_yaml(f)


def test_include_file_paths(tmp_path: Path) -> None:
    """Test yaml loading returns all included file paths when return_included_paths is True."""
    main_content = """
    main_key1: !include included1.yaml
    main_key2: !include included2.yaml
    """
    included_content1 = """
    included_key1: included_value1
    """
    included_content2 = """
    included_key2: included_value2
    """
    main_file = tmp_path / "main.yaml"
    included_file1 = tmp_path / "included1.yaml"
    included_file2 = tmp_path / "included2.yaml"

    main_file.write_text(main_content)
    included_file1.write_text(included_content1)
    included_file2.write_text(included_content2)

    with main_file.open() as f:
        data, included_files = safe_load_yaml(f, return_included_paths=True)

    assert data == {
        "main_key1": {"included_key1": "included_value1"},
        "main_key2": {"included_key2": "included_value2"},
    }
    assert set(included_files) == {included_file1, included_file2}


<<<<<<< HEAD
=======
def test_variable_substitution_in_include(tmp_path: Path) -> None:
    """Test variable substitution in included YAML files."""
    config_content = """
    brightness: 100
    state_entity_id: binary_sensor.anyone_home
    auto_reload: true
    return_to_home_after_no_presses:
      duration: 10
      home_page: Home
    pages:
      - !include {file: includes/light_page_plus.yaml, vars: {name: living-room-lights, eid: light.living_room}}
    """
    light_page_plus_content = """
    name: ${name}
    dials:
      - entity_id: ${eid}
        service: light.turn_on
        service_data:
          color_temp_kelvin: '{{ dial_value() | int}}'
        icon: >
          light-temperature-bar:
        text: Color Temp
        state_attribute: color_temp_kelvin
        allow_touchscreen_events: true
        delay: 0.5
        dial_event_type: TURN
        attributes:
          step: 500
          min: 2202
          max: 6535
    """

    # Create directory structure
    includes_dir = tmp_path / "includes"
    includes_dir.mkdir()
    config_file = tmp_path / "config.yaml"
    light_page_plus_file = includes_dir / "light_page_plus.yaml"

    config_file.write_text(config_content)
    light_page_plus_file.write_text(light_page_plus_content)

    # Load config with safe_load_yaml
    with config_file.open() as f:
        data = safe_load_yaml(f)

    # Assert that data is a dictionary to satisfy MyPy
    data = cast("dict[str, Any]", data)

    assert data["pages"][0]["dials"][0]["entity_id"] == "light.living_room", (
        "Failed to substitute ${eid} with light.living_room in entity_id"
    )

    # Additional check: name field should be substituted correctly
    assert data["pages"][0]["name"] == "living-room-lights", (
        "Failed to substitute ${eid} with light.living_room in name"
    )


>>>>>>> 56e4fe55
def test_nested_include(tmp_path: Path) -> None:
    """Test that safe_load_yaml handles nested !include directives correctly."""
    # Create directory structure
    includes_dir = tmp_path / "includes"
    nested_dir = includes_dir / "nested"
    nested_dir.mkdir(parents=True)

    main_file = tmp_path / "config.yaml"
    main_content = """
pages:
  - name: Home
    dials: !include includes/light_dials.yaml
"""
    main_file.write_text(main_content)

    light_dials_file = includes_dir / "light_dials.yaml"
    light_dials_content = """
- !include nested/other_dials.yaml
"""
    light_dials_file.write_text(light_dials_content)

    other_dials_file = nested_dir / "other_dials.yaml"
    other_dials_content = """
entity_id: light.kitchen
name: Kitchen
"""
    other_dials_file.write_text(other_dials_content)

    with main_file.open() as f:
        result, included_files = safe_load_yaml(f, return_included_paths=True)

    # Expected loaded data
    expected_data = {
        "pages": [
            {
                "name": "Home",
                "dials": [
                    {
                        "entity_id": "light.kitchen",
                        "name": "Kitchen",
                    },
                ],
            },
        ],
    }

    # Expected included files
    expected_included_files = [
        light_dials_file,
        other_dials_file,
    ]

    # Assert the loaded data matches the expected structure
    assert result == expected_data, f"Loaded data does not match expected: {result}"

    # Assert the included files list contains the correct paths
    assert included_files == expected_included_files, (
        f"Included files do not match expected: {included_files}, "
        f"expected: {expected_included_files}"
<<<<<<< HEAD
    )


def test_multiple_includes_in_list(tmp_path: Path) -> None:
    """Test that safe_load_yaml handles multiple !include directives in a list correctly."""
    # Create file1.yaml
    file1_content = "- A\n- B\n"
    file1_path = tmp_path / "file1.yaml"
    file1_path.write_text(file1_content, encoding="utf-8")

    # Create file2.yaml
    file2_content = "- C\n- D\n"
    file2_path = tmp_path / "file2.yaml"
    file2_path.write_text(file2_content, encoding="utf-8")

    # Create main.yaml
    main_content = "- !include file1.yaml\n- !include file2.yaml\n"
    main_path = tmp_path / "main.yaml"
    main_path.write_text(main_content, encoding="utf-8")

    # Load the main YAML file
    with main_path.open(encoding="utf-8") as f:
        result = safe_load_yaml(f)

    # Expected output
    expected = ["A", "B", "C", "D"]

    # Assert the result matches the expected output
    assert result == expected, f"Loaded data does not match expected: {result}"
=======
    )
>>>>>>> 56e4fe55
<|MERGE_RESOLUTION|>--- conflicted
+++ resolved
@@ -112,8 +112,6 @@
     assert set(included_files) == {included_file1, included_file2}
 
 
-<<<<<<< HEAD
-=======
 def test_variable_substitution_in_include(tmp_path: Path) -> None:
     """Test variable substitution in included YAML files."""
     config_content = """
@@ -172,7 +170,6 @@
     )
 
 
->>>>>>> 56e4fe55
 def test_nested_include(tmp_path: Path) -> None:
     """Test that safe_load_yaml handles nested !include directives correctly."""
     # Create directory structure
@@ -232,7 +229,6 @@
     assert included_files == expected_included_files, (
         f"Included files do not match expected: {included_files}, "
         f"expected: {expected_included_files}"
-<<<<<<< HEAD
     )
 
 
@@ -261,7 +257,4 @@
     expected = ["A", "B", "C", "D"]
 
     # Assert the result matches the expected output
-    assert result == expected, f"Loaded data does not match expected: {result}"
-=======
-    )
->>>>>>> 56e4fe55
+    assert result == expected, f"Loaded data does not match expected: {result}"